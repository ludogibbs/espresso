# Copyright (C) 2012,2013 The ESPResSo project
# Copyright (C) 2007,2008,2009,2010,2011 Olaf Lenz, Axel Arnold
#
# This file is part of ESPResSo.
#
# ESPResSo is free software: you can redistribute it and/or modify
# it under the terms of the GNU General Public License as published by
# the Free Software Foundation, either version 3 of the License, or
# (at your option) any later version.
#
# ESPResSo is distributed in the hope that it will be useful,
# but WITHOUT ANY WARRANTY; without even the implied warranty of
# MERCHANTABILITY or FITNESS FOR A PARTICULAR PURPOSE.  See the
# GNU General Public License for more details.
#
# You should have received a copy of the GNU General Public License
# along with this program.  If not, see <http://www.gnu.org/licenses/>.
#

DIST_SUBDIRS = . tcl python
SUBDIRS = . 
if TCL
SUBDIRS += tcl
endif
if PYTHON_INTERFACE
SUBDIRS += python
endif

EXTRA_DIST =
AM_DEFAULT_SOURCE_EXT = .cpp

noinst_LTLIBRARIES = libEspresso.la
# List the sources of the Espresso binary here
# config-features.cpp must be at the beginning so that it is compiled first
libEspresso_la_SOURCES = \
	config-features.cpp \
	cells.cpp cells.hpp \
	collision.cpp collision.hpp \
	communication.cpp communication.hpp \
	comfixed.cpp comfixed.hpp \
	comforce.hpp comforce.cpp \
	config.hpp \
	constraint.cpp constraint.hpp \
	cuda_interface.cpp cuda_interface.hpp\
	cuda_init.hpp \
	debug.cpp debug.hpp \
	domain_decomposition.cpp domain_decomposition.hpp \
	electrokinetics_pdb_parse.cpp electrokinetics_pdb_parse.hpp \
	energy.cpp energy.hpp \
	errorhandling.cpp errorhandling.hpp \
	fft.cpp fft.hpp \
	fft-common.cpp fft-common.hpp \
	fft-dipolar.cpp fft-dipolar.hpp \
	forcecap.cpp forcecap.hpp \
	forces.cpp forces.hpp \
	galilei.cpp galilei.hpp \
	ghosts.cpp ghosts.hpp \
	global.cpp global.hpp \
	grid.cpp grid.hpp \
	halo.cpp halo.hpp \
	iccp3m.cpp iccp3m.hpp \
	imd.cpp imd.hpp \
	initialize.cpp initialize.hpp \
	integrate.cpp integrate.hpp \
	interaction_data.cpp interaction_data.hpp \
	lattice.cpp lattice.hpp \
	layered.cpp layered.hpp \
	lb.cpp lb.hpp \
	lb-boundaries.cpp lb-boundaries.hpp \
	lb-d3q18.hpp lb-d3q19.hpp \
	lbgpu.cpp lbgpu.hpp\
	metadynamics.cpp metadynamics.hpp \
	modes.cpp modes.hpp \
	molforces.cpp molforces.hpp \
	mol_cut.cpp mol_cut.hpp \
	nemd.cpp nemd.hpp \
	npt.hpp \
	nsquare.cpp nsquare.hpp \
	particle_data.cpp particle_data.hpp \
	polymer.cpp polymer.hpp \
	polynom.hpp \
	pressure.cpp pressure.hpp \
	random.cpp random.hpp \
	rattle.cpp rattle.hpp \
	reaction.cpp reaction.hpp \
	rotation.cpp rotation.hpp \
	specfunc.cpp specfunc.hpp \
	statistics.cpp statistics.hpp \
	statistics_chain.cpp statistics_chain.hpp \
	statistics_cluster.cpp statistics_cluster.hpp \
	statistics_correlation.cpp statistics_correlation.hpp \
	statistics_fluid.cpp statistics_fluid.hpp \
	statistics_molecule.cpp statistics_molecule.hpp \
	statistics_observable.cpp statistics_observable.hpp \
	statistics_wallstuff.cpp statistics_wallstuff.hpp \
	thermostat.cpp thermostat.hpp \
	topology.cpp topology.hpp \
	tuning.cpp tuning.hpp \
	utils.hpp \
	uwerr.cpp uwerr.hpp \
	verlet.cpp verlet.hpp \
	virtual_sites.cpp virtual_sites.hpp \
	virtual_sites_com.cpp virtual_sites_com.hpp \
	virtual_sites_relative.cpp virtual_sites_relative.hpp \
	vmdsock.cpp vmdsock.hpp \
	ghmc.cpp ghmc.hpp \
	Vector.hpp \
	SystemInterface.hpp \
	EspressoSystemInterface.hpp EspressoSystemInterface.cpp \
<<<<<<< HEAD
	integrate_sd.hpp integrate_sd.cpp
=======
	HarmonicForce.hpp
>>>>>>> 659f9730

# nonbonded potentials and forces
libEspresso_la_SOURCES += \
	bmhtf-nacl.cpp bmhtf-nacl.hpp \
	buckingham.cpp buckingham.hpp \
	dpd.cpp dpd.hpp \
	gaussian.cpp gaussian.hpp \
	gb.cpp gb.hpp \
	hat.cpp hat.hpp \
	hertzian.cpp hertzian.hpp \
	lj.cpp lj.hpp \
	ljangle.cpp ljangle.hpp \
	ljcos.cpp ljcos.hpp \
	ljcos2.cpp ljcos2.hpp \
	ljgen.cpp ljgen.hpp \
	morse.cpp morse.hpp \
	soft_sphere.cpp soft_sphere.hpp \
	steppot.cpp steppot.hpp \
	tab.cpp tab.hpp \
	tunable_slip.cpp tunable_slip.hpp 

# bonded potentials and forces
libEspresso_la_SOURCES += \
	angle.cpp angle.hpp \
	angle_harmonic.cpp angle_harmonic.hpp \
	angle_cosine.cpp angle_cosine.hpp \
	angle_cossquare.cpp angle_cossquare.hpp \
	angledist.cpp angledist.hpp \
	dihedral.cpp dihedral.hpp \
	endangledist.cpp endangledist.hpp \
	fene.cpp fene.hpp \
	harmonic.cpp harmonic.hpp \
	overlap.cpp overlap.hpp \
	subt_lj.cpp subt_lj.hpp \
	object-in-fluid/area_force_local.cpp object-in-fluid/area_force_local.hpp \
	object-in-fluid/area_force_global.cpp object-in-fluid/area_force_global.hpp \
	object-in-fluid/bending_force.cpp object-in-fluid/bending_force.hpp \
	object-in-fluid/stretching_force.cpp object-in-fluid/stretching_force.hpp \
	object-in-fluid/stretchlin_force.cpp object-in-fluid/stretchlin_force.hpp \
	object-in-fluid/volume_force.cpp object-in-fluid/volume_force.hpp

# Coulomb methods
libEspresso_la_SOURCES += \
	debye_hueckel.cpp debye_hueckel.hpp \
	elc.cpp elc.hpp \
	magnetic_non_p3m_methods.cpp magnetic_non_p3m_methods.hpp \
	mdlc_correction.cpp  mdlc_correction.hpp \
	maggs.cpp maggs.hpp \
	mmm1d.cpp mmm1d.hpp \
	mmm2d.cpp mmm2d.hpp \
	mmm-common.cpp mmm-common.hpp \
	p3m.cpp p3m.hpp \
        p3m-common.cpp p3m-common.hpp \
	p3m-dipolar.cpp p3m-dipolar.hpp \
	reaction_field.cpp reaction_field.hpp


##################################################
# CUDA rules
##################################################
if CUDA

SUFFIXES=.cu

# nvcc does not allow for MF, make a separate run to generate dependencies
# putting them into DEPDIR ensures configure creates empties dummies
cuda_verbose = $(cuda_verbose_@AM_V@)
cuda_verbose_ = $(cuda_verbose_@AM_DEFAULT_V@)
cuda_verbose_0 = @echo "  NVCC     $@";
.cu.lo:
	$(cuda_verbose)depbase=`echo $@ | sed 's|[^/]*$$|$(DEPDIR)/&|;s|\.lo$$||'`;\
	$(NVCC) $(NVCCFLAGS) $(DEFAULT_INCLUDES) $(CPPFLAGS) $(INCLUDES) $(DEFS) -M -o $$depbase.Plo $<; \
	$(LIBTOOL) $(AM_V_lt) --tag=CUDA $(AM_LIBTOOLFLAGS) $(LIBTOOLFLAGS) \
		--mode=compile $(NVCC) $(DEFS) \
		$(DEFAULT_INCLUDES) $(INCLUDES) $(AM_CPPFLAGS) $(CPPFLAGS) \
		$(AM_NVCCFLAGS) $(NVCCFLAGS) -c -o $@ $<

CUDA_SOURCES = \
	cuda_utils.hpp \
	cuda_interface.hpp \
	p3m_gpu.hpp \
	cuda_init.hpp \
	cuda_init_cuda.cu \
	cuda_common_cuda.cu \
	electrokinetics_cuda.cu \
	electrokinetics.hpp \
	lbgpu_cuda.cu \
	p3m_gpu_cuda.cu \
	EspressoSystemInterface_cuda.cu \
<<<<<<< HEAD
	integrate_sd_cuda.cu \
	integrate_sd_cuda_debug.cu \
	integrate_sd_cuda_debug.cuh
=======
        HarmonicForce.cu
>>>>>>> 659f9730

libEspresso_la_SOURCES += $(CUDA_SOURCES)
EXTRA_DIST += $(CUDA_SOURCES)

include ./$(DEPDIR)/cuda_init_cuda.Plo
include ./$(DEPDIR)/cuda_common_cuda.Plo
include ./$(DEPDIR)/libgpu_cuda.Plo
include ./$(DEPDIR)/p3m_gpu_cuda.Plo

endif


#################################################################
# Handling of myconfig.hpp
#################################################################
noinst_HEADERS = myconfig-default.hpp
CLEANFILES = myconfig-final.hpp
BUILT_SOURCES = myconfig-final.hpp

if MYCONFIG
myconfig-final.hpp: FORCE
	@if test -e $(top_builddir)/@MYCONFIG@; then \
	  echo "  GEN      $@ <= @MYCONFIG@"; \
	  if test -e $@; then \
	    cmp -s $(top_builddir)/@MYCONFIG@ $@ || cp $(top_builddir)/@MYCONFIG@ $@; \
	  else \
	     cp $(top_builddir)/@MYCONFIG@ $@; \
	  fi; \
	else \
	  echo "ERROR: Couldn't find @MYCONFIG@."; \
	  exit 1; \
	fi
else
myconfig-final.hpp: FORCE
	@config_files="\
	  $(top_builddir)/myconfig.hpp \
	  $(top_srcdir)/myconfig.hpp \
	  $(srcdir)/myconfig-default.hpp"; \
	for file in $$config_files; do \
	  if test -e $$file; then \
	    echo "  GEN      $@ <= $$file"; \
	    myconfig_found=1; \
	    if test -e $@; then \
	      cmp -s $$file $@ || cp $$file $@; \
	    else \
	       cp $$file $@; \
	    fi; \
	    break; \
	  fi; \
	done; \
	if test ! $$myconfig_found; then \
	  echo "ERROR: Couldn't find $(myconfig) anywhere"; \
	  exit 1; \
	fi
endif

#################################################################
# Handling of the features
#################################################################
EXTRA_DIST += \
	features.def \
	config-features.hpp config-features.cpp

if HAVE_PYTHON

BUILT_SOURCES += config-features.hpp config-features.cpp
CLEANFILES += config-features.hpp config-features.cpp
config-features.hpp config-features.cpp: features.def $(top_srcdir)/config/gen_featureconfig.py
	$(AM_V_GEN)$(PYTHON) $(top_srcdir)/config/gen_featureconfig.py \
	  $(srcdir)/features.def config-features.hpp config-features.cpp > /dev/null

else

config-features.hpp config-features.cpp: features.def
	@echo "Python was not found in your PATH."
	@echo "If you change the set of features, you need Python!"
	@echo "Install it and rerun configure."

endif

#################################################################
# Handling of the version
#################################################################
libEspresso_la_SOURCES += config-version.cpp
CLEANFILES += config-version.cpp
config-version.cpp: FORCE
	$(AM_V_GEN)VERSION=`cd $(top_srcdir); sh config/genversion.sh -c`; \
	if ! test -e "config-version.cpp" || \
		test "$$VERSION" != "`cat config-version.cpp`"; then \
		echo "$$VERSION" > config-version.cpp; \
	fi

#################################################################
# Handling of the MPI fake implementation
#################################################################
if MPI_FAKE
libEspresso_la_SOURCES += mpifake/mpi.h mpifake/mpi.cpp
# mpifake should come before any system includes
AM_CPPFLAGS = -I$(srcdir)/mpifake
endif

.PHONY: FORCE
FORCE:<|MERGE_RESOLUTION|>--- conflicted
+++ resolved
@@ -107,11 +107,8 @@
 	Vector.hpp \
 	SystemInterface.hpp \
 	EspressoSystemInterface.hpp EspressoSystemInterface.cpp \
-<<<<<<< HEAD
-	integrate_sd.hpp integrate_sd.cpp
-=======
+	integrate_sd.hpp integrate_sd.cpp \
 	HarmonicForce.hpp
->>>>>>> 659f9730
 
 # nonbonded potentials and forces
 libEspresso_la_SOURCES += \
@@ -201,13 +198,10 @@
 	lbgpu_cuda.cu \
 	p3m_gpu_cuda.cu \
 	EspressoSystemInterface_cuda.cu \
-<<<<<<< HEAD
 	integrate_sd_cuda.cu \
 	integrate_sd_cuda_debug.cu \
-	integrate_sd_cuda_debug.cuh
-=======
+	integrate_sd_cuda_debug.cuh \
         HarmonicForce.cu
->>>>>>> 659f9730
 
 libEspresso_la_SOURCES += $(CUDA_SOURCES)
 EXTRA_DIST += $(CUDA_SOURCES)

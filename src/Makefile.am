--- conflicted
+++ resolved
@@ -24,11 +24,7 @@
 libEspresso_core_la_SOURCES = \
 	config.c config.h \
 	initialize.c initialize.h \
-<<<<<<< HEAD
 	global.h \
-=======
-	global.c global.h \
->>>>>>> 9a0698e7
 	tcl_interface/global_tcl.c tcl_interface/global_tcl.h \
 	communication.c communication.h \
 	tcl_interface/binary_file_tcl.c tcl_interface/binary_file_tcl.h \

--- conflicted
+++ resolved
@@ -1,5 +1,5 @@
 /*
-  Copyright (C) 2010,2011 The ESPResSo project
+  Copyright (C) 2010,2011,2012 The ESPResSo project
   Copyright (C) 2002,2003,2004,2005,2006,2007,2008,2009,2010 
     Max-Planck-Institute for Polymer Research, Theory Group
   
@@ -212,45 +212,33 @@
 {
   double lambda;
 
-
-
-<<<<<<< HEAD
-  for (c = 0; c < local_cells.n; c++) {
-    cell = local_cells.cell[c];
-    p  = cell->part;
-    np = cell->n;
-    for(i = 0; i < np; i++) {
+  double Qd[4], Qdd[4], S[3], Wd[3];
+
 #ifdef ROTATION_PER_PARTICLE
-	  if (!p[i].p.rotation)
-	   continue;
-#endif
-=======
->>>>>>> 15a6a4f5
-	  double Qd[4], Qdd[4], S[3], Wd[3];
-	  
-
-	  define_Qdd(p, Qd, Qdd, S, Wd);
-	  
-	  lambda = 1 - S[0]*time_step_squared_half - sqrt(1 - time_step_squared*(S[0] + time_step*(S[1] + time_step_half/2.*(S[2]-S[0]*S[0]))));
-
-	  for(int j=0; j < 3; j++){
-	    p->m.omega[j]+= time_step_half*Wd[j];
-	  }
-	  ONEPART_TRACE(if(p[i].p.identity==check_id) fprintf(stderr,"%d: OPT: PV_1 v_new = (%.3e,%.3e,%.3e)\n",this_node,p[i].m.v[0],p[i].m.v[1],p[i].m.v[2]));
-
-	  p->r.quat[0]+= time_step*(Qd[0] + time_step_half*Qdd[0]) - lambda*p->r.quat[0];
-	  p->r.quat[1]+= time_step*(Qd[1] + time_step_half*Qdd[1]) - lambda*p->r.quat[1];
-	  p->r.quat[2]+= time_step*(Qd[2] + time_step_half*Qdd[2]) - lambda*p->r.quat[2];
-	  p->r.quat[3]+= time_step*(Qd[3] + time_step_half*Qdd[3]) - lambda*p->r.quat[3];
-	  // Update the director
-	  convert_quat_to_quatu(p->r.quat, p->r.quatu);
+  if (!p->p.rotation) return;
+#endif
+
+  define_Qdd(p, Qd, Qdd, S, Wd);
+  
+  lambda = 1 - S[0]*time_step_squared_half - sqrt(1 - time_step_squared*(S[0] + time_step*(S[1] + time_step_half/2.*(S[2]-S[0]*S[0]))));
+  
+  for(int j=0; j < 3; j++){
+    p->m.omega[j]+= time_step_half*Wd[j];
+  }
+  ONEPART_TRACE(if(p[i].p.identity==check_id) fprintf(stderr,"%d: OPT: PV_1 v_new = (%.3e,%.3e,%.3e)\n",this_node,p[i].m.v[0],p[i].m.v[1],p[i].m.v[2]));
+  
+  p->r.quat[0]+= time_step*(Qd[0] + time_step_half*Qdd[0]) - lambda*p->r.quat[0];
+  p->r.quat[1]+= time_step*(Qd[1] + time_step_half*Qdd[1]) - lambda*p->r.quat[1];
+  p->r.quat[2]+= time_step*(Qd[2] + time_step_half*Qdd[2]) - lambda*p->r.quat[2];
+  p->r.quat[3]+= time_step*(Qd[3] + time_step_half*Qdd[3]) - lambda*p->r.quat[3];
+  // Update the director
+  convert_quat_to_quatu(p->r.quat, p->r.quatu);
 #ifdef DIPOLES
-	  // When dipoles are enabled, update dipole moment
-	  convert_quatu_to_dip(p->r.quatu, p->p.dipm, p->r.dip);
-#endif
-	
-
-      ONEPART_TRACE(if(p[i].p.identity==check_id) fprintf(stderr,"%d: OPT: PPOS p = (%.3f,%.3f,%.3f)\n",this_node,p[i].r.p[0],p[i].r.p[1],p[i].r.p[2]));
+  // When dipoles are enabled, update dipole moment
+  convert_quatu_to_dip(p->r.quatu, p->p.dipm, p->r.dip);
+#endif
+  
+  ONEPART_TRACE(if(p[i].p.identity==check_id) fprintf(stderr,"%d: OPT: PPOS p = (%.3f,%.3f,%.3f)\n",this_node,p[i].r.p[0],p[i].r.p[1],p[i].r.p[2]));
 }
 
 /** convert the torques to the body-fixed frames and propagate angular velocities */

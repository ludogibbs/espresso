/*
  Copyright (C) 2010,2011 The ESPResSo project
  Copyright (C) 2002,2003,2004,2005,2006,2007,2008,2009,2010 
    Max-Planck-Institute for Polymer Research, Theory Group
  
  This file is part of ESPResSo.
  
  ESPResSo is free software: you can redistribute it and/or modify
  it under the terms of the GNU General Public License as published by
  the Free Software Foundation, either version 3 of the License, or
  (at your option) any later version.
  
  ESPResSo is distributed in the hope that it will be useful,
  but WITHOUT ANY WARRANTY; without even the implied warranty of
  MERCHANTABILITY or FITNESS FOR A PARTICULAR PURPOSE.  See the
  GNU General Public License for more details.
  
  You should have received a copy of the GNU General Public License
  along with this program.  If not, see <http://www.gnu.org/licenses/>. 
*/
/** \file pressure.c
    Implementation of \ref pressure.h "pressure.h".
*/
#include "pressure.h"
#include "parser.h"
#include "cells.h"
#include "integrate.h"
#include "initialize.h"
#include "domain_decomposition.h"
#include "nsquare.h"
#include "layered.h"

Observable_stat virials  = {0, {NULL,0,0}, 0,0,0,0};
Observable_stat total_pressure = {0, {NULL,0,0}, 0,0,0,0};
Observable_stat p_tensor = {0, {NULL,0,0},0,0,0,0};
Observable_stat total_p_tensor = {0, {NULL,0,0},0,0,0,0};

/* Observables used in the calculation of intra- and inter- molecular
   non-bonded contributions to pressure and to stress tensor */
Observable_stat_non_bonded virials_non_bonded  = {0, {NULL,0,0}, 0,0,0};
Observable_stat_non_bonded total_pressure_non_bonded = {0, {NULL,0,0}, 0,0,0};
Observable_stat_non_bonded p_tensor_non_bonded = {0, {NULL,0,0},0,0,0};
Observable_stat_non_bonded total_p_tensor_non_bonded = {0, {NULL,0,0},0,0,0};

nptiso_struct   nptiso   = {0.0,0.0,0.0,0.0,0.0,0.0,0.0,{0.0,0.0,0.0},{0.0,0.0,0.0},1, 0 ,{NPTGEOM_XDIR, NPTGEOM_YDIR, NPTGEOM_ZDIR},0,0,0};

/************************************************************/
/* callbacks for setmd                                      */
/************************************************************/



/************************************************************/
/* local prototypes                                         */
/************************************************************/

/** Calculate long range virials (P3M, MMM2d...). */
void calc_long_range_virials();

/** Initializes a virials Observable stat. */
void init_virials(Observable_stat *stat);

/** Initializes a virials Observable stat. */
void init_virials_non_bonded(Observable_stat_non_bonded *stat_nb);

/** on the master node: calc energies only if necessary
    @param v_comp flag which enables (1) compensation of the velocities required 
		  for deriving a pressure reflecting \ref nptiso_struct::p_inst
		  (hence it only works with domain decomposition); naturally it
		  therefore doesn't make sense to use it without NpT. */
void master_pressure_calc(int v_comp);

/** Initializes stat to be used by \ref pressure_calc. */
void init_p_tensor(Observable_stat *stat);

/** Initializes stat_nb to be used by \ref pressure_calc. */
void init_p_tensor_non_bonded(Observable_stat_non_bonded *stat_nb);

/*********************************/
/* Scalar and Tensorial Pressure */
/*********************************/

void pressure_calc(double *result, double *result_t, double *result_nb, double *result_t_nb, int v_comp)
{
  int n, i;
  double volume = box_l[0]*box_l[1]*box_l[2];

  if (!check_obs_calc_initialized())
    return;

  init_virials(&virials);

  init_p_tensor(&p_tensor);
  
  init_virials_non_bonded(&virials_non_bonded);

  init_p_tensor_non_bonded(&p_tensor_non_bonded);

  on_observable_calc();

  switch (cell_structure.type) {
  case CELL_STRUCTURE_LAYERED:
    layered_calculate_virials(v_comp);
    break;
  case CELL_STRUCTURE_DOMDEC:
    if(dd.use_vList) {
      if (rebuild_verletlist)  
	build_verlet_lists();
      calculate_verlet_virials(v_comp);
    }
    else
      calculate_link_cell_virials(v_comp);
    break;
  case CELL_STRUCTURE_NSQUARE:
    nsq_calculate_virials(v_comp);
  }
  /* rescale kinetic energy (=ideal contribution) */
  virials.data.e[0] /= (3.0*volume*time_step*time_step);

  calc_long_range_virials();

  for (n = 1; n < virials.data.n; n++)
    virials.data.e[n] /= 3.0*volume;

    
 /* stress tensor part */
 /* ROTATION option does not effect stress tensor calculations since rotational
    energy is not included in the ideal term (unlike for the pressure) */
  for(i=0; i<9; i++)
    p_tensor.data.e[i] /= (volume*time_step*time_step);
  
  for(i=9; i<p_tensor.data.n; i++)
    p_tensor.data.e[i]  /= volume;
  
  /* Intra- and Inter- part of nonbonded interaction */
  for (n = 0; n < virials_non_bonded.data_nb.n; n++)
    virials_non_bonded.data_nb.e[n] /= 3.0*volume;
  
  for(i=0; i<p_tensor_non_bonded.data_nb.n; i++)
    p_tensor_non_bonded.data_nb.e[i]  /= volume;
  
  /* gather data */
  MPI_Reduce(virials.data.e, result, virials.data.n, MPI_DOUBLE, MPI_SUM, 0, comm_cart);
  MPI_Reduce(p_tensor.data.e, result_t, p_tensor.data.n, MPI_DOUBLE, MPI_SUM, 0, comm_cart);
  
  MPI_Reduce(virials_non_bonded.data_nb.e, result_nb, virials_non_bonded.data_nb.n, MPI_DOUBLE, MPI_SUM, 0, comm_cart);
  MPI_Reduce(p_tensor_non_bonded.data_nb.e, result_t_nb, p_tensor_non_bonded.data_nb.n, MPI_DOUBLE, MPI_SUM, 0, comm_cart); 
}

/************************************************************/

void calc_long_range_virials()
{
#ifdef ELECTROSTATICS
  /* calculate k-space part of electrostatic interaction. */
  switch (coulomb.method) {
#ifdef P3M
  case COULOMB_ELC_P3M:
    fprintf(stderr, "WARNING: pressure calculated, but ELC pressure not implemented\n");
    break;
  case COULOMB_P3M: {
    int k;
    p3m_charge_assign();
    virials.coulomb[1] = p3m_calc_kspace_forces(0,1);
    
    for(k=0;k<3;k++)
      p_tensor.coulomb[9+ k*3 + k] = virials.coulomb[1]/3.;
    p3m_calc_kspace_stress(p_tensor.coulomb);
    break;
  }
#endif
  case COULOMB_MMM2D:
    fprintf(stderr, "WARNING: pressure calculated, but MMM2D pressure not implemented\n");
    break;
  case COULOMB_MMM1D:
    fprintf(stderr, "WARNING: pressure calculated, but MMM1D pressure not implemented\n");
    break;
  }
#endif /*ifdef ELECTROSTATICS */  
  
#ifdef DIPOLES
  /* calculate k-space part of magnetostatic interaction. */
  switch (coulomb.Dmethod) {
     case DIPOLAR_ALL_WITH_ALL_AND_NO_REPLICA:
    fprintf(stderr, "WARNING: pressure calculated, but DAWAANR pressure not implemented\n");
    break;
  case DIPOLAR_MDLC_DS:
    fprintf(stderr, "WARNING: pressure calculated, but DLC pressure not implemented\n");
    break;
  case DIPOLAR_DS:
    fprintf(stderr, "WARNING: pressure calculated, but  MAGNETIC DIRECT SUM pressure not implemented\n");
    break;

   
#ifdef DP3M
  case DIPOLAR_MDLC_P3M:
    fprintf(stderr, "WARNING: pressure calculated, but DLC pressure not implemented\n");
    break;
  case DIPOLAR_P3M: {
    int k;
    dp3m_dipole_assign();
    virials.dipolar[1] = dp3m_calc_kspace_forces(0,1);
     
    for(k=0;k<3;k++)
      p_tensor.coulomb[9+ k*3 + k] = virials.dipolar[1]/3.;
    fprintf(stderr, "WARNING: stress tensor calculated, but dipolar P3M stress tensor not implemented\n");
    fprintf(stderr, "WARNING: things have been added to the coulomb virial and p_tensor arrays !!!!!!!\n");
    
    break;
  }
#endif
 } 
#endif /*ifdef DIPOLES */
}

/* Initialize the virials used in the calculation of the scalar pressure */
/************************************************************/
void init_virials(Observable_stat *stat)
{
    int n_pre, n_non_bonded, n_coulomb, n_dipolar;

  n_pre        = 1;
  n_non_bonded = (n_particle_types*(n_particle_types+1))/2;

  n_coulomb    = 0;
  n_dipolar    = 0;
#ifdef ELECTROSTATICS
  switch (coulomb.method) {
  case COULOMB_NONE: n_coulomb = 0; break;
  case COULOMB_P3M:  n_coulomb = 2; break;
  default: n_coulomb  = 1;
  }
#endif
#ifdef DIPOLES
  switch (coulomb.Dmethod) {
  case DIPOLAR_NONE:  n_dipolar = 0; break;
  case DIPOLAR_ALL_WITH_ALL_AND_NO_REPLICA:  n_dipolar = 0; break;
  case DIPOLAR_DS:  n_dipolar = 0; break;
  case DIPOLAR_P3M:   n_dipolar = 2; break;
  }
#endif


  
  obsstat_realloc_and_clear(stat, n_pre, n_bonded_ia, n_non_bonded, n_coulomb, n_dipolar, 1);
  stat->init_status = 0;
}

/************************************************************/
void init_virials_non_bonded(Observable_stat_non_bonded *stat_nb)
{
  int n_non_bonded;

  n_non_bonded = (n_particle_types*(n_particle_types+1))/2;

  obsstat_realloc_and_clear_non_bonded(stat_nb, n_non_bonded, 1);
  stat_nb->init_status_nb = 0;
}

/* Initialize the p_tensor */
/***************************/
void init_p_tensor(Observable_stat *stat)
{
    int n_pre, n_non_bonded, n_coulomb, n_dipolar;

  n_pre        = 1;
  n_non_bonded = (n_particle_types*(n_particle_types+1))/2;

  n_coulomb = 0;
  n_dipolar = 0;

#ifdef ELECTROSTATICS
  switch (coulomb.method) {
  case COULOMB_NONE: n_coulomb = 0; break;
  case COULOMB_P3M:  n_coulomb = 2; break;
  default: n_coulomb  = 1;
  }
#endif
  
#ifdef DIPOLES
  switch (coulomb.Dmethod) {
  case DIPOLAR_NONE: n_dipolar = 0; break;
  case DIPOLAR_ALL_WITH_ALL_AND_NO_REPLICA:  n_dipolar = 0; break;
  case DIPOLAR_DS:  n_dipolar = 0; break;
  case DIPOLAR_P3M:  n_dipolar = 2; break;
  }
#endif

  obsstat_realloc_and_clear(stat, n_pre, n_bonded_ia, n_non_bonded, n_coulomb, n_dipolar, 9);
  stat->init_status = 0;
}

/***************************/
void init_p_tensor_non_bonded(Observable_stat_non_bonded *stat_nb)
{
  int n_nonbonded;
  n_nonbonded = (n_particle_types*(n_particle_types+1))/2;

  obsstat_realloc_and_clear_non_bonded(stat_nb, n_nonbonded, 9);
  stat_nb->init_status_nb = 0;
}

/************************************************************/
void master_pressure_calc(int v_comp) {
  if(v_comp)
    mpi_gather_stats(3, total_pressure.data.e, total_p_tensor.data.e, total_pressure_non_bonded.data_nb.e, total_p_tensor_non_bonded.data_nb.e);
  else
    mpi_gather_stats(2, total_pressure.data.e, total_p_tensor.data.e, total_pressure_non_bonded.data_nb.e, total_p_tensor_non_bonded.data_nb.e);

  total_pressure.init_status = 1+v_comp;
  total_p_tensor.init_status = 1+v_comp;
  total_pressure_non_bonded.init_status_nb = 1+v_comp;
  total_p_tensor_non_bonded.init_status_nb = 1+v_comp;
}


/*****************************************************/
/* Routines for Local Stress Tensor                  */
/*****************************************************/

int getintersection(double pos1[3], double pos2[3],int given, int get, double value, double *answer, double box_size[3])
{
  /*pos1 and pos2 are two particle positions.                                                  */
  /*given and get are integers from 0 to 2. 0 = x direction. 1 = y direction. 2 = z direction  */
  /*there is a point on the line between the two particles p1 and p2 such that r[given]=value  */
  /*this procedure returns the value of r[get] at that point                                   */

  double p2r[3];
  double oldvalue;
  int i;

  for (i=0;i<3;i++) {
    p2r[i] = drem_down((pos2[i]-pos1[i])+box_size[i]/2.0,box_size[i])-box_size[i]/2.0;
  }
  oldvalue =value;
  value = drem_down((value-pos1[given])+box_size[given]/2.0,box_size[given])-box_size[given]/2.0;
  //PTENSOR_TRACE(fprintf(stderr,"%d: getintersection: p1 is %f %f %f p2 is %f %f %f p2r is %f %f %f value is %f newvalue is %f\n",this_node,pos1[0],pos1[1],pos1[2],pos2[0],pos2[1],pos2[2],p2r[0],p2r[1],p2r[2],oldvalue,value););
  
  if ((value)*(p2r[given]) < -0.0001) {
    char *errtxt = runtime_error(128 + 3*TCL_INTEGER_SPACE);
    ERROR_SPRINTF(errtxt, "{analyze stress_profile: getintersection: intersection is not between the two given particles - %e is not between %e and %e and box size is %e, given is %d\n ",value,0.0,p2r[given],box_size[given],given);
    return 0; 
  } else if (given == get) {
    *answer =  drem_down(value + pos1[given],box_size[given]);;
  } else if (0==p2r[given]) {
    char *errtxt = runtime_error(128 + 3*TCL_INTEGER_SPACE);
    ERROR_SPRINTF(errtxt, "{analyze stress_profile: getintersection: intersection is a line, not a point - value is %g same as %g and %g\n",value,0.0,p2r[given]);
    return 0;   
  } else {
    *answer =  drem_down(pos1[get]+p2r[get]/p2r[given]*value,box_size[get]);
  }
  return 1;
}

int getlength(double pos1[3], double pos2[3], int d1, double val1, int d2, double val2, int l, double *answer)
{
  /*p1 and p2 are two particles positions                                                          
    d1 and d2 are integers between 0 and 2 denoting an axis (x, y, or z)                        
    l and k are integers between 0 and 2 denoting an axis (x, y, or z)                          
    two points on the line connecting these particles are defined by r[d1]=val1 and r[d2]=val2  
    call these two points p3 and p4 (not program variables)                                     
    this program returns the distance between p3 and p4 in the l direction
  */
  
  double intersect1, intersect2;

  *answer = 0;
  
  if  (! getintersection(pos1,pos2,d2,l,val2,&intersect1,box_l) || ! getintersection(pos1,pos2,d1,l,val1,&intersect2,box_l)) {
    return 0;
  } else {
    *answer = drem_down(intersect2 - intersect1 + box_l[l]/2.0, box_l[l]) - box_l[l]/2.0;
    return 1;
  }
}

int does_line_go_through_cube(double pos1[3], double pos2[3], double range_start[3], double range[3], int sign[3], double entry[3], double exit[3],int *facein, int *faceout)
     /* p1 and p2 are two particle positions
        there is a cube in the simulation box with one vertex at range_start and the opposite vertex at range_start + range
        this routine calculates where the line connecting p1 and p2 enters and exits this cube
	these points are returned in the variables entry and exit
	the function returns a 0 if the line does not pass through the cube and 1 if it does
     */
{

  double centre[3];             /* centre of the cube */
  double vect2centre1[3];       /* vectors from centre of cube to pos1 and pos2 */
  double vect2centre2[3];
  int i;

  int doesntenter = 0;          /* boolean that indicates whether we have already determined that the line does not enter the cube at all */
  double intersection1 = 0.0, intersection2 = 0.0;
  int found_entry = 0;          /* boolean that indicates whether we have determined where the line enters */
  int found_exit = 0;           /* boolean that indicates whether we have determined where the line exits */
  int i1, i2;
  int inside1, inside2;

   /* find centre of analyzed cube */
  for (i=0;i<3;i++) {
    centre[i] = range_start[i] + range[i]/2.0;
  }

  /* find vectors connecting two particles to centre */
  get_mi_vector(vect2centre1,pos1,centre);
  get_mi_vector(vect2centre2,pos2,centre);

  *facein = -1;
  *faceout = -1;

  /* check if particles are inside cube */
  inside1 = 1;
  inside2 = 1;
  for (i=0;i<3;i++) {
    if (fabs(vect2centre1[i])>range[i]/2.0) inside1 = 0;
    if (fabs(vect2centre2[i])>range[i]/2.0) inside2 = 0;
  }
  PTENSOR_TRACE(fprintf(stderr,"%d: does_line_go_through_cube: Particle1 inside cube = %d Particle2 inside cube = %d \n",this_node,inside1,inside2););

  /* work out which face connecting line enters through */
  if (! inside1) {
    for (i=0;i<3;i++) {
      i1 = (i+1)%3;
      i2 = (i+2)%3;
      /*does the line start outside the cube in direction i?*/
      if ( (! doesntenter ) && (! found_entry) && fabs(vect2centre1[i])>range[i]/2.0 ) { 
	 /*does the bond heads away from the cube or is part2 is before the cube in direction i? */
	if ((vect2centre1[i] * sign[i] > 0) ||  (vect2centre2[i]*sign[i] < -range[i]/2.0)) {
	  doesntenter = 1;
	} else {
	  getintersection(vect2centre1, vect2centre2, i, i1, -range[i]/2.0*sign[i],&intersection1,box_l);
	  if (intersection1 > box_l[i1]/2) intersection1 -= box_l[i1];
	  if (fabs(intersection1) < range[i1]/2.0) {
	    getintersection(vect2centre1, vect2centre2, i, i2, -range[i]/2.0*sign[i],&intersection2,box_l);
	    if (intersection2 > box_l[i2]/2) intersection2 -= box_l[i2];
	    if (fabs(intersection2) < range[i2]/2.0) {
	      found_entry = 1;
	      entry[i] = centre[i] -range[i]/2.0*sign[i];
	      entry[i1] = centre[i1] + intersection1;
	      entry[i2] = centre[i2] + intersection2;
	      *facein = i; 
	    }
	  }
	}
      }
    }
  } else {
    entry[0] = pos1[0];
    entry[1] = pos1[1];
    entry[2] = pos1[2];
  }
  if (! (found_entry) && ! (inside1)) {
    PTENSOR_TRACE(fprintf(stderr,"%d: does_line_go_through_cube: Line does not pass through cube \n",this_node););
    return 0;
  } else {
    PTENSOR_TRACE(fprintf(stderr,"%d: does_line_go_through_cube: Entry is %f %f %f \n",this_node,entry[0], entry[1], entry[2]););
    if (! inside2) {
      /*check which outside faces of box the line exits through */
      for (i=0;i<3;i++) {
	i1 = (i+1)%3;
	i2 = (i+2)%3;
	/* does it enter into the box through the i face */
	if ((found_exit == 0) && (fabs(vect2centre2[i]) > range[i]/2.0)) {  /*starts outside cube in i direction */
	  getintersection(vect2centre1, vect2centre2, i, i1, range[i]/2.0*sign[i],&intersection1,box_l);
	  if (intersection1 > box_l[i1]/2) intersection1 -= box_l[i1];
	  if (fabs(intersection1) < range[i1]/2.0) {
	    getintersection(vect2centre1, vect2centre2, i, i2, range[i]/2.0*sign[i],&intersection2,box_l);
	    if (intersection2 > box_l[i2]/2) intersection2 -= box_l[i2];
	    if (fabs(intersection2) < range[i2]/2.0) {
	      found_exit = 1;
	      exit[i] = centre[i]   + range[i]/2.0*sign[i];
	      exit[i1] = centre[i1] + intersection1;
	      exit[i2] = centre[i2] + intersection2;
	      *faceout = i; 
	    }
	  }
	}
      }
    } else {
      exit[0] = pos2[0];
      exit[1] = pos2[1];
      exit[2] = pos2[2];
    }
    PTENSOR_TRACE(fprintf(stderr,"%d: does_line_go_through_cube: Exit is %f %f %f\n",this_node,exit[0], exit[1], exit[2]););
  }
    PTENSOR_TRACE(fprintf(stderr,"%d: does_line_go_through_cube: facein is %d faceout is %d\n",this_node,*facein,*faceout););
  return 1;
}

int distribute_tensors(DoubleList *TensorInBin, double *force, int bins[3], double range_start[3], double range[3], double pos1[3], double pos2[3])
{
  /*calculates how to distribute a force tensor between two particles between various bins
    the amount distributed to a bin is proportional to the length of the line between the
      two particles p1 and p2 that passes through the bin volume
    we consider a cube of space starting with a corner at {x_range_start, y_range_start, z_range_start} extending to 
      {x_range_start+x_range, y_range_start+y_range, z_range_start+z_range}
    this cube is split into x_bins bins in the x direction - we refer to these as x-bins
    each x-bin into y_bins bins in the y direction - we refer to these as y-bins
    each y_bin into z_bins bins in the z direction - we refer to these as z-bins
  */

  int sign[3],sign10[3];    /* indicates whether the line goes in the positive or negative direction in each dimension */
  double entry[3], exit[3]; /* the positions at which the line enters and exits the cube */
  int startx, endx;         /* x-bins in which the line starts and ends in */
  int occupiedxbins;        /* number of x-bins occuped by the line */
  int *starty;              /* y-bins in which the line starts in for each x-bin.  This array has dimension occupiedxbins+1. */
  int totoccupiedybins;     /* total number of y-bins through which the line passes  */
  int *occupiedybins;       /* number of occupied y-bins for each x-bin */
  int *occupiedzbins;       /* number of occupied z-bins for each y-bin */
  int *startz;              /* z-bins in which the line starts in for each y_bin.  This array has dimension totaloccupiedybins. */
  int xbin, ybin, zbin;     /* counters to keep track of bins x_bin goes from 0 to x_bins-1, y_bins from 0 to y_bins-1, z_bins from 0 to Z-bins-1 */
  int i ,k, l;    
  int counter;              /* keeps track of where we are in the startz array */
  int zi;                           
  double length;            /* length of line between the two points */
  int d1,d2;                /* for each z-bin d1 and d2 are calculated.  they indicate through which faces of the bin the line enters and leaves the bin.  i.e. if the line enters through the face corresponding to y = 0.34 then d1 = 1 (y-direction) and val1 = 0.34 */
  double val1, val2;
  double intersect;
  double segment,segment2;
  double calclength;        
  int xa, ya, za;           /* counters for bins */
  double temp[3];
  double redentry[3], redexit[3];  /* like entry and exit but using a coordinate system where range_start corresponds to (0,0,0) and the length scale in each direction is the bin width */
  double redbox_l[3];       /* box size is reduced units */
  int facein,faceout;

  PTENSOR_TRACE(fprintf(stderr,"%d: distribute_tensors: Distributing tensors for particle p1 %f %f %f and p2 %f %f %f\n",this_node,pos1[0],pos1[1],pos1[2],pos2[0],pos2[1],pos2[2]););
  PTENSOR_TRACE(fprintf(stderr,"%d: distribute_tensors: range_start is %f %f %f range is %f %f %f bins is %d %d %d\n",this_node,range_start[0],range_start[1],range_start[2],range[0],range[1],range[2],bins[0],bins[1],bins[2]););
  /* work out what direction the line joining the particles goes in */
  length = 0;
  get_mi_vector(temp, pos2, pos1);
  for (i=0;i<3;i++) {
    sign[i] = (temp[i] > 0)*2-1;
    sign10[i]  = (sign[i]+1)/2.0;
  }
  PTENSOR_TRACE(fprintf(stderr,"%d: distribute_tensors: sign is %d %d %d\n",this_node,sign[0],sign[1],sign[2]););
  
  calclength = 0;

  /* check if the line passes through the cube and if so where it enters and exits it */
  if (does_line_go_through_cube(pos1, pos2, range_start, range, sign, entry, exit,&facein,&faceout)) {
    
    /* calculate reduced coordinates */
    /* range_start becomes (0,0,0) and range_start + range becomes (bins[0],bins[1],bins[2]) */
    get_mi_vector(redentry, entry, range_start);
    get_mi_vector(redexit, exit, range_start);
    for (i=0;i<3;i++) {
      redentry[i] = drem_down(redentry[i]+box_l[i],box_l[i]);
      redexit[i] = drem_down(redexit[i]+box_l[i],box_l[i]);
    }
    length = 0;
    get_mi_vector(temp, exit, entry);
    for (i=0;i<3;i++) {
      redentry[i] = redentry[i]/range[i]*bins[i];
      redexit[i] = redexit[i]/range[i]*bins[i];
      length += pow(temp[i],2);
    }
    length = pow(length,0.5);
    PTENSOR_TRACE(fprintf(stderr,"%d: distribute_tensors: Reduced Entry is %f %f %f Reduced Exit is %f %f %f \n",this_node,redentry[0],redentry[1],redentry[2],redexit[0], redexit[1], redexit[2]););

    for (i=0;i<3;i++) {
      redbox_l[i] = box_l[i]/range[i]*bins[i];
    }
   
    /* find in which x-bins the line starts and stops */ 
    if (facein == 0) {
      startx = dround(redentry[0]) - 1 + sign10[0];
    } else {
      startx = floor(redentry[0]);
    }
    if ((startx < 0) && (range[0]==box_l[0])) startx += bins[0];
    if (faceout == 0) {
      endx = dround(redexit[0] - sign10[0]);
    } else {
      endx = floor(redexit[0]);
    }
    if ((endx < 0) && (range[0]==box_l[0])) startx += bins[0];
    occupiedxbins = (sign[0]*(endx-startx) + bins[0])%bins[0] +1;
  
    PTENSOR_TRACE(fprintf(stderr,"%d: distribute_tensors: x goes from %d to %d\n",this_node,startx, endx);)
    /* Initialise starty array */
    starty = (int *)malloc(sizeof(int)*(occupiedxbins+1));
    occupiedybins = (int *)malloc(sizeof(int)*occupiedxbins);

    /* find in which y-bins the line starts and stops for each x-bin */
    /* in xbin the line starts in y-bin number starty[xbin-startx] and ends in starty[xbin-startx+1] */
    totoccupiedybins = 0;
    if (facein == 1) {
      starty[0] = dround(redentry[1]) - 1 + sign10[1];
    } else {
      starty[0] = floor(redentry[1]);
    }
    if ((starty[0] < 0) && (range[1]==box_l[1])) starty[0] += bins[1];
    for (xa=0; xa < occupiedxbins; xa++) {
      xbin = (startx + xa*sign[0]+bins[0])%bins[0];
      if (xbin == endx) {
	intersect  = redexit[1];
	if (faceout == 1) intersect -= sign10[1];
	if (( intersect < 0) && (range[1]==box_l[1])) intersect += bins[1];
      } else {
	if (getintersection(redentry,redexit,0,1,xbin+sign10[0],&intersect,redbox_l) != 1) return 0;
      }
      starty[xa+1]=floor(intersect);
      occupiedybins[xa] = ((starty[xa+1]-starty[xa])*sign[1]+bins[1])%bins[1]+1;
      totoccupiedybins += occupiedybins[xa];
      PTENSOR_TRACE(fprintf(stderr,"%d: distribute_tensors: in xbin %d y goes from %d to %d\n",this_node, xbin, starty[xa],starty[xa+1]););
    }

    /* Initialise startz array */
    occupiedzbins = (int *)malloc(sizeof(int)*totoccupiedybins);
    startz = (int *)malloc(sizeof(int)*(totoccupiedybins+1));
    /* find in which z-bins the line starts and stops for each y-bin*/
    counter = 0;
    if (facein == 2) {
      zi = dround(redentry[2]) - 1 + sign10[2];
    } else {
      zi = floor(redentry[2]);
    }
    if (( zi < 0) && (range[2]==box_l[2])) zi += bins[2];
    startz[counter] = zi;

    for (xa=0; xa < occupiedxbins; xa++) {
      xbin = (startx + xa*sign[0]+bins[0])%bins[0];
      for (ya = 0; ya < occupiedybins[xa]-1; ya++) {
	ybin = (starty[xa] + ya*sign[1] + bins[1])%bins[1];
	PTENSOR_TRACE(fprintf(stderr,"%d: distribute_tensors: xbin is %d ya is %d, occupiedybins[xa] is %d, ybin is %d\n",this_node,xbin,ya,occupiedybins[xa],ybin););
	if (getintersection(redentry,redexit,1,2,ybin+sign10[1],&intersect,redbox_l) != 1) return 0;
	zi = floor(intersect);
	startz[counter+1] = zi;
	occupiedzbins[counter]= (sign[2]*(startz[counter+1]-startz[counter]) + bins[2])%bins[2] +1;
	PTENSOR_TRACE(fprintf(stderr,"%d: distribute_tensors: in xbin %d ybin %d zbin goes from %d to %d\n",this_node,xbin,ybin,startz[counter],startz[counter+1]););
	counter ++;
      }
      ybin = starty[xa+1];
      if (xbin == endx) {
	if (faceout == 2) {
	  zi = dround(redexit[2] -sign10[2]);
	} else {
	  zi = floor(redexit[2]);
	}
	if (( zi < 0) && (range[2]==box_l[2])) zi += bins[2];
      
      } else {
	if (getintersection(redentry,redexit,0,2,xbin+sign10[0], &intersect, redbox_l) != 1) return 0;
	zi = floor(intersect);
      }
      startz[counter+1]=zi;
      occupiedzbins[counter]= (sign[2]*(startz[counter+1]-startz[counter]) + bins[2])%bins[2] +1;
      PTENSOR_TRACE(fprintf(stderr,"%d: distribute_tensors: in xbin %d ybin %d zbin goes from %d to %d\n",this_node,xbin,ybin,startz[counter],startz[counter+1]););
      counter ++;
    }
    PTENSOR_TRACE(fprintf(stderr,"%d: distribute_tensors: occupiedxbins is %d,occupiedybins[0] is %d, occupiedzbins[0] is %d\n",this_node,occupiedxbins,occupiedybins[0],occupiedzbins[0]););

    /* find out what length of the line passes through each z-bin */
    counter = 0;
    for (xa = 0; xa < occupiedxbins; xa ++) {
      xbin = (startx + xa*sign[0]+bins[0])%bins[0];
      for (ya = 0; ya < occupiedybins[xa]; ya++) {
	ybin = (starty[xa] + ya*sign[1] + bins[1])%bins[1];
	for (za = 0; za < occupiedzbins[counter]; za++) {
	  zbin = (startz[counter] + za*sign[2] +bins[2])%bins[2];
	  if (zbin == startz[counter]) {
	    if (ybin == starty[xa]) {
	      if (xbin == startx) {
		if (entry[0]-exit[0] != 0) {
		  d1 = 0;
		  val1 = redentry[0];
		} else if (entry[1]-exit[1] != 0){
		  d1 = 1;
		  val1 = redentry[1];
		} else {
		  d1 = 2;
		  val1 = redentry[2];
		}                                                        
		PTENSOR_TRACE(fprintf(stderr,"%d: distribute_tensors: %d %d %d line starts at point p1 inside bin\n",this_node,xbin,ybin,zbin););
	      } else {
		d1 = 0;
		val1  = xbin+1-sign10[0];
		PTENSOR_TRACE(fprintf(stderr,"%d: distribute_tensors: %d %d %d line enters through x = %e face of box\n",this_node,xbin,ybin,zbin,val1););
	      }  
	    } else {
	      d1 = 1;
	      val1 = ybin+1-sign10[1];        
	      PTENSOR_TRACE(fprintf(stderr,"%d: distribute_tensors: %d %d %d line enters through y = %e face of box\n",this_node,xbin,ybin,zbin,val1););
	    }
	  } else {
	    d1 = 2;
	    val1 = zbin+1-sign10[2]; 
	    PTENSOR_TRACE(fprintf(stderr,"%d: distribute_tensors: %d %d %d line enters through z = %e face of box zbin is %d\n",this_node,xbin,ybin,zbin,val1,zbin););
	  }
	  if (zbin == startz[counter+1]) {
	    if (ybin == starty[xa+1]) {
	      if (xbin == endx) {
		if (entry[0]-exit[0] != 0) {
		  d2 = 0;
		  val2 = redexit[0];
		} else if (entry[1]-exit[1]!= 0){
		  d2 = 1;
		  val2 = redexit[1];
		} else {
		  d2 = 2;
		  val2 = redexit[2];
		}                                                      
		PTENSOR_TRACE(fprintf(stderr,"%d: distribute_tensors: %d %d %d line ends at p2 inside bin\n",this_node,xbin,ybin,zbin););
	      }
	      else {
		d2 = 0;
		val2 = xbin+sign10[0];
		PTENSOR_TRACE(fprintf(stderr,"%d: distribute_tensors: %d %d %d line leaves through x = %e face of box\n",this_node,xbin,ybin,zbin,val2););
	      }
	    }
	    else {
	      d2 = 1;
	      val2 = ybin+sign10[1]; 
	      PTENSOR_TRACE(fprintf(stderr,"%d: distribute_tensors: %d %d %d line leaves through y = %e face of box direction %d\n",this_node,xbin,ybin,zbin,val2,sign[1]););
	    }
	  }
        else {
          d2= 2;
          val2 = zbin+sign10[2];
	  PTENSOR_TRACE(fprintf(stderr,"%d: distribute_tensors: %d %d %d line leaves through z = %e face of box\n",this_node,xbin,ybin,zbin,val2););
        }
	  segment2 = 0;
	    PTENSOR_TRACE(fprintf(stderr,"%d: distribute_tensors: entry %f %f %f exit %f %f %f d1 %d val1 %f d2 %d val2 %f\n",this_node,entry[0],entry[1],entry[2],exit[0],exit[1],exit[2],d1,range_start[d1]+val1*range[d1]/(double)bins[d1],d2,range_start[d2]+val2*range[d2]/(double)bins[d2]););
	  for (l=0;l<3;l++) {
	    if (getlength(entry,exit,d1,range_start[d1]+val1*range[d1]/(double)bins[d1],d2,range_start[d2]+val2*range[d2]/(double)bins[d2],l,&segment) != 1) return 0;
	    segment2 += pow(segment,2);
	    for (k=0;k<3;k++) {
	      TensorInBin[xbin*bins[1]*bins[2]+ybin*bins[2]+zbin].e[3*k+l] += force[k] * segment;
	    }
	  }
	  calclength += pow(segment2,0.5);
	}
	counter ++;
      }
    }
    PTENSOR_TRACE(fprintf(stderr,"%d: distribute_tensors: calclength is %e and length is %e\n}",this_node,calclength,length););
    
    if (calclength - length >0.0000000001) {
      char *errtxt = runtime_error(128 + 3*TCL_INTEGER_SPACE);
      ERROR_SPRINTF(errtxt, "{%d: analyze stess_profile: bug in distribute tensor code - calclength is %e and length is %e}",this_node,calclength,length);
      return 0;
    }
    free(occupiedzbins);
    free(occupiedybins);
    free(starty);
    free(startz);
  }
  return 1;
} 

int reducepos(double pos[3], int bins[3], double centre[3], double range[3], int reducedpos[3]) {
  int i;
  double working[3];
  get_mi_vector(working, pos, centre);
  for (i=0;i<3;i++) {
    reducedpos[i] = floor((working[i]+range[i]/2.0)*(double)bins[i]/range[i]);
  }
  return 1; 
}

int incubewithskin(double pos[3], double centre[3], double range[3])
{
  double working[3];
  int i;
  get_mi_vector(working, pos, centre);
  for (i=0; i <3; i++) {
    if (fabs(working[i]) > range[i]/2.0 + skin+max_cut) return 0;
  }
  return 1; 
}

int whichbin(double pos[3], int bins[3], double centre[3], double range[3], int *bin)
/*calculates which bin a particle is in for local_stress_tensor */
{
  int reducedpos[3];
  int i;
  reducepos(pos, bins, centre, range, reducedpos);
  for (i=0;i<3;i++) {
    if ((reducedpos[i] < 0) || (reducedpos[i] >= bins[i])) {
      *bin = -1;
      return 1;
    }
  }
  *bin = reducedpos[0]*bins[1]*bins[2] + reducedpos[1]*bins[2] + reducedpos[2];
  return 1;
}

int get_nonbonded_interaction(Particle *p1, Particle *p2, double *force)
{
  /* returns the non_bonded interaction between two particles */

  double dist2, dist;
  double d[3];
#ifdef ELECTROSTATICS
  int i;
  double eforce[3];
#endif

  force[0]=0; force[1]=0; force[2]=0; 
  

  if ((p1->p.identity != p2->p.identity)&&(checkIfParticlesInteract(p1->p.type, p2->p.type))) {
    /* distance calculation */
    get_mi_vector(d, p1->r.p, p2->r.p);
    dist2 = SQR(d[0]) + SQR(d[1]) + SQR(d[2]);
    dist  = sqrt(dist2);
    calc_non_bonded_pair_force_simple(p1,p2,d,dist,dist2,force);
#ifdef ELECTROSTATICS
    if (coulomb.method != COULOMB_NONE) {
      switch (coulomb.method) {
#ifdef P3M
      case COULOMB_P3M:
	fprintf(stderr,"WARNING: Local stress tensor calculation cannot handle P3M electrostatics so it is left out\n");  
	break;
#endif
      case COULOMB_DH:
	for (i = 0; i < 3; i++)
	  eforce[i] = 0;
	add_dh_coulomb_pair_force(p1,p2,d,dist, eforce);
	for(i=0;i<3;i++)
	  force[i] += eforce[i];
	break;
      case COULOMB_RF:
	for (i = 0; i < 3; i++)
	  eforce[i] = 0;
	add_rf_coulomb_pair_force(p1,p2,d,dist, eforce);
	for(i=0;i<3;i++)
	    force[i] += eforce[i];
	break;
      case COULOMB_INTER_RF:
        // this is done elsewhere
	break;
      case COULOMB_MMM1D:
	fprintf(stderr,"WARNING: Local stress tensor calculation cannot handle MMM1D electrostatics so it is left out\n");  
      default:
	fprintf(stderr,"WARNING: Local stress tensor calculation does not recognise this electrostatic interaction\n");  
      }
    }
#endif /*ifdef ELECTROSTATICS */

#ifdef DIPOLES
    if (coulomb.Dmethod != DIPOLAR_NONE) {
      switch (coulomb.Dmethod) {
#ifdef DP3M
      case DIPOLAR_P3M:
    	fprintf(stderr,"WARNING: Local stress tensor calculation cannot handle P3M magnetostatics so it is left out\n");  
	break;
#endif
      case DIPOLAR_ALL_WITH_ALL_AND_NO_REPLICA:
    	fprintf(stderr,"WARNING: Local stress tensor calculation cannot handle DAWAANR magnetostatics so it is left out\n");  
	break;
      case DIPOLAR_DS:
    	fprintf(stderr,"WARNING: Local stress tensor calculation cannot handle MAGNETIC DIPOLAR SUM magnetostatics so it is left out\n");  
	break;

      default:
	fprintf(stderr,"WARNING: Local stress tensor calculation does not recognise this magnetostatic interaction\n");  
      }
    }
#endif /*ifdef DIPOLES */


  } /*if p1-> ... */
  return 0;
}

int local_stress_tensor_calc(DoubleList *TensorInBin, int bins[3], int periodic[3], double range_start[3], double range[3])
{
  /*calculates local stress tensors in cuboid bins
    uses Irving Kirkwood method
    we consider a cube of space starting with a corner at position range_start extending to 
      range_start + range
    if the variable periodic is set to 1 in dimension i then the cube is assumed to span the periodic box
    this cube is divided into bins[0] bins in the x direction bins[1] in the y direction, and bins[2] in the z direction
  */

  int i,j;                       /*counter for dimension */
  double binvolume;
  int c, np, n, bin;
  double centre[3];
  Cell *cell;
  Particle *p1, *p2, **pairs;
  Particle *particles;
  double force[3];
  int k,l;
  int type_num;
  Bonded_ia_parameters *iaparams;
  double dx[3];

  
  for (i = 0; i < 3; i ++) {
    if (periodic[i]) {
      range[i] = box_l[i];
      range_start[i] = 0;
    }
  }

  /* find centre of analyzed cube */
  for (i=0;i<3;i++) {
    centre[i] = range_start[i] + range[i]/2.0;
  }

  /* We consider all particles that are within a certain distance of the cube. The skin is used as this distance.  If the
     skin from on opposite sides of the box overlaps then we produce an error message.  To code dround this would be
     creating unnecessary work since I can't imagine when we might want that */

  if (skin < 0) {
    char *errtxt = runtime_error(128 + 3*TCL_INTEGER_SPACE);
    ERROR_SPRINTF(errtxt, "{analyze stess_profile: skin cannot be negative}");
    return 0;
  }
  for (i=0;i<3;i++) {
    if ((! periodic[i]) && (range[i] + 2*skin +2*max_cut > box_l[i])) {
      char *errtxt = runtime_error(128 + 3*TCL_INTEGER_SPACE);
      ERROR_SPRINTF(errtxt, "{analyze stress_profile: Analyzed box (%g) with skin+max_cut(%g) is larger than simulation box (%g).\n",range[i],skin+max_cut,box_l[i]);
      return 0;
    }
    range_start[i] = drem_down(range_start[i],box_l[i]);
  }
  PTENSOR_TRACE(fprintf(stderr,"%d: Running stress_profile\n",this_node));

  binvolume = range[0]*range[1]*range[2]/(double)bins[0]/(double)bins[1]/(double)bins[2];

  /* this next bit loops over all pair of particles, calculates the force between them, and distributes it amongst the tensors */

  // loop over all local cells
  for (c = 0; c < local_cells.n; c++) {
    cell = local_cells.cell[c];
    particles   = cell->part;
    np  = cell->n;
    // loop over all particles in this cell
    for(i = 0; i < np; i++)  {
      p1 = &(particles[i]);
      whichbin(p1->r.p,bins,centre, range, &bin); 
      if (bin >= 0) {
	PTENSOR_TRACE(fprintf(stderr,"%d:Got particle number %d i is %d pos is %f %f %f \n",this_node,p1->p.identity,i,p1->r.p[0],p1->r.p[1],p1->r.p[2]));
	PTENSOR_TRACE(fprintf(stderr,"%d:Ideal gas component is {",this_node));
	for(k=0;k<3;k++) {
	  for(l=0;l<3;l++) {
	    TensorInBin[bin].e[k*3 + l] += (p1->m.v[k])*(p1->m.v[l])*PMASS(*p1)/time_step/time_step;
	    PTENSOR_TRACE(fprintf(stderr,"%f ",(p1->m.v[k])*(p1->m.v[l])*PMASS(*p1)/time_step/time_step));
	  }
	}

	PTENSOR_TRACE(fprintf(stderr,"}\n"));
      }
      
      /* bonded contributions */
      j = 0;
      while(j < p1->bl.n) {
	type_num = p1->bl.e[j++];
	iaparams = &bonded_ia_params[type_num];

	/* fetch particle 2 */
	p2 = local_particles[p1->bl.e[j++]];
	get_mi_vector(dx, p1->r.p, p2->r.p);
	calc_bonded_force(p1,p2,iaparams,&j,dx,force);
	PTENSOR_TRACE(fprintf(stderr,"%d: Bonded to particle %d with force %f %f %f\n",this_node,p2->p.identity,force[0],force[1],force[2]));
	if ((pow(force[0],2)+pow(force[1],2)+pow(force[2],2)) > 0) {
	  if (distribute_tensors(TensorInBin,force,bins,range_start,range,p1->r.p, p2->r.p) != 1) return 0;
	}
      }
    }

    // Loop cell neighbors
    for (n = 0; n < dd.cell_inter[c].n_neighbors; n++) {
      pairs = dd.cell_inter[c].nList[n].vList.pair;
      np    = dd.cell_inter[c].nList[n].vList.n;

      // verlet list loop //
      for(i=0; i<2*np; i+=2) {
	p1 = pairs[i];                    // pointer to particle 1
	p2 = pairs[i+1];                  // pointer to particle 2
	if ((incubewithskin(p1->r.p,centre,range)) && (incubewithskin(p2->r.p,centre,range))) {
	  get_nonbonded_interaction(p1,p2, force);
	  PTENSOR_TRACE(fprintf(stderr,"%d:Looking at pair %d %d force is %f %f %f\n",this_node,p1->p.identity, p2->p.identity,force[0],force[1], force[2]));
	  if ((pow(force[0],2)+pow(force[1],2)+pow(force[2],2)) > 0) {
	    if (distribute_tensors(TensorInBin,force,bins,range_start,range,p1->r.p, p2->r.p) != 1) return 0;
	  }
	} else {
	  // PTENSOR_TRACE(fprintf(stderr,"%d:Looking at pair %d %d not in cube with skin\n",this_node,p1->p.identity, p2->p.identity));
	}
      }
    }
  }

  for (i=0;i<bins[0]*bins[1]*bins[2];i++) {
    for (j=0;j<9;j++) {
	TensorInBin[i].e[j] /= binvolume;
    }
  }

  return 1;
}

<<<<<<< HEAD

/****************************************************************************************
 *                                 parser
 ****************************************************************************************/

static void tclcommand_analyze_print_pressure_all(Tcl_Interp *interp)
{
  char buffer[TCL_DOUBLE_SPACE + TCL_INTEGER_SPACE + 2];
  double value;
  int i, j;
  value = 0.0;

  value = total_pressure.data.e[0];
  for (i = 1; i < total_pressure.data.n; i++)
    value += total_pressure.data.e[i];

  Tcl_PrintDouble(interp, value, buffer);
  Tcl_AppendResult(interp, "{ pressure ", buffer, " } ", (char *)NULL);

  Tcl_PrintDouble(interp, total_pressure.data.e[0], buffer);
  Tcl_AppendResult(interp, "{ ideal ", buffer, " } ", (char *)NULL);

  for(i=0;i<n_bonded_ia;i++) {
    if (bonded_ia_params[i].type != BONDED_IA_NONE) {
      sprintf(buffer, "%d ", i);
      Tcl_AppendResult(interp, "{ ", buffer, (char *)NULL);
      Tcl_PrintDouble(interp, *obsstat_bonded(&total_pressure, i), buffer);
      Tcl_AppendResult(interp,
		       get_name_of_bonded_ia(bonded_ia_params[i].type),
		       " ", buffer, " } ", (char *) NULL);
    }
  }

  for (i = 0; i < n_particle_types; i++)
    for (j = i; j < n_particle_types; j++) {
      if (checkIfParticlesInteract(i, j)) {
	sprintf(buffer, "%d ", i);
	Tcl_AppendResult(interp, "{ ", buffer, (char *)NULL);
	sprintf(buffer, "%d ", j);
	Tcl_AppendResult(interp, " ", buffer, (char *)NULL);
	Tcl_PrintDouble(interp, *obsstat_nonbonded(&total_pressure, i, j), buffer);
	Tcl_AppendResult(interp, "nonbonded ", buffer, " } ", (char *)NULL);
      }
    }
  
/* In case we need intra- and inter- nonbonded (nb) contribution of total pressure  */
  value = 0.0;
  for (i = 0; i < n_particle_types; i++)
    for (j = i; j < n_particle_types; j++) {
      value += *obsstat_nonbonded_intra(&total_pressure_non_bonded, i, j);
    }
  Tcl_PrintDouble(interp, value, buffer);
  Tcl_AppendResult(interp, " { total_nb_intra ", (char *)NULL);
  Tcl_PrintDouble(interp, value, buffer);
  Tcl_AppendResult(interp, buffer, " ", (char *)NULL);
  Tcl_AppendResult(interp, "} ", (char *)NULL);
 
  value = 0.0;
  for (i = 0; i < n_particle_types; i++)
    for (j = i; j < n_particle_types; j++) {
      value += *obsstat_nonbonded_inter(&total_pressure_non_bonded, i, j);
    }
  Tcl_PrintDouble(interp, value, buffer);
  Tcl_AppendResult(interp, " { total_nb_inter ", (char *)NULL);
  Tcl_PrintDouble(interp, value, buffer);
  Tcl_AppendResult(interp, buffer, " ", (char *)NULL);
  Tcl_AppendResult(interp, "} ", (char *)NULL);
  
  for (i = 0; i < n_particle_types; i++)
    for (j = i; j < n_particle_types; j++) {
      if (checkIfParticlesInteract(i, j)) {
	sprintf(buffer, "%d ", i);
	Tcl_AppendResult(interp, "{ ", buffer, (char *)NULL);
	sprintf(buffer, "%d ", j);
	Tcl_AppendResult(interp, " ", buffer, (char *)NULL);
	Tcl_PrintDouble(interp, *obsstat_nonbonded_intra(&total_pressure_non_bonded, i, j), buffer);
	Tcl_AppendResult(interp, "nb_intra ", buffer, " } ", (char *)NULL);
      }
    }
  
  for (i = 0; i < n_particle_types; i++)
    for (j = i; j < n_particle_types; j++) {
      if (checkIfParticlesInteract(i, j)) {
	sprintf(buffer, "%d ", i);
	Tcl_AppendResult(interp, "{ ", buffer, (char *)NULL);
	sprintf(buffer, "%d ", j);
	Tcl_AppendResult(interp, " ", buffer, (char *)NULL);
	Tcl_PrintDouble(interp, *obsstat_nonbonded_inter(&total_pressure_non_bonded, i, j), buffer);
	Tcl_AppendResult(interp, "nb_inter ", buffer, " } ", (char *)NULL);
      }
    } 
  
#if  defined(ELECTROSTATICS) || defined (DIPOLES)
  if( 
#ifdef ELECTROSTATICS
      coulomb.method != COULOMB_NONE
#else
      0
#endif
      ||
#ifdef DIPOLES
      coulomb.Dmethod != DIPOLAR_NONE
#else
      0
#endif     
   ) {
    /* total Coulomb pressure */
    value = total_pressure.coulomb[0];
    for (i = 1; i < total_pressure.n_coulomb; i++)
      value += total_pressure.coulomb[i];
    for (i = 0; i < total_pressure.n_dipolar; i++)
      value += total_pressure.dipolar[i];
    Tcl_PrintDouble(interp, value, buffer);
#if  defined(ELECTROSTATICS) && defined (DIPOLES)
    Tcl_AppendResult(interp, "{ coulomb+magdipoles ", buffer, (char *)NULL);
#else
#if defined(ELECTROSTATICS)
    Tcl_AppendResult(interp, "{ coulomb ", buffer, (char *)NULL);
#endif	
#if defined(DIPOLES)
    Tcl_AppendResult(interp, "{ magdipoles ", buffer, (char *)NULL);
#endif		
#endif

    /* if it is split up, then print the split up parts */
    if (total_pressure.n_coulomb > 1) {
      for (i = 0; i < total_pressure.n_coulomb; i++) {
	Tcl_PrintDouble(interp, total_pressure.coulomb[i], buffer);
	Tcl_AppendResult(interp, " ", buffer, (char *)NULL);
      }
    }
    Tcl_AppendResult(interp, " }", (char *)NULL);
  }
#endif
}

/************************************************************/

int tclcommand_analyze_parse_and_print_pressure(Tcl_Interp *interp, int v_comp, int argc, char **argv)
{
  /* 'analyze pressure [{ bond <type_num> | nonbonded <type1> <type2> | coulomb | ideal | total }]' */
  char buffer[TCL_DOUBLE_SPACE + TCL_INTEGER_SPACE + 2];
  int i, j;
  double value, p_vel[3];
  value = 0.0;

  if (n_total_particles == 0) {
    Tcl_AppendResult(interp, "(no particles)",
		     (char *)NULL);
    return (TCL_OK);
  }

  /* if desired (v_comp==1) replace ideal component with instantaneous one */
  if (total_pressure.init_status != 1+v_comp ) {
    init_virials(&total_pressure);
    init_p_tensor(&total_p_tensor);
    
    init_virials_non_bonded(&total_pressure_non_bonded);
    init_p_tensor_non_bonded(&total_p_tensor_non_bonded);
    
    if(v_comp && (integ_switch == INTEG_METHOD_NPT_ISO) && !(nptiso.invalidate_p_vel)) {
      if (total_pressure.init_status == 0)
	master_pressure_calc(0);
      total_pressure.data.e[0] = 0.0;
      MPI_Reduce(nptiso.p_vel, p_vel, 3, MPI_DOUBLE, MPI_SUM, 0, comm_cart);
      for(i=0; i<3; i++)
	if(nptiso.geometry & nptiso.nptgeom_dir[i])
	  total_pressure.data.e[0] += p_vel[i];
      total_pressure.data.e[0] /= (nptiso.dimension*nptiso.volume);
      total_pressure.init_status = 1+v_comp;   }
    else
      master_pressure_calc(v_comp);
  }

  if (argc == 0)
    tclcommand_analyze_print_pressure_all(interp);
  else {

    if      (ARG0_IS_S("ideal"))
      value = total_pressure.data.e[0];
    else if (ARG0_IS_S("bonded") ||
	     ARG0_IS_S("fene") ||
	     ARG0_IS_S("subt_lj_harm") ||
	     ARG0_IS_S("subt_lj_fene") ||
	     ARG0_IS_S("subt_lj") ||
	     ARG0_IS_S("harmonic") ||
	     ARG0_IS_S("endangledist")) {
      if(argc<2 || ! ARG1_IS_I(i)) {
	Tcl_ResetResult(interp);
	Tcl_AppendResult(interp, "wrong # or type of arguments for: analyze pressure bonded <type_num>",
			 (char *)NULL);
	return (TCL_ERROR);
      }
      if(i < 0 || i >= n_bonded_ia) {
	Tcl_AppendResult(interp, "bond type does not exist", (char *)NULL);
	return (TCL_ERROR);
      }
      value = *obsstat_bonded(&total_pressure, i);
    }
    else if (ARG0_IS_S("nonbonded") ||
	     ARG0_IS_S("lj") ||
	     ARG0_IS_S("buckingham") ||
             ARG0_IS_S("morse") ||
             ARG0_IS_S("soft-sphere") ||
	     ARG0_IS_S("lj-cos") ||
	     ARG0_IS_S("lj-cos2") ||
	     ARG0_IS_S("tabulated") ||
	     ARG0_IS_S("gb")) {
      if(argc<3 || ! ARG_IS_I(1, i) || ! ARG_IS_I(2, j)) {
	Tcl_ResetResult(interp);
	Tcl_AppendResult(interp, "wrong # or type of arguments for: analyze pressure nonbonded <type1> <type2>",
			 (char *)NULL);
	return (TCL_ERROR);
      }
      if(i < 0 || i >= n_particle_types || j < 0 || j >= n_particle_types) {
	Tcl_AppendResult(interp, "particle type does not exist", (char *)NULL);
	return (TCL_ERROR);
      }
      value = *obsstat_nonbonded(&total_pressure, i, j);
    }
    else if( ARG0_IS_S("tot_nb_intra") ||
	     ARG0_IS_S("tot_nonbonded_intra")) {
      value = 0.0;
      for (i = 0; i < n_particle_types; i++)
        for (j = i; j < n_particle_types; j++)
        value += *obsstat_nonbonded_intra(&total_pressure_non_bonded, i, j);
    }
    else if( ARG0_IS_S("tot_nb_inter") ||
	     ARG0_IS_S("tot_nonbonded_inter")) {
      value = 0.0;
      for (i = 0; i < n_particle_types; i++)
        for (j = i; j < n_particle_types; j++)
        value += *obsstat_nonbonded_inter(&total_pressure_non_bonded, i, j);
    }
    else if( ARG0_IS_S("nb_intra") ||
	     ARG0_IS_S("nonbonded_intra")) {
      if(argc<3 || ! ARG_IS_I(1, i) || ! ARG_IS_I(2, j)) {
	Tcl_ResetResult(interp);
	Tcl_AppendResult(interp, "wrong # or type of arguments for: analyze pressure nb_intra <type1> <type2>",
			 (char *)NULL);
	return (TCL_ERROR);
      }
      if(i < 0 || i >= n_particle_types || j < 0 || j >= n_particle_types) {
	Tcl_AppendResult(interp, "particle type does not exist", (char *)NULL);
	return (TCL_ERROR);
      }
      value = *obsstat_nonbonded_intra(&total_pressure_non_bonded, i, j);
    }   
    else if( ARG0_IS_S("nb_inter") ||
	     ARG0_IS_S("nonbonded_inter")) {
      if(argc<3 || ! ARG_IS_I(1, i) || ! ARG_IS_I(2, j)) {
	Tcl_ResetResult(interp);
	Tcl_AppendResult(interp, "wrong # or type of arguments for: analyze pressure nb_inter <type1> <type2>",
			 (char *)NULL);
	return (TCL_ERROR);
      }
      if(i < 0 || i >= n_particle_types || j < 0 || j >= n_particle_types) {
	Tcl_AppendResult(interp, "particle type does not exist", (char *)NULL);
	return (TCL_ERROR);
      }
      value = *obsstat_nonbonded_inter(&total_pressure_non_bonded, i, j);
    }
    else if( ARG0_IS_S("coulomb")) {
#ifdef ELECTROSTATICS
      value = 0;
      for (i = 0; i < total_pressure.n_coulomb; i++)
	value += total_pressure.coulomb[i];
#else
      Tcl_AppendResult(interp, "ELECTROSTATICS not compiled (see config.h)\n", (char *)NULL);
#endif
    }
    else if( ARG0_IS_S("dipolar")) {
#ifdef DIPOLES
      value = 0;
      for (i = total_pressure.n_coulomb-1; i < total_pressure.n_coulomb; i++)  /*when DLC will be installed this has to be changed */
        value += total_pressure.coulomb[i];
#else
      Tcl_AppendResult(interp, "DIPOLES not compiled (see config.h)\n", (char *)NULL);
#endif
    }
    else if (ARG0_IS_S("total")) {
      value = total_pressure.data.e[0];
      for (i = 1; i < total_pressure.data.n; i++) {
	value += total_pressure.data.e[i];
      }
    }
    else {
      Tcl_AppendResult(interp, "unknown feature of: analyze pressure",
		       (char *)NULL);
      return (TCL_ERROR);
    }
    Tcl_PrintDouble(interp, value, buffer);
    Tcl_AppendResult(interp, buffer, (char *)NULL);
  }

  return (TCL_OK);
}

int tclcommand_analyze_parse_and_print_p_IK1(Tcl_Interp *interp, int argc, char **argv)
{
  Tcl_AppendResult(interp, "analyze p_IK no longer exists", (char *)NULL);
  return (TCL_ERROR);
}
 
int tclcommand_analyze_parse_bins(Tcl_Interp *interp, int argc, char **argv)
{
  Tcl_AppendResult(interp, "analyze bins no longer exists", (char *)NULL);
  return (TCL_ERROR);
}

/****************************************************************************************
 *                                 parser
 ****************************************************************************************/
/* Parser routines used in the "analyze stress_tensor" command */ 
static void tclcommand_analyze_print_stress_tensor_all(Tcl_Interp *interp)
{
  char buffer[TCL_DOUBLE_SPACE + TCL_INTEGER_SPACE + 2];
  double value, tvalue[9];
  int i, j, k;
  value = 0.0;

  Tcl_AppendResult(interp, "{ pressure ", (char *)NULL);
  for(j=0; j<9; j++) {
    value = total_p_tensor.data.e[j];
    for (i = 1; i < total_p_tensor.data.n/9; i++) value += total_p_tensor.data.e[9*i + j];
    Tcl_PrintDouble(interp, value, buffer);
    Tcl_AppendResult(interp, buffer, " ", (char *)NULL);
  }
  Tcl_AppendResult(interp, "} ", (char *)NULL);

  Tcl_AppendResult(interp, "{ ideal ", (char *)NULL);
  for(j=0; j<9; j++) {
    Tcl_PrintDouble(interp, total_p_tensor.data.e[j], buffer);
    Tcl_AppendResult(interp, buffer, " ", (char *)NULL);
  }
  Tcl_AppendResult(interp, "} ", (char *)NULL);

  for(i=0;i<n_bonded_ia;i++) {
    if (bonded_ia_params[i].type != BONDED_IA_NONE) {
      sprintf(buffer, "%d ", i);
      Tcl_AppendResult(interp, "{ ", buffer, get_name_of_bonded_ia(bonded_ia_params[i].type)," ", (char *)NULL);
      for(j=0; j<9; j++) {
	Tcl_PrintDouble(interp, obsstat_bonded(&total_p_tensor, i)[j], buffer);
	Tcl_AppendResult(interp, buffer, " ", (char *)NULL);
      }
      Tcl_AppendResult(interp, "} ", (char *)NULL);
    }
  }

  for (i = 0; i < n_particle_types; i++)
    for (j = i; j < n_particle_types; j++) {
      if (checkIfParticlesInteract(i, j)) {
	sprintf(buffer, "%d ", i);
	Tcl_AppendResult(interp, "{ ", buffer, (char *)NULL);
	sprintf(buffer, "%d ", j);
	Tcl_AppendResult(interp, " ", buffer, "nonbonded ", (char *)NULL);
	for(k=0; k<9; k++) {
	  Tcl_PrintDouble(interp, obsstat_nonbonded(&total_p_tensor, i, j)[k], buffer);
	  Tcl_AppendResult(interp, buffer, " ", (char *)NULL);
	}
	Tcl_AppendResult(interp, "} ", (char *)NULL);
      }
    }

  Tcl_AppendResult(interp, " { total_nb_intra ", (char *)NULL);
  for(k=0; k<9; k++) {
    tvalue[k] = 0.0;
    for (i = 0; i < n_particle_types; i++)
      for (j = i; j < n_particle_types; j++) {
        tvalue[k] += obsstat_nonbonded_intra(&total_p_tensor_non_bonded, i, j)[k];
      }
    Tcl_PrintDouble(interp, tvalue[k], buffer);
    Tcl_AppendResult(interp, buffer, " ", (char *)NULL);
  }
  Tcl_AppendResult(interp, "} ", (char *)NULL);
  
  Tcl_AppendResult(interp, " { total_nb_inter ", (char *)NULL);
  for(k=0; k<9; k++) {
    tvalue[k] = 0.0;
    for (i = 0; i < n_particle_types; i++)
      for (j = i; j < n_particle_types; j++) {
        tvalue[k] += obsstat_nonbonded_inter(&total_p_tensor_non_bonded, i, j)[k];
      }
    Tcl_PrintDouble(interp, tvalue[k], buffer);
    Tcl_AppendResult(interp, buffer, " ", (char *)NULL);
  }
  Tcl_AppendResult(interp, "} ", (char *)NULL);
 
  for (i = 0; i < n_particle_types; i++)
    for (j = i; j < n_particle_types; j++) {
      if (checkIfParticlesInteract(i, j)) {
	sprintf(buffer, "%d ", i);
	Tcl_AppendResult(interp, "{ ", buffer, (char *)NULL);
	sprintf(buffer, "%d ", j);
	Tcl_AppendResult(interp, " ", buffer, "nb_intra_tensor ", (char *)NULL);
	for(k=0; k<9; k++) {
	  Tcl_PrintDouble(interp, obsstat_nonbonded_intra(&total_p_tensor_non_bonded, i, j)[k], buffer);
	  Tcl_AppendResult(interp, buffer, " ", (char *)NULL);
	}
	Tcl_AppendResult(interp, "} ", (char *)NULL);
      }
    }
  
  for (i = 0; i < n_particle_types; i++)
    for (j = i; j < n_particle_types; j++) {
      if (checkIfParticlesInteract(i, j)) {
	sprintf(buffer, "%d ", i);
	Tcl_AppendResult(interp, "{ ", buffer, (char *)NULL);
	sprintf(buffer, "%d ", j);
	Tcl_AppendResult(interp, " ", buffer, "nb_inter_tensor ", (char *)NULL);
	for(k=0; k<9; k++) {
	  Tcl_PrintDouble(interp, obsstat_nonbonded_inter(&total_p_tensor_non_bonded, i, j)[k], buffer);
	  Tcl_AppendResult(interp, buffer, " ", (char *)NULL);
	}
	Tcl_AppendResult(interp, "} ", (char *)NULL);
      }
    }

#ifdef ELECTROSTATICS
  if(coulomb.method != COULOMB_NONE) {
    Tcl_AppendResult(interp, "{ coulomb ", (char *)NULL);
    for(j=0; j<9; j++) {
      sprintf(buffer, " %lf ", total_p_tensor.coulomb[j]);
      Tcl_AppendResult(interp, buffer, (char *)NULL);
    }
    Tcl_AppendResult(interp, "} ", (char *)NULL);
  }
#endif

#ifdef DIPOLES
  if(coulomb.Dmethod != DIPOLAR_NONE) {
    fprintf(stderr,"tensor magnetostatics, something should go here, file pressure.c ... \n");
  }  
#endif

  
}

/************************************************************/
int tclcommand_analyze_parse_and_print_stress_tensor(Tcl_Interp *interp, int v_comp, int argc, char **argv)
{
  /* 'analyze stress_tensor [{ bond <type_num> | nonbonded <type1> <type2> | coulomb | ideal | total }]' */
  char buffer[TCL_DOUBLE_SPACE + TCL_INTEGER_SPACE + 2];
  int i, j, k;
  double p_vel[3], tvalue[9];
  for(j=0; j<9; j++)  tvalue[j] = 0.0;

  if (n_total_particles == 0) {
    Tcl_AppendResult(interp, "(no particles)",
		     (char *)NULL);
    return (TCL_OK);
  }

  /* if desired (v_comp==1) replace ideal component with instantaneous one */
   if (total_pressure.init_status != 1+v_comp ) {
    init_virials(&total_pressure);
    init_p_tensor(&total_p_tensor);

    init_virials_non_bonded(&total_pressure_non_bonded);
    init_p_tensor_non_bonded(&total_p_tensor_non_bonded);

    if(v_comp && (integ_switch == INTEG_METHOD_NPT_ISO) && !(nptiso.invalidate_p_vel)) {
      if (total_pressure.init_status == 0)
	master_pressure_calc(0);
      p_tensor.data.e[0] = 0.0;
      MPI_Reduce(nptiso.p_vel, p_vel, 3, MPI_DOUBLE, MPI_SUM, 0, comm_cart);
      for(i=0; i<3; i++)
	if(nptiso.geometry & nptiso.nptgeom_dir[i])
	  p_tensor.data.e[0] += p_vel[i];
      p_tensor.data.e[0] /= (nptiso.dimension*nptiso.volume);
      total_pressure.init_status = 1+v_comp;   }
    else
      master_pressure_calc(v_comp);
  }

  if (argc == 0)
    tclcommand_analyze_print_stress_tensor_all(interp);
  else {

    if      (ARG0_IS_S("ideal")) {
      for(j=0; j<9; j++)  tvalue[j] = total_p_tensor.data.e[j];
    }
    else if (ARG0_IS_S("bonded") ||
	     ARG0_IS_S("fene") ||
	     ARG0_IS_S("subt_lj_harm") ||
	     ARG0_IS_S("subt_lj_fene") ||
	     ARG0_IS_S("subt_lj") ||
	     ARG0_IS_S("harmonic") ||
	     ARG0_IS_S("endangledist")) {
      if(argc<2 || ! ARG1_IS_I(i)) {
	Tcl_ResetResult(interp);
	Tcl_AppendResult(interp, "wrong # or type of arguments for: analyze pressure bonded <type_num>",
			 (char *)NULL);
	return (TCL_ERROR);
      }
      if(i < 0 || i >= n_bonded_ia) {
	Tcl_AppendResult(interp, "bond type does not exist", (char *)NULL);
	return (TCL_ERROR);
      }
      for(k=0; k<9; k++) tvalue[k] = obsstat_bonded(&total_p_tensor, i)[k];
    }
    else if (ARG0_IS_S("nonbonded") ||
	     ARG0_IS_S("lj") ||
	     ARG0_IS_S("buckingham") ||
             ARG0_IS_S("morse") ||
             ARG0_IS_S("soft-sphere") ||
	     ARG0_IS_S("lj-cos") ||
	     ARG0_IS_S("lj-cos2") ||
	     ARG0_IS_S("tabulated") ||
	     ARG0_IS_S("gb")) {
      if(argc<3 || ! ARG_IS_I(1, i) || ! ARG_IS_I(2, j)) {
	Tcl_ResetResult(interp);
	Tcl_AppendResult(interp, "wrong # or type of arguments for: analyze pressure nonbonded <type1> <type2>",
			 (char *)NULL);
	return (TCL_ERROR);
      }
      if(i < 0 || i >= n_particle_types || j < 0 || j >= n_particle_types) {
	Tcl_AppendResult(interp, "particle type does not exist", (char *)NULL);
	return (TCL_ERROR);
      }
      for(k=0; k<9; k++) tvalue[k] = obsstat_nonbonded(&total_p_tensor, i, j)[k];
    }
    else if( ARG0_IS_S("tot_nb_intra")) {
      for(k=0; k<9; k++) {
        for (i = 0; i < n_particle_types; i++)
          for (j = i; j < n_particle_types; j++) {
            tvalue[k] += obsstat_nonbonded_intra(&total_p_tensor_non_bonded, i, j)[k];
          }
      }
    }
    else if( ARG0_IS_S("tot_nb_inter")) {
      for(k=0; k<9; k++) {
        for (i = 0; i < n_particle_types; i++)
          for (j = i; j < n_particle_types; j++) {
            tvalue[k] += obsstat_nonbonded_inter(&total_p_tensor_non_bonded, i, j)[k];
          }
      }
    }
    else if( ARG0_IS_S("nb_intra")) {
      if(argc<3 || ! ARG_IS_I(1, i) || ! ARG_IS_I(2, j)) {
	Tcl_ResetResult(interp);
	Tcl_AppendResult(interp, "wrong # or type of arguments for: analyze stress tensor nonbonded <type1> <type2>",
			 (char *)NULL);
	return (TCL_ERROR);
      }
      if(i < 0 || i >= n_particle_types || j < 0 || j >= n_particle_types) {
	Tcl_AppendResult(interp, "particle type does not exist", (char *)NULL);
	return (TCL_ERROR);
      }
      for(k=0; k<9; k++) tvalue[k] = obsstat_nonbonded_intra(&total_p_tensor_non_bonded, i, j)[k];
    }
    else if( ARG0_IS_S("nb_inter")) {
      if(argc<3 || ! ARG_IS_I(1, i) || ! ARG_IS_I(2, j)) {
	Tcl_ResetResult(interp);
	Tcl_AppendResult(interp, "wrong # or type of arguments for: analyze stress tensor nonbonded <type1> <type2>",
			 (char *)NULL);
	return (TCL_ERROR);
      }
      if(i < 0 || i >= n_particle_types || j < 0 || j >= n_particle_types) {
	Tcl_AppendResult(interp, "particle type does not exist", (char *)NULL);
	return (TCL_ERROR);
      }
      for(k=0; k<9; k++) tvalue[k] = obsstat_nonbonded_inter(&total_p_tensor_non_bonded, i, j)[k];
    }
    else if( ARG0_IS_S("coulomb")) {
#ifdef ELECTROSTATICS
      for(j=0; j<9; j++) tvalue[j] = total_p_tensor.coulomb[j];
#else
      Tcl_AppendResult(interp, "ELECTROSTATICS not compiled (see config.h)\n", (char *)NULL);
#endif
    }
    else if( ARG0_IS_S("dipolar")) {
#ifdef DIPOLES
      /* for(j=0; j<9; j++) tvalue[j] = total_p_tensor.coulomb[j];*/
      fprintf(stderr," stress tensor, magnetostatics, something should go here, file pressure.c ");
#else
      Tcl_AppendResult(interp, "DIPOLES not compiled (see config.h)\n", (char *)NULL);
#endif
    }
    else if (ARG0_IS_S("total")) {
      for(j=0; j<9; j++) {
        tvalue[j] = p_tensor.data.e[j];
        for (i = 1; i < p_tensor.data.n/9; i++) tvalue[j] += total_p_tensor.data.e[9*i + j];
     }
    }
    else {
      Tcl_AppendResult(interp, "unknown feature of: analyze pressure",
		       (char *)NULL);
      return (TCL_ERROR);
    }

    Tcl_AppendResult(interp, *argv, (char *)NULL);
    Tcl_AppendResult(interp, " ", (char *)NULL);
    for(j=0; j<9; j++) {
      Tcl_PrintDouble(interp, tvalue[j], buffer);
      Tcl_AppendResult(interp, buffer, " ", (char *)NULL);
    }
  }

  return (TCL_OK);
}

int tclcommand_analyze_parse_local_stress_tensor(Tcl_Interp *interp, int argc, char **argv)
{
  char buffer[TCL_DOUBLE_SPACE];
  char* usage;
  int periodic[3];
  double range_start[3];
  double range[3];
  int bins[3];
  int i,j,k,l;
  DoubleList *TensorInBin;
  PTENSOR_TRACE(fprintf(stderr,"%d: Running tclcommand_analyze_parse_local_stress_tensor\n",this_node));
  /* 'analyze stress profile ' */
  if (argc != 12) {
    Tcl_ResetResult(interp);
    Tcl_AppendResult(interp, "local_stress_tensor requires 12 inputs: x_periodic, y_periodic, z_periodic, x_range_start, y_range_start, z_range_start, x_range, y_range, z_range, x_bins, y_bins, z_bins", (char *)NULL);
    return(TCL_ERROR);
  }
  usage = "usage: analyse local_stress_tensor <x_periodic> <y_periodic> <z_periodic> <x_range_start> <y_range_start> <z_range_start> <x_range> <y_range> <z_range> <x_bins> <y_bins> <z_bins>";
 
  for (i=0;i<3;i++) {
    if ( !ARG0_IS_I(periodic[i]) ) {
      Tcl_ResetResult(interp);
      Tcl_AppendResult(interp,usage, (char *)NULL);
      return (TCL_ERROR);
    } else {
      argc -= 1;
      argv += 1;
    }
  }
  for (i=0;i<3;i++) {
    if ( !ARG0_IS_D(range_start[i]) ) {
      Tcl_ResetResult(interp);
      Tcl_AppendResult(interp,usage, (char *)NULL);
      return (TCL_ERROR);
    } else {
      argc -= 1;
      argv += 1;
    }
  }
  for (i=0;i<3;i++) {
    if ( !ARG0_IS_D(range[i]) ) {
      Tcl_ResetResult(interp);
      Tcl_AppendResult(interp,usage, (char *)NULL);
      return (TCL_ERROR);
    } else {
      argc -= 1;
      argv += 1;
    }
  }
  for (i=0;i<3;i++) {
    if ( !ARG0_IS_I(bins[i]) ) {
      Tcl_ResetResult(interp);
      Tcl_AppendResult(interp,usage, (char *)NULL);
      return (TCL_ERROR);
    } else {
      argc -= 1;
      argv += 1;
    }
  }

  /* Allocate a doublelist of bins to keep track of stress profile */
  TensorInBin = (DoubleList *)malloc(bins[0]*bins[1]*bins[2]*sizeof(DoubleList));
  if ( TensorInBin ) {
  /* Initialize the stress profile */
    for ( i = 0 ; i < bins[0]*bins[1]*bins[2]; i++ ) {
      init_doublelist(&TensorInBin[i]);
      alloc_doublelist(&TensorInBin[i],9);
      for ( j = 0 ; j < 9 ; j++ ) {
	TensorInBin[i].e[j] = 0.0;
      }
    }
  } else {
    Tcl_AppendResult(interp,"could not allocate memory for local_stress_tensor", (char *)NULL);
    return (TCL_ERROR);
  }

  mpi_local_stress_tensor(TensorInBin, bins, periodic,range_start, range);
  PTENSOR_TRACE(fprintf(stderr,"%d: tclcommand_analyze_parse_local_stress_tensor: finished mpi_local_stress_tensor \n",this_node));

  /* Write stress profile to Tcl export */
  Tcl_AppendResult(interp, "{ LocalStressTensor } ", (char *)NULL);
  for ( i = 0 ; i < bins[0] ; i++) {
    for ( j = 0 ; j < bins[1] ; j++) {
      for ( k = 0 ; k < bins[2] ; k++) {
	Tcl_AppendResult(interp, " { ", (char *)NULL);
	sprintf(buffer," { %d %d %d } ",i,j,k);
	Tcl_AppendResult(interp,buffer, (char *)NULL);
	Tcl_AppendResult(interp, " { ", (char *)NULL);
	for ( l = 0 ; l < 9 ; l++) {
	  Tcl_PrintDouble(interp,TensorInBin[i*bins[1]*bins[2]+j*bins[2]+k].e[l],buffer);
	  Tcl_AppendResult(interp, buffer, (char *)NULL);
	  Tcl_AppendResult(interp, " ", (char *)NULL);
	}
	Tcl_AppendResult(interp, " } ", (char *)NULL);
	Tcl_AppendResult(interp, " } ", (char *)NULL);
      }
    }
  }
  
  /* Free memory */
  for ( i = 0 ; i < bins[0]*bins[1]*bins[2] ; i++ ) {
    realloc_doublelist(&TensorInBin[i],0);
  }
  free(TensorInBin);
  return TCL_OK;
}
=======
>>>>>>> bd182217
<|MERGE_RESOLUTION|>--- conflicted
+++ resolved
@@ -992,715 +992,3 @@
 
   return 1;
 }
-
-<<<<<<< HEAD
-
-/****************************************************************************************
- *                                 parser
- ****************************************************************************************/
-
-static void tclcommand_analyze_print_pressure_all(Tcl_Interp *interp)
-{
-  char buffer[TCL_DOUBLE_SPACE + TCL_INTEGER_SPACE + 2];
-  double value;
-  int i, j;
-  value = 0.0;
-
-  value = total_pressure.data.e[0];
-  for (i = 1; i < total_pressure.data.n; i++)
-    value += total_pressure.data.e[i];
-
-  Tcl_PrintDouble(interp, value, buffer);
-  Tcl_AppendResult(interp, "{ pressure ", buffer, " } ", (char *)NULL);
-
-  Tcl_PrintDouble(interp, total_pressure.data.e[0], buffer);
-  Tcl_AppendResult(interp, "{ ideal ", buffer, " } ", (char *)NULL);
-
-  for(i=0;i<n_bonded_ia;i++) {
-    if (bonded_ia_params[i].type != BONDED_IA_NONE) {
-      sprintf(buffer, "%d ", i);
-      Tcl_AppendResult(interp, "{ ", buffer, (char *)NULL);
-      Tcl_PrintDouble(interp, *obsstat_bonded(&total_pressure, i), buffer);
-      Tcl_AppendResult(interp,
-		       get_name_of_bonded_ia(bonded_ia_params[i].type),
-		       " ", buffer, " } ", (char *) NULL);
-    }
-  }
-
-  for (i = 0; i < n_particle_types; i++)
-    for (j = i; j < n_particle_types; j++) {
-      if (checkIfParticlesInteract(i, j)) {
-	sprintf(buffer, "%d ", i);
-	Tcl_AppendResult(interp, "{ ", buffer, (char *)NULL);
-	sprintf(buffer, "%d ", j);
-	Tcl_AppendResult(interp, " ", buffer, (char *)NULL);
-	Tcl_PrintDouble(interp, *obsstat_nonbonded(&total_pressure, i, j), buffer);
-	Tcl_AppendResult(interp, "nonbonded ", buffer, " } ", (char *)NULL);
-      }
-    }
-  
-/* In case we need intra- and inter- nonbonded (nb) contribution of total pressure  */
-  value = 0.0;
-  for (i = 0; i < n_particle_types; i++)
-    for (j = i; j < n_particle_types; j++) {
-      value += *obsstat_nonbonded_intra(&total_pressure_non_bonded, i, j);
-    }
-  Tcl_PrintDouble(interp, value, buffer);
-  Tcl_AppendResult(interp, " { total_nb_intra ", (char *)NULL);
-  Tcl_PrintDouble(interp, value, buffer);
-  Tcl_AppendResult(interp, buffer, " ", (char *)NULL);
-  Tcl_AppendResult(interp, "} ", (char *)NULL);
- 
-  value = 0.0;
-  for (i = 0; i < n_particle_types; i++)
-    for (j = i; j < n_particle_types; j++) {
-      value += *obsstat_nonbonded_inter(&total_pressure_non_bonded, i, j);
-    }
-  Tcl_PrintDouble(interp, value, buffer);
-  Tcl_AppendResult(interp, " { total_nb_inter ", (char *)NULL);
-  Tcl_PrintDouble(interp, value, buffer);
-  Tcl_AppendResult(interp, buffer, " ", (char *)NULL);
-  Tcl_AppendResult(interp, "} ", (char *)NULL);
-  
-  for (i = 0; i < n_particle_types; i++)
-    for (j = i; j < n_particle_types; j++) {
-      if (checkIfParticlesInteract(i, j)) {
-	sprintf(buffer, "%d ", i);
-	Tcl_AppendResult(interp, "{ ", buffer, (char *)NULL);
-	sprintf(buffer, "%d ", j);
-	Tcl_AppendResult(interp, " ", buffer, (char *)NULL);
-	Tcl_PrintDouble(interp, *obsstat_nonbonded_intra(&total_pressure_non_bonded, i, j), buffer);
-	Tcl_AppendResult(interp, "nb_intra ", buffer, " } ", (char *)NULL);
-      }
-    }
-  
-  for (i = 0; i < n_particle_types; i++)
-    for (j = i; j < n_particle_types; j++) {
-      if (checkIfParticlesInteract(i, j)) {
-	sprintf(buffer, "%d ", i);
-	Tcl_AppendResult(interp, "{ ", buffer, (char *)NULL);
-	sprintf(buffer, "%d ", j);
-	Tcl_AppendResult(interp, " ", buffer, (char *)NULL);
-	Tcl_PrintDouble(interp, *obsstat_nonbonded_inter(&total_pressure_non_bonded, i, j), buffer);
-	Tcl_AppendResult(interp, "nb_inter ", buffer, " } ", (char *)NULL);
-      }
-    } 
-  
-#if  defined(ELECTROSTATICS) || defined (DIPOLES)
-  if( 
-#ifdef ELECTROSTATICS
-      coulomb.method != COULOMB_NONE
-#else
-      0
-#endif
-      ||
-#ifdef DIPOLES
-      coulomb.Dmethod != DIPOLAR_NONE
-#else
-      0
-#endif     
-   ) {
-    /* total Coulomb pressure */
-    value = total_pressure.coulomb[0];
-    for (i = 1; i < total_pressure.n_coulomb; i++)
-      value += total_pressure.coulomb[i];
-    for (i = 0; i < total_pressure.n_dipolar; i++)
-      value += total_pressure.dipolar[i];
-    Tcl_PrintDouble(interp, value, buffer);
-#if  defined(ELECTROSTATICS) && defined (DIPOLES)
-    Tcl_AppendResult(interp, "{ coulomb+magdipoles ", buffer, (char *)NULL);
-#else
-#if defined(ELECTROSTATICS)
-    Tcl_AppendResult(interp, "{ coulomb ", buffer, (char *)NULL);
-#endif	
-#if defined(DIPOLES)
-    Tcl_AppendResult(interp, "{ magdipoles ", buffer, (char *)NULL);
-#endif		
-#endif
-
-    /* if it is split up, then print the split up parts */
-    if (total_pressure.n_coulomb > 1) {
-      for (i = 0; i < total_pressure.n_coulomb; i++) {
-	Tcl_PrintDouble(interp, total_pressure.coulomb[i], buffer);
-	Tcl_AppendResult(interp, " ", buffer, (char *)NULL);
-      }
-    }
-    Tcl_AppendResult(interp, " }", (char *)NULL);
-  }
-#endif
-}
-
-/************************************************************/
-
-int tclcommand_analyze_parse_and_print_pressure(Tcl_Interp *interp, int v_comp, int argc, char **argv)
-{
-  /* 'analyze pressure [{ bond <type_num> | nonbonded <type1> <type2> | coulomb | ideal | total }]' */
-  char buffer[TCL_DOUBLE_SPACE + TCL_INTEGER_SPACE + 2];
-  int i, j;
-  double value, p_vel[3];
-  value = 0.0;
-
-  if (n_total_particles == 0) {
-    Tcl_AppendResult(interp, "(no particles)",
-		     (char *)NULL);
-    return (TCL_OK);
-  }
-
-  /* if desired (v_comp==1) replace ideal component with instantaneous one */
-  if (total_pressure.init_status != 1+v_comp ) {
-    init_virials(&total_pressure);
-    init_p_tensor(&total_p_tensor);
-    
-    init_virials_non_bonded(&total_pressure_non_bonded);
-    init_p_tensor_non_bonded(&total_p_tensor_non_bonded);
-    
-    if(v_comp && (integ_switch == INTEG_METHOD_NPT_ISO) && !(nptiso.invalidate_p_vel)) {
-      if (total_pressure.init_status == 0)
-	master_pressure_calc(0);
-      total_pressure.data.e[0] = 0.0;
-      MPI_Reduce(nptiso.p_vel, p_vel, 3, MPI_DOUBLE, MPI_SUM, 0, comm_cart);
-      for(i=0; i<3; i++)
-	if(nptiso.geometry & nptiso.nptgeom_dir[i])
-	  total_pressure.data.e[0] += p_vel[i];
-      total_pressure.data.e[0] /= (nptiso.dimension*nptiso.volume);
-      total_pressure.init_status = 1+v_comp;   }
-    else
-      master_pressure_calc(v_comp);
-  }
-
-  if (argc == 0)
-    tclcommand_analyze_print_pressure_all(interp);
-  else {
-
-    if      (ARG0_IS_S("ideal"))
-      value = total_pressure.data.e[0];
-    else if (ARG0_IS_S("bonded") ||
-	     ARG0_IS_S("fene") ||
-	     ARG0_IS_S("subt_lj_harm") ||
-	     ARG0_IS_S("subt_lj_fene") ||
-	     ARG0_IS_S("subt_lj") ||
-	     ARG0_IS_S("harmonic") ||
-	     ARG0_IS_S("endangledist")) {
-      if(argc<2 || ! ARG1_IS_I(i)) {
-	Tcl_ResetResult(interp);
-	Tcl_AppendResult(interp, "wrong # or type of arguments for: analyze pressure bonded <type_num>",
-			 (char *)NULL);
-	return (TCL_ERROR);
-      }
-      if(i < 0 || i >= n_bonded_ia) {
-	Tcl_AppendResult(interp, "bond type does not exist", (char *)NULL);
-	return (TCL_ERROR);
-      }
-      value = *obsstat_bonded(&total_pressure, i);
-    }
-    else if (ARG0_IS_S("nonbonded") ||
-	     ARG0_IS_S("lj") ||
-	     ARG0_IS_S("buckingham") ||
-             ARG0_IS_S("morse") ||
-             ARG0_IS_S("soft-sphere") ||
-	     ARG0_IS_S("lj-cos") ||
-	     ARG0_IS_S("lj-cos2") ||
-	     ARG0_IS_S("tabulated") ||
-	     ARG0_IS_S("gb")) {
-      if(argc<3 || ! ARG_IS_I(1, i) || ! ARG_IS_I(2, j)) {
-	Tcl_ResetResult(interp);
-	Tcl_AppendResult(interp, "wrong # or type of arguments for: analyze pressure nonbonded <type1> <type2>",
-			 (char *)NULL);
-	return (TCL_ERROR);
-      }
-      if(i < 0 || i >= n_particle_types || j < 0 || j >= n_particle_types) {
-	Tcl_AppendResult(interp, "particle type does not exist", (char *)NULL);
-	return (TCL_ERROR);
-      }
-      value = *obsstat_nonbonded(&total_pressure, i, j);
-    }
-    else if( ARG0_IS_S("tot_nb_intra") ||
-	     ARG0_IS_S("tot_nonbonded_intra")) {
-      value = 0.0;
-      for (i = 0; i < n_particle_types; i++)
-        for (j = i; j < n_particle_types; j++)
-        value += *obsstat_nonbonded_intra(&total_pressure_non_bonded, i, j);
-    }
-    else if( ARG0_IS_S("tot_nb_inter") ||
-	     ARG0_IS_S("tot_nonbonded_inter")) {
-      value = 0.0;
-      for (i = 0; i < n_particle_types; i++)
-        for (j = i; j < n_particle_types; j++)
-        value += *obsstat_nonbonded_inter(&total_pressure_non_bonded, i, j);
-    }
-    else if( ARG0_IS_S("nb_intra") ||
-	     ARG0_IS_S("nonbonded_intra")) {
-      if(argc<3 || ! ARG_IS_I(1, i) || ! ARG_IS_I(2, j)) {
-	Tcl_ResetResult(interp);
-	Tcl_AppendResult(interp, "wrong # or type of arguments for: analyze pressure nb_intra <type1> <type2>",
-			 (char *)NULL);
-	return (TCL_ERROR);
-      }
-      if(i < 0 || i >= n_particle_types || j < 0 || j >= n_particle_types) {
-	Tcl_AppendResult(interp, "particle type does not exist", (char *)NULL);
-	return (TCL_ERROR);
-      }
-      value = *obsstat_nonbonded_intra(&total_pressure_non_bonded, i, j);
-    }   
-    else if( ARG0_IS_S("nb_inter") ||
-	     ARG0_IS_S("nonbonded_inter")) {
-      if(argc<3 || ! ARG_IS_I(1, i) || ! ARG_IS_I(2, j)) {
-	Tcl_ResetResult(interp);
-	Tcl_AppendResult(interp, "wrong # or type of arguments for: analyze pressure nb_inter <type1> <type2>",
-			 (char *)NULL);
-	return (TCL_ERROR);
-      }
-      if(i < 0 || i >= n_particle_types || j < 0 || j >= n_particle_types) {
-	Tcl_AppendResult(interp, "particle type does not exist", (char *)NULL);
-	return (TCL_ERROR);
-      }
-      value = *obsstat_nonbonded_inter(&total_pressure_non_bonded, i, j);
-    }
-    else if( ARG0_IS_S("coulomb")) {
-#ifdef ELECTROSTATICS
-      value = 0;
-      for (i = 0; i < total_pressure.n_coulomb; i++)
-	value += total_pressure.coulomb[i];
-#else
-      Tcl_AppendResult(interp, "ELECTROSTATICS not compiled (see config.h)\n", (char *)NULL);
-#endif
-    }
-    else if( ARG0_IS_S("dipolar")) {
-#ifdef DIPOLES
-      value = 0;
-      for (i = total_pressure.n_coulomb-1; i < total_pressure.n_coulomb; i++)  /*when DLC will be installed this has to be changed */
-        value += total_pressure.coulomb[i];
-#else
-      Tcl_AppendResult(interp, "DIPOLES not compiled (see config.h)\n", (char *)NULL);
-#endif
-    }
-    else if (ARG0_IS_S("total")) {
-      value = total_pressure.data.e[0];
-      for (i = 1; i < total_pressure.data.n; i++) {
-	value += total_pressure.data.e[i];
-      }
-    }
-    else {
-      Tcl_AppendResult(interp, "unknown feature of: analyze pressure",
-		       (char *)NULL);
-      return (TCL_ERROR);
-    }
-    Tcl_PrintDouble(interp, value, buffer);
-    Tcl_AppendResult(interp, buffer, (char *)NULL);
-  }
-
-  return (TCL_OK);
-}
-
-int tclcommand_analyze_parse_and_print_p_IK1(Tcl_Interp *interp, int argc, char **argv)
-{
-  Tcl_AppendResult(interp, "analyze p_IK no longer exists", (char *)NULL);
-  return (TCL_ERROR);
-}
- 
-int tclcommand_analyze_parse_bins(Tcl_Interp *interp, int argc, char **argv)
-{
-  Tcl_AppendResult(interp, "analyze bins no longer exists", (char *)NULL);
-  return (TCL_ERROR);
-}
-
-/****************************************************************************************
- *                                 parser
- ****************************************************************************************/
-/* Parser routines used in the "analyze stress_tensor" command */ 
-static void tclcommand_analyze_print_stress_tensor_all(Tcl_Interp *interp)
-{
-  char buffer[TCL_DOUBLE_SPACE + TCL_INTEGER_SPACE + 2];
-  double value, tvalue[9];
-  int i, j, k;
-  value = 0.0;
-
-  Tcl_AppendResult(interp, "{ pressure ", (char *)NULL);
-  for(j=0; j<9; j++) {
-    value = total_p_tensor.data.e[j];
-    for (i = 1; i < total_p_tensor.data.n/9; i++) value += total_p_tensor.data.e[9*i + j];
-    Tcl_PrintDouble(interp, value, buffer);
-    Tcl_AppendResult(interp, buffer, " ", (char *)NULL);
-  }
-  Tcl_AppendResult(interp, "} ", (char *)NULL);
-
-  Tcl_AppendResult(interp, "{ ideal ", (char *)NULL);
-  for(j=0; j<9; j++) {
-    Tcl_PrintDouble(interp, total_p_tensor.data.e[j], buffer);
-    Tcl_AppendResult(interp, buffer, " ", (char *)NULL);
-  }
-  Tcl_AppendResult(interp, "} ", (char *)NULL);
-
-  for(i=0;i<n_bonded_ia;i++) {
-    if (bonded_ia_params[i].type != BONDED_IA_NONE) {
-      sprintf(buffer, "%d ", i);
-      Tcl_AppendResult(interp, "{ ", buffer, get_name_of_bonded_ia(bonded_ia_params[i].type)," ", (char *)NULL);
-      for(j=0; j<9; j++) {
-	Tcl_PrintDouble(interp, obsstat_bonded(&total_p_tensor, i)[j], buffer);
-	Tcl_AppendResult(interp, buffer, " ", (char *)NULL);
-      }
-      Tcl_AppendResult(interp, "} ", (char *)NULL);
-    }
-  }
-
-  for (i = 0; i < n_particle_types; i++)
-    for (j = i; j < n_particle_types; j++) {
-      if (checkIfParticlesInteract(i, j)) {
-	sprintf(buffer, "%d ", i);
-	Tcl_AppendResult(interp, "{ ", buffer, (char *)NULL);
-	sprintf(buffer, "%d ", j);
-	Tcl_AppendResult(interp, " ", buffer, "nonbonded ", (char *)NULL);
-	for(k=0; k<9; k++) {
-	  Tcl_PrintDouble(interp, obsstat_nonbonded(&total_p_tensor, i, j)[k], buffer);
-	  Tcl_AppendResult(interp, buffer, " ", (char *)NULL);
-	}
-	Tcl_AppendResult(interp, "} ", (char *)NULL);
-      }
-    }
-
-  Tcl_AppendResult(interp, " { total_nb_intra ", (char *)NULL);
-  for(k=0; k<9; k++) {
-    tvalue[k] = 0.0;
-    for (i = 0; i < n_particle_types; i++)
-      for (j = i; j < n_particle_types; j++) {
-        tvalue[k] += obsstat_nonbonded_intra(&total_p_tensor_non_bonded, i, j)[k];
-      }
-    Tcl_PrintDouble(interp, tvalue[k], buffer);
-    Tcl_AppendResult(interp, buffer, " ", (char *)NULL);
-  }
-  Tcl_AppendResult(interp, "} ", (char *)NULL);
-  
-  Tcl_AppendResult(interp, " { total_nb_inter ", (char *)NULL);
-  for(k=0; k<9; k++) {
-    tvalue[k] = 0.0;
-    for (i = 0; i < n_particle_types; i++)
-      for (j = i; j < n_particle_types; j++) {
-        tvalue[k] += obsstat_nonbonded_inter(&total_p_tensor_non_bonded, i, j)[k];
-      }
-    Tcl_PrintDouble(interp, tvalue[k], buffer);
-    Tcl_AppendResult(interp, buffer, " ", (char *)NULL);
-  }
-  Tcl_AppendResult(interp, "} ", (char *)NULL);
- 
-  for (i = 0; i < n_particle_types; i++)
-    for (j = i; j < n_particle_types; j++) {
-      if (checkIfParticlesInteract(i, j)) {
-	sprintf(buffer, "%d ", i);
-	Tcl_AppendResult(interp, "{ ", buffer, (char *)NULL);
-	sprintf(buffer, "%d ", j);
-	Tcl_AppendResult(interp, " ", buffer, "nb_intra_tensor ", (char *)NULL);
-	for(k=0; k<9; k++) {
-	  Tcl_PrintDouble(interp, obsstat_nonbonded_intra(&total_p_tensor_non_bonded, i, j)[k], buffer);
-	  Tcl_AppendResult(interp, buffer, " ", (char *)NULL);
-	}
-	Tcl_AppendResult(interp, "} ", (char *)NULL);
-      }
-    }
-  
-  for (i = 0; i < n_particle_types; i++)
-    for (j = i; j < n_particle_types; j++) {
-      if (checkIfParticlesInteract(i, j)) {
-	sprintf(buffer, "%d ", i);
-	Tcl_AppendResult(interp, "{ ", buffer, (char *)NULL);
-	sprintf(buffer, "%d ", j);
-	Tcl_AppendResult(interp, " ", buffer, "nb_inter_tensor ", (char *)NULL);
-	for(k=0; k<9; k++) {
-	  Tcl_PrintDouble(interp, obsstat_nonbonded_inter(&total_p_tensor_non_bonded, i, j)[k], buffer);
-	  Tcl_AppendResult(interp, buffer, " ", (char *)NULL);
-	}
-	Tcl_AppendResult(interp, "} ", (char *)NULL);
-      }
-    }
-
-#ifdef ELECTROSTATICS
-  if(coulomb.method != COULOMB_NONE) {
-    Tcl_AppendResult(interp, "{ coulomb ", (char *)NULL);
-    for(j=0; j<9; j++) {
-      sprintf(buffer, " %lf ", total_p_tensor.coulomb[j]);
-      Tcl_AppendResult(interp, buffer, (char *)NULL);
-    }
-    Tcl_AppendResult(interp, "} ", (char *)NULL);
-  }
-#endif
-
-#ifdef DIPOLES
-  if(coulomb.Dmethod != DIPOLAR_NONE) {
-    fprintf(stderr,"tensor magnetostatics, something should go here, file pressure.c ... \n");
-  }  
-#endif
-
-  
-}
-
-/************************************************************/
-int tclcommand_analyze_parse_and_print_stress_tensor(Tcl_Interp *interp, int v_comp, int argc, char **argv)
-{
-  /* 'analyze stress_tensor [{ bond <type_num> | nonbonded <type1> <type2> | coulomb | ideal | total }]' */
-  char buffer[TCL_DOUBLE_SPACE + TCL_INTEGER_SPACE + 2];
-  int i, j, k;
-  double p_vel[3], tvalue[9];
-  for(j=0; j<9; j++)  tvalue[j] = 0.0;
-
-  if (n_total_particles == 0) {
-    Tcl_AppendResult(interp, "(no particles)",
-		     (char *)NULL);
-    return (TCL_OK);
-  }
-
-  /* if desired (v_comp==1) replace ideal component with instantaneous one */
-   if (total_pressure.init_status != 1+v_comp ) {
-    init_virials(&total_pressure);
-    init_p_tensor(&total_p_tensor);
-
-    init_virials_non_bonded(&total_pressure_non_bonded);
-    init_p_tensor_non_bonded(&total_p_tensor_non_bonded);
-
-    if(v_comp && (integ_switch == INTEG_METHOD_NPT_ISO) && !(nptiso.invalidate_p_vel)) {
-      if (total_pressure.init_status == 0)
-	master_pressure_calc(0);
-      p_tensor.data.e[0] = 0.0;
-      MPI_Reduce(nptiso.p_vel, p_vel, 3, MPI_DOUBLE, MPI_SUM, 0, comm_cart);
-      for(i=0; i<3; i++)
-	if(nptiso.geometry & nptiso.nptgeom_dir[i])
-	  p_tensor.data.e[0] += p_vel[i];
-      p_tensor.data.e[0] /= (nptiso.dimension*nptiso.volume);
-      total_pressure.init_status = 1+v_comp;   }
-    else
-      master_pressure_calc(v_comp);
-  }
-
-  if (argc == 0)
-    tclcommand_analyze_print_stress_tensor_all(interp);
-  else {
-
-    if      (ARG0_IS_S("ideal")) {
-      for(j=0; j<9; j++)  tvalue[j] = total_p_tensor.data.e[j];
-    }
-    else if (ARG0_IS_S("bonded") ||
-	     ARG0_IS_S("fene") ||
-	     ARG0_IS_S("subt_lj_harm") ||
-	     ARG0_IS_S("subt_lj_fene") ||
-	     ARG0_IS_S("subt_lj") ||
-	     ARG0_IS_S("harmonic") ||
-	     ARG0_IS_S("endangledist")) {
-      if(argc<2 || ! ARG1_IS_I(i)) {
-	Tcl_ResetResult(interp);
-	Tcl_AppendResult(interp, "wrong # or type of arguments for: analyze pressure bonded <type_num>",
-			 (char *)NULL);
-	return (TCL_ERROR);
-      }
-      if(i < 0 || i >= n_bonded_ia) {
-	Tcl_AppendResult(interp, "bond type does not exist", (char *)NULL);
-	return (TCL_ERROR);
-      }
-      for(k=0; k<9; k++) tvalue[k] = obsstat_bonded(&total_p_tensor, i)[k];
-    }
-    else if (ARG0_IS_S("nonbonded") ||
-	     ARG0_IS_S("lj") ||
-	     ARG0_IS_S("buckingham") ||
-             ARG0_IS_S("morse") ||
-             ARG0_IS_S("soft-sphere") ||
-	     ARG0_IS_S("lj-cos") ||
-	     ARG0_IS_S("lj-cos2") ||
-	     ARG0_IS_S("tabulated") ||
-	     ARG0_IS_S("gb")) {
-      if(argc<3 || ! ARG_IS_I(1, i) || ! ARG_IS_I(2, j)) {
-	Tcl_ResetResult(interp);
-	Tcl_AppendResult(interp, "wrong # or type of arguments for: analyze pressure nonbonded <type1> <type2>",
-			 (char *)NULL);
-	return (TCL_ERROR);
-      }
-      if(i < 0 || i >= n_particle_types || j < 0 || j >= n_particle_types) {
-	Tcl_AppendResult(interp, "particle type does not exist", (char *)NULL);
-	return (TCL_ERROR);
-      }
-      for(k=0; k<9; k++) tvalue[k] = obsstat_nonbonded(&total_p_tensor, i, j)[k];
-    }
-    else if( ARG0_IS_S("tot_nb_intra")) {
-      for(k=0; k<9; k++) {
-        for (i = 0; i < n_particle_types; i++)
-          for (j = i; j < n_particle_types; j++) {
-            tvalue[k] += obsstat_nonbonded_intra(&total_p_tensor_non_bonded, i, j)[k];
-          }
-      }
-    }
-    else if( ARG0_IS_S("tot_nb_inter")) {
-      for(k=0; k<9; k++) {
-        for (i = 0; i < n_particle_types; i++)
-          for (j = i; j < n_particle_types; j++) {
-            tvalue[k] += obsstat_nonbonded_inter(&total_p_tensor_non_bonded, i, j)[k];
-          }
-      }
-    }
-    else if( ARG0_IS_S("nb_intra")) {
-      if(argc<3 || ! ARG_IS_I(1, i) || ! ARG_IS_I(2, j)) {
-	Tcl_ResetResult(interp);
-	Tcl_AppendResult(interp, "wrong # or type of arguments for: analyze stress tensor nonbonded <type1> <type2>",
-			 (char *)NULL);
-	return (TCL_ERROR);
-      }
-      if(i < 0 || i >= n_particle_types || j < 0 || j >= n_particle_types) {
-	Tcl_AppendResult(interp, "particle type does not exist", (char *)NULL);
-	return (TCL_ERROR);
-      }
-      for(k=0; k<9; k++) tvalue[k] = obsstat_nonbonded_intra(&total_p_tensor_non_bonded, i, j)[k];
-    }
-    else if( ARG0_IS_S("nb_inter")) {
-      if(argc<3 || ! ARG_IS_I(1, i) || ! ARG_IS_I(2, j)) {
-	Tcl_ResetResult(interp);
-	Tcl_AppendResult(interp, "wrong # or type of arguments for: analyze stress tensor nonbonded <type1> <type2>",
-			 (char *)NULL);
-	return (TCL_ERROR);
-      }
-      if(i < 0 || i >= n_particle_types || j < 0 || j >= n_particle_types) {
-	Tcl_AppendResult(interp, "particle type does not exist", (char *)NULL);
-	return (TCL_ERROR);
-      }
-      for(k=0; k<9; k++) tvalue[k] = obsstat_nonbonded_inter(&total_p_tensor_non_bonded, i, j)[k];
-    }
-    else if( ARG0_IS_S("coulomb")) {
-#ifdef ELECTROSTATICS
-      for(j=0; j<9; j++) tvalue[j] = total_p_tensor.coulomb[j];
-#else
-      Tcl_AppendResult(interp, "ELECTROSTATICS not compiled (see config.h)\n", (char *)NULL);
-#endif
-    }
-    else if( ARG0_IS_S("dipolar")) {
-#ifdef DIPOLES
-      /* for(j=0; j<9; j++) tvalue[j] = total_p_tensor.coulomb[j];*/
-      fprintf(stderr," stress tensor, magnetostatics, something should go here, file pressure.c ");
-#else
-      Tcl_AppendResult(interp, "DIPOLES not compiled (see config.h)\n", (char *)NULL);
-#endif
-    }
-    else if (ARG0_IS_S("total")) {
-      for(j=0; j<9; j++) {
-        tvalue[j] = p_tensor.data.e[j];
-        for (i = 1; i < p_tensor.data.n/9; i++) tvalue[j] += total_p_tensor.data.e[9*i + j];
-     }
-    }
-    else {
-      Tcl_AppendResult(interp, "unknown feature of: analyze pressure",
-		       (char *)NULL);
-      return (TCL_ERROR);
-    }
-
-    Tcl_AppendResult(interp, *argv, (char *)NULL);
-    Tcl_AppendResult(interp, " ", (char *)NULL);
-    for(j=0; j<9; j++) {
-      Tcl_PrintDouble(interp, tvalue[j], buffer);
-      Tcl_AppendResult(interp, buffer, " ", (char *)NULL);
-    }
-  }
-
-  return (TCL_OK);
-}
-
-int tclcommand_analyze_parse_local_stress_tensor(Tcl_Interp *interp, int argc, char **argv)
-{
-  char buffer[TCL_DOUBLE_SPACE];
-  char* usage;
-  int periodic[3];
-  double range_start[3];
-  double range[3];
-  int bins[3];
-  int i,j,k,l;
-  DoubleList *TensorInBin;
-  PTENSOR_TRACE(fprintf(stderr,"%d: Running tclcommand_analyze_parse_local_stress_tensor\n",this_node));
-  /* 'analyze stress profile ' */
-  if (argc != 12) {
-    Tcl_ResetResult(interp);
-    Tcl_AppendResult(interp, "local_stress_tensor requires 12 inputs: x_periodic, y_periodic, z_periodic, x_range_start, y_range_start, z_range_start, x_range, y_range, z_range, x_bins, y_bins, z_bins", (char *)NULL);
-    return(TCL_ERROR);
-  }
-  usage = "usage: analyse local_stress_tensor <x_periodic> <y_periodic> <z_periodic> <x_range_start> <y_range_start> <z_range_start> <x_range> <y_range> <z_range> <x_bins> <y_bins> <z_bins>";
- 
-  for (i=0;i<3;i++) {
-    if ( !ARG0_IS_I(periodic[i]) ) {
-      Tcl_ResetResult(interp);
-      Tcl_AppendResult(interp,usage, (char *)NULL);
-      return (TCL_ERROR);
-    } else {
-      argc -= 1;
-      argv += 1;
-    }
-  }
-  for (i=0;i<3;i++) {
-    if ( !ARG0_IS_D(range_start[i]) ) {
-      Tcl_ResetResult(interp);
-      Tcl_AppendResult(interp,usage, (char *)NULL);
-      return (TCL_ERROR);
-    } else {
-      argc -= 1;
-      argv += 1;
-    }
-  }
-  for (i=0;i<3;i++) {
-    if ( !ARG0_IS_D(range[i]) ) {
-      Tcl_ResetResult(interp);
-      Tcl_AppendResult(interp,usage, (char *)NULL);
-      return (TCL_ERROR);
-    } else {
-      argc -= 1;
-      argv += 1;
-    }
-  }
-  for (i=0;i<3;i++) {
-    if ( !ARG0_IS_I(bins[i]) ) {
-      Tcl_ResetResult(interp);
-      Tcl_AppendResult(interp,usage, (char *)NULL);
-      return (TCL_ERROR);
-    } else {
-      argc -= 1;
-      argv += 1;
-    }
-  }
-
-  /* Allocate a doublelist of bins to keep track of stress profile */
-  TensorInBin = (DoubleList *)malloc(bins[0]*bins[1]*bins[2]*sizeof(DoubleList));
-  if ( TensorInBin ) {
-  /* Initialize the stress profile */
-    for ( i = 0 ; i < bins[0]*bins[1]*bins[2]; i++ ) {
-      init_doublelist(&TensorInBin[i]);
-      alloc_doublelist(&TensorInBin[i],9);
-      for ( j = 0 ; j < 9 ; j++ ) {
-	TensorInBin[i].e[j] = 0.0;
-      }
-    }
-  } else {
-    Tcl_AppendResult(interp,"could not allocate memory for local_stress_tensor", (char *)NULL);
-    return (TCL_ERROR);
-  }
-
-  mpi_local_stress_tensor(TensorInBin, bins, periodic,range_start, range);
-  PTENSOR_TRACE(fprintf(stderr,"%d: tclcommand_analyze_parse_local_stress_tensor: finished mpi_local_stress_tensor \n",this_node));
-
-  /* Write stress profile to Tcl export */
-  Tcl_AppendResult(interp, "{ LocalStressTensor } ", (char *)NULL);
-  for ( i = 0 ; i < bins[0] ; i++) {
-    for ( j = 0 ; j < bins[1] ; j++) {
-      for ( k = 0 ; k < bins[2] ; k++) {
-	Tcl_AppendResult(interp, " { ", (char *)NULL);
-	sprintf(buffer," { %d %d %d } ",i,j,k);
-	Tcl_AppendResult(interp,buffer, (char *)NULL);
-	Tcl_AppendResult(interp, " { ", (char *)NULL);
-	for ( l = 0 ; l < 9 ; l++) {
-	  Tcl_PrintDouble(interp,TensorInBin[i*bins[1]*bins[2]+j*bins[2]+k].e[l],buffer);
-	  Tcl_AppendResult(interp, buffer, (char *)NULL);
-	  Tcl_AppendResult(interp, " ", (char *)NULL);
-	}
-	Tcl_AppendResult(interp, " } ", (char *)NULL);
-	Tcl_AppendResult(interp, " } ", (char *)NULL);
-      }
-    }
-  }
-  
-  /* Free memory */
-  for ( i = 0 ; i < bins[0]*bins[1]*bins[2] ; i++ ) {
-    realloc_doublelist(&TensorInBin[i],0);
-  }
-  free(TensorInBin);
-  return TCL_OK;
-}
-=======
->>>>>>> bd182217

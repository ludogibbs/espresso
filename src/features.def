--- conflicted
+++ resolved
@@ -67,15 +67,7 @@
 
 /* DPD features */
 DPD
-TRANS_DPD                       implies DPD
-<<<<<<< HEAD
-TUNABLE_SLIP                    implies DPD
-=======
-DPD_MASS_RED                    requires not DPD_MASS_LIN
-DPD_MASS_LIN                    requires not DPD_MASS_RED
-DPD_MASS                        equals DPD_MASS_RED or DPD_MASS_LIN
-DPD_MASS                        implies MASS, DPD
->>>>>>> 5ad1efbf
+TUNABLE_SLIP
 
 /* Lattice-Boltzmann features */
 LB

--- conflicted
+++ resolved
@@ -1,6 +1,7 @@
 /*
   Copyright (C) 2010,2011 The ESPResSo project
-  Copyright (C) 2002,2003,2004,2005,2006,2007,2008,2009,2010 Max-Planck-Institute for Polymer Research, Theory Group, PO Box 3148, 55021 Mainz, Germany
+  Copyright (C) 2002,2003,2004,2005,2006,2007,2008,2009,2010 
+    Max-Planck-Institute for Polymer Research, Theory Group
   
   This file is part of ESPResSo.
   
@@ -109,11 +110,8 @@
   int zperiod = lblattice.halo_grid[0]*lblattice.halo_grid[1];
   int next[19];
   int x,y,z;
-<<<<<<< HEAD
   double population_shift;
   double modes[19];
-=======
->>>>>>> af6f3eba
   next[0]  =   0;                       // ( 0, 0, 0) =
   next[1]  =   1;                       // ( 1, 0, 0) +
   next[2]  = - 1;                       // (-1, 0, 0)
@@ -135,18 +133,14 @@
   next[18] = - (yperiod-zperiod);       // ( 0,-1, 1) +
   int reverse[] = { 0, 2, 1, 4, 3, 6, 5, 8, 7, 10, 9, 12, 11, 14, 13, 16, 15, 18, 17 };
 
-<<<<<<< HEAD
   /* bottom-up sweep */
 //  for (k=lblattice.halo_offset;k<lblattice.halo_grid_volume;k++) {
-=======
->>>>>>> af6f3eba
   for (z=0; z<lblattice.grid[2]+2; z++) {
     for (y=0; y<lblattice.grid[1]+2; y++) {
 	    for (x=0; x<lblattice.grid[0]+2; x++) {	    
          k= get_linear_index(x,y,z,lblattice.halo_grid);
     
         if (lbfields[k].boundary) {
-<<<<<<< HEAD
           lb_calc_modes(k, modes);
     
           for (i=0; i<19; i++) {
@@ -154,16 +148,10 @@
             for (l=0; l<3; l++) {
               population_shift-=lbpar.agrid*lbpar.agrid*lbpar.agrid*lbpar.rho*2*lbmodel.c[i][l]*lb_boundaries[lbfields[k].boundary-1].velocity[l]/lbmodel.c_sound_sq*lbmodel.w[i];
             }
-=======
-    
-          for (i=0; i<19; i++) {
->>>>>>> af6f3eba
             if ( x-lbmodel.c[i][0] > 0 && x -lbmodel.c[i][0] < lblattice.grid[0]+1 && 
                  y-lbmodel.c[i][1] > 0 && y -lbmodel.c[i][1] < lblattice.grid[1]+1 &&
                  z-lbmodel.c[i][2] > 0 && z -lbmodel.c[i][2] < lblattice.grid[2]+1) { 
               if ( !lbfields[k-next[i]].boundary ) {
-<<<<<<< HEAD
-
                 for (l=0; l<3; l++) {
                   lb_boundaries[lbfields[k].boundary-1].force[l]+=(2*lbfluid[1][i][k]+population_shift)*lbmodel.c[i][l];
                 }
@@ -171,10 +159,6 @@
               }
               else 
                 lbfluid[1][reverse[i]][k-next[i]]   = lbfluid[1][i][k];
-=======
-                lbfluid[1][reverse[i]][k-next[i]]   = lbfluid[1][i][k];
-              }
->>>>>>> af6f3eba
             }
           }
         }

--- conflicted
+++ resolved
@@ -334,8 +334,6 @@
             rng_state = map(int, (mpi_random_get_stat().c_str()).split())
             return rng_state
 
-<<<<<<< HEAD
-=======
     IF LEES_EDWARDS == 1:
         property lees_edwards_offset:
         # defines the lees edwards offset
@@ -354,7 +352,6 @@
         # global lees_edwards_offset
                 return lees_edwards_offset
 
->>>>>>> dc7c3c1d
     def change_volume_and_rescale_particles(self, d_new, dir="xyz"):
         """Change box size and rescale particle coordinates.
 
@@ -363,13 +360,9 @@
         d_new : float
                 new box length
         dir : str, optional
-<<<<<<< HEAD
                 coordinate to work on, ``"x"``, ``"y"``, ``"z"`` or ``"xyz"`` for isotropic.
-
-=======
-              coordinate to work on, ``"x"``, ``"y"``, ``"z"`` or ``"xyz"`` for isotropic.
-              Isotropic assumes a cubic box.
->>>>>>> dc7c3c1d
+                Isotropic assumes a cubic box.
+
         """
 
         if d_new < 0:
@@ -384,17 +377,14 @@
             rescale_boxl(2, d_new)
         else:
             raise ValueError(
-<<<<<<< HEAD
-                'Usage: change_volume_and_rescale_particles { <V_new> | <L_new> { "x" | "y" | "z" | "xyz" } }')
-=======
                 'Usage: change_volume_and_rescale_particles(<L_new>, [{ "x" | "y" | "z" | "xyz" }])')
->>>>>>> dc7c3c1d
 
     def volume(self):
         """
         Return box volume of the cuboid box
-        """
-        
+
+        """
+
         return self.box_l[0] * self.box_l[1] * self.box_l[2]
 
     def distance(self, p1, p2):

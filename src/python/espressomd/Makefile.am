# Copyright (C) 2013,2014 The ESPResSo project
#
# This file is part of ESPResSo.
#
# ESPResSo is free software: you can redistribute it and/or modify
# it under the terms of the GNU General Public License as published by
# the Free Software Foundation, either version 3 of the License, or
# (at your option) any later version.
#
# ESPResSo is distributed in the hope that it will be useful,
# but WITHOUT ANY WARRANTY; without even the implied warranty of
# MERCHANTABILITY or FITNESS FOR A PARTICULAR PURPOSE.  See the
# GNU General Public License for more details.
#
# You should have received a copy of the GNU General Public License
# along with this program.  If not, see <http://www.gnu.org/licenses/>.
#

AM_DEFAULT_SOURCE_EXT = .cpp

# Build rules for python libraries
AM_CPPFLAGS = $(PYTHON_CPPFLAGS) \
	-I$(top_srcdir)/src -I$(top_srcdir)/src/core -I$(top_builddir)/src/core \
	-I$(top_srcdir)/src/core/actor -I$(top_builddir)/scr/core/actor
AM_LDFLAGS = $(PYTHON_LDFLAGS) -module -avoid-version -no-undefined
LIBS =  $(top_builddir)/src/core/libEspresso.la \
	@LIBS@

if MPI_FAKE
AM_CPPFLAGS += -I$(top_srcdir)/src/core/mpifake
endif

#CYTHON compile options e.g. debug
AM_CYFLAGS = $(CYFLAGS)

# Build rules for cython
SUFFIXES = .pyx

EXTRA_DIST = gen_pxiconfig.py
PYFILES = __init__.py \
	  system.py \
	  highlander.py

PYXFILES =  \
	_init.pyx \
	_system.pyx \
	actors.pyx \
	analyze.pyx \
	cellsystem.pyx \
	code_info.pyx \
	cuda_init.pyx \
	debye_hueckel.pyx \
	electrokinetics.pyx \
	electrostatic_extensions.pyx \
	electrostatics.pyx \
	integrate.pyx \
	interactions.pyx \
	lb.pyx \
	magnetostatics.pyx \
	magnetostatic_extensions.pyx \
	particle_data.pyx \
	thermostat.pyx \
	utils.pyx

PXDFILES = \
	_espresso/globals.pxd \
	analyze.pxd \
	c_analyze.pxd \
	cellsystem.pxd \
	code_info.pxd \
	cuda_init.pxd \
	debye_hueckel.pxd \
	electrostatic_extensions.pxd \
	electrostatics.pxd \
	_espresso.pxd \
	_init.pxd \
	integrate.pxd \
	interactions.pxd \
	lb.pxd \
	magnetostatics.pxd \
	magnetostatic_extensions.pxd \
	p3m_common.pxd \
	particle_data.pxd \
	_system.pxd \
	_tcl.pxd \
	thermostat.pxd \
	utils.pxd \
	actors.pxd

if TCL
LIBS +=	$(top_builddir)/src/tcl/libEspressoTcl4Py.la
PYXFILES += _tcl.pyx
endif

# Python files have to be copied to the build dir
python-all:
	$(AM_V_GEN)for f in $(PYFILES); do \
          if test ! -f $$f || test $(srcdir)/$$f -nt $$f; then \
            $(INSTALL) -D $(srcdir)/$$f $$f; \
          fi ; \
        done
all-local: python-all

PYCFILES = $(PYFILES:.py=.pyc)
CLEANFILES = $(PYCFILES)
clean-local: 
	for file in $(PYFILES); do \
          if test -e $$file && test ! $$file -ef $(abs_srcdir)/$$file; then \
            rm -f $$file; \
          fi; \
	done

EXTRA_DIST += $(PYFILES) $(PYXFILES) $(PXDFILES)

# Generate the ".cpp" files 
CPPFILES = $(PYXFILES:.pyx=.cpp)

cython_verbose = $(cython_verbose_@AM_V@)
cython_verbose_ = $(cython_verbose_@AM_DEFAULT_V@)
cython_verbose_0 = @echo "  CYTHON   $@";

$(CPPFILES): %.cpp: %.pyx myconfig.pxi
<<<<<<< HEAD
	$(cython_verbose)cython $(CYFLAGS) \
=======
	$(cython_verbose)cython --cplus \
>>>>>>> 37609c03
	  -I $(builddir) -I $(srcdir)/_espresso $< -o $@

CLEANFILES += $(CPPFILES)

# Dummy target to generate libtool rules
noinst_PROGRAMS = dummy
dummy_SOURCES = dummy.cpp

# Generate the ".la" files. We do not really need these files, but we
# want to use libtool, so we have to give it a corresponding target.
# Also, like this, the .so-files are installed to the right place.
LAFILES = $(PYXFILES:.pyx=.la)
$(LAFILES): %.la: %.lo
	$(AM_V_CXXLD)$(CXXLINK) -rpath $(pyexecdir) $< $(LIBS)
CLEANFILES += $(LAFILES)

# create links to the ./libs/*.so in the dir
SOFILES = $(PYXFILES:.pyx=.so)
all-local: $(SOFILES)
CLEANFILES += $(SOFILES)

$(SOFILES): %.so: %.la
	$(AM_V_GEN)test -L $@ || $(LN_S) @objdir@/$@ $@

# build rule for myconfig.pxi
# create gen_pxiconfig.cpp from features.def
gen_pxiconfig.cpp: $(srcdir)/gen_pxiconfig.py $(top_srcdir)/src/features.def 
	$(AM_V_GEN)$(PYTHON) $(srcdir)/gen_pxiconfig.py \
	  $(top_srcdir)/src/features.def gen_pxiconfig.cpp

gen_pxiconfig_CPPFLAGS=-I$(top_srcdir)/src/core -I$(top_builddir)/src/core -I$(top_builddir)/src
gen_pxiconfig: gen_pxiconfig.cpp $(top_builddir)/src/core/config.hpp $(top_builddir)/src/core/myconfig-final.hpp
	$(AM_V_CXXLD)$(CXXLINK) $(gen_pxiconfig_CPPFLAGS) $<

CLEANFILES += gen_pxiconfig

# create myconfig.pxi from gen_pxiconfig
myconfig.pxi: gen_pxiconfig
	$(AM_V_GEN)./gen_pxiconfig > myconfig.pxi

CLEANFILES += gen_pxiconfig.cpp myconfig.pxi
BUILT_SOURCES = gen_pxiconfig.cpp myconfig.pxi
<|MERGE_RESOLUTION|>--- conflicted
+++ resolved
@@ -120,11 +120,7 @@
 cython_verbose_0 = @echo "  CYTHON   $@";
 
 $(CPPFILES): %.cpp: %.pyx myconfig.pxi
-<<<<<<< HEAD
-	$(cython_verbose)cython $(CYFLAGS) \
-=======
-	$(cython_verbose)cython --cplus \
->>>>>>> 37609c03
+$(cython_verbose)cython $(CYFLAGS) --cplus \
 	  -I $(builddir) -I $(srcdir)/_espresso $< -o $@
 
 CLEANFILES += $(CPPFILES)

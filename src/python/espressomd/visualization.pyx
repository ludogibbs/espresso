from __future__ import print_function, absolute_import, division
import numpy
cimport numpy
import os
from libcpp cimport bool
from espressomd.particle_data import ParticleHandle
from espressomd.particle_data cimport *
from espressomd.interactions cimport *
from espressomd._system cimport *
from libcpp.vector cimport vector

cdef extern from "utils.hpp":
    void get_mi_vector(double * res, double * a, double * b)

if not "ETS_TOOLKIT" in os.environ:
    os.environ["ETS_TOOLKIT"] = "wx"
from mayavi import mlab
from pyface.api import GUI
from pyface.timer.api import Timer
from tvtk.tools import visual
import atexit
import threading

from espressomd.interactions import NonBondedInteractions

# workaround for https://github.com/enthought/mayavi/issues/3
import vtk
output = vtk.vtkFileOutputWindow()
output.SetFileName("/dev/null")
vtk.vtkOutputWindow().SetInstance(output)

cdef class mayavi_live:
    """This class provides live visualization using Enthought Mayavi.
    Use the update method to push your current simulation state after
    integrating. If you run your integrate loop in a separate thread, 
    you can call run_gui_event_loop in your main thread to be able to
    interact with the GUI."""

    cdef object system
    cdef object points
    cdef object box
    cdef object arrows
    cdef object data
    cdef int last_N
    cdef int last_Nbonds
    cdef double last_boxl[3]
    cdef bool running
    cdef double last_T

    cdef object gui
    cdef object timers

    def __init__(self, system):
        """Constructor.
        **Arguments**

        :system: instance of espressomd.System
        """
        self.system = system

        # objects drawn
        self.points = mlab.quiver3d([], [], [], [], [], [], scalars=[
        ], mode="sphere", scale_factor=1, name="Particles")
        self.points.glyph.color_mode = 'color_by_scalar'
        self.points.glyph.glyph_source.glyph_source.center = [0, 0, 0]
        self.box = mlab.outline(extent=(0, 0, 0, 0, 0, 0),
                                color=(1, 1, 1), name="Box")
        self.arrows = mlab.quiver3d([], [], [], [], [], [], scalars=[
        ], mode="2ddash", scale_factor=1, name="Bonds")
        self.arrows.glyph.color_mode = 'color_by_scalar'

        # state
        self.data = None
        self.last_N = 1
        self.last_Nbonds = 1
        self.last_boxl = [0, 0, 0]
        self.running = False
        self.last_T = -1

        # GUI window
        self.gui = GUI()
        self.timers = [Timer(100, self._draw)]

    def _draw(self):
        """Update the Mayavi objects with new particle information.
        This is called periodically in the GUI thread"""
        if self.data is None:
            return

        assert isinstance(threading.current_thread(), threading._MainThread)

        f = mlab.gcf()
        visual.set_viewer(f)

        coords, types, radii, N_changed, bonds, Nbonds_changed, boxl, box_changed = self.data
        self.data = None

        if box_changed or not self.running:
            self.box.set(bounds=(0, boxl[0], 0, boxl[1], 0, boxl[2]))

        if not N_changed:
            self.points.mlab_source.set(x=coords[:, 0] % boxl[0], y=coords[:, 1] % boxl[
                                        1], z=coords[:, 2] % boxl[2], u=radii, v=radii, w=radii, scalars=types)
        else:
            self.points.mlab_source.reset(x=coords[:, 0] % boxl[0], y=coords[:, 1] % boxl[
                                          1], z=coords[:, 2] % boxl[2], u=radii, v=radii, w=radii, scalars=types)
        if not self.running:
            f.scene.reset_zoom()
            self.running = True

        if not Nbonds_changed:
            if bonds.shape[0] > 0:
                self.arrows.mlab_source.set(x=bonds[:, 0], y=bonds[:, 1], z=bonds[
                                            :, 2], u=bonds[:, 3], v=bonds[:, 4], w=bonds[:, 5])
        else:
            self.arrows.mlab_source.reset(x=bonds[:, 0], y=bonds[:, 1], z=bonds[:, 2], u=bonds[
                                          :, 3], v=bonds[:, 4], w=bonds[:, 5], scalars=bonds[:, 6])

    def update(self):
        """Pull the latest particle information from Espresso.
        This is the only function that should be called from the computation thread.
        It does not call any Mayavi functions unless it is being called from the main (GUI) thread."""

        if self.last_T is not None and self.last_T == self.system.time:
            return
        self.last_T = self.system.time

        cdef int N = self.system.n_part
        coords = numpy.zeros((N, 3))
        types = numpy.empty(N, dtype=int)
        inter = NonBondedInteractions()
        radii = numpy.empty(N)
        cdef int i = 0, j = 0, k = 0
        cdef int t
        cdef int partner
        cdef particle p
        cdef ia_parameters * ia
        cdef vector[int] bonds

    # Using (additional) untyped variables and python constructs in the loop
    # will slow it down considerably.
        for i in range(self.system.max_part + 1):
            if not particle_exists(i):
                continue
            get_particle_data(i, & p)
            coords[j, :] = p.r.p
            t = p.p.type
            types[j] = t + 1
            radii[j] = get_ia_param(t, t).LJ_sig * 0.5

            # ITerate over bonds
            k = 0
            while k < p.bl.n:
                # Bond type
                t = p.bl.e[k]
                k += 1
                # Iterate over bond partners and store each connection
                for l in range(bonded_ia_params[t].num):
                    bonds.push_back(i)
                    bonds.push_back(p.bl.e[k])
                    bonds.push_back(t)
                    k += 1
            j += 1
        assert j == self.system.n_part
<<<<<<< HEAD
        cdef int Nbonds = bonds.size() / 3

        bond_coords = numpy.empty((Nbonds, 7))
=======
        cdef int Nbonds = bonds.size()//3
        
        bond_coords = numpy.empty((Nbonds,7))
>>>>>>> 9b213c33

        cdef int n
        cdef particle p1, p2
        cdef double bond_vec[3]
        for n in range(Nbonds):
            i = bonds[3 * n]
            j = bonds[3 * n + 1]
            t = bonds[3 * n + 2]
            get_particle_data(i, & p1)
            get_particle_data(j, & p2)
            bond_coords[n, :3] = p1.r.p
            get_mi_vector(bond_vec, p2.r.p, p1.r.p)
            bond_coords[n, 3:6] = bond_vec
            bond_coords[n, 6] = t

        boxl = self.system.box_l

        if self.data is None:
            self.data = coords, types, radii, (self.last_N != N), \
                bond_coords, (self.last_Nbonds != Nbonds), \
                boxl, (self.last_boxl != boxl).any()
        else:
            self.data = coords, types, radii, self.data[3] or (self.last_N != N), \
                bond_coords, self.data[5] or (self.last_Nbonds != Nbonds), \
                boxl, self.data[7] or (self.last_boxl != boxl).any()
        self.last_N = N
        self.last_Nbonds = Nbonds
        self.last_boxl = boxl

        # when drawing from the main thread, the timer never fires, but we can
        # safely call draw ourselves
        if isinstance(threading.current_thread(), threading._MainThread):
            self._draw()

    def process_gui_events(self):
        """Process GUI events, e.g. mouse clicks, in the Mayavi window.
        Call this function as often as you can to get a smooth GUI experience."""
        assert isinstance(threading.current_thread(), threading._MainThread)
        self.gui.process_events()

    def run_gui_event_loop(self):
        """Start the GUI event loop.
        This function blocks until the Mayavi window is closed.
        So you should only use it if your Espresso simulation's integrate loop is running in a secondary thread."""
        assert isinstance(threading.current_thread(), threading._MainThread)
        self.gui.start_event_loop()

    def register_callback(self, cb, interval=1000):
        self.timers.append(Timer(interval, cb))

# TODO: constraints<|MERGE_RESOLUTION|>--- conflicted
+++ resolved
@@ -25,7 +25,7 @@
 
 # workaround for https://github.com/enthought/mayavi/issues/3
 import vtk
-output = vtk.vtkFileOutputWindow()
+output=vtk.vtkFileOutputWindow()
 output.SetFileName("/dev/null")
 vtk.vtkOutputWindow().SetInstance(output)
 
@@ -37,18 +37,19 @@
     interact with the GUI."""
 
     cdef object system
-    cdef object points
-    cdef object box
+    cdef object points 
+    cdef object box 
     cdef object arrows
-    cdef object data
-    cdef int last_N
-    cdef int last_Nbonds
-    cdef double last_boxl[3]
-    cdef bool running
-    cdef double last_T
-
-    cdef object gui
-    cdef object timers
+    cdef object data 
+    cdef int last_N 
+    cdef int last_Nbonds 
+    cdef double last_boxl[3] 
+    cdef bool running 
+    cdef double last_T 
+
+    cdef object gui 
+    cdef object timers 
+
 
     def __init__(self, system):
         """Constructor.
@@ -59,21 +60,18 @@
         self.system = system
 
         # objects drawn
-        self.points = mlab.quiver3d([], [], [], [], [], [], scalars=[
-        ], mode="sphere", scale_factor=1, name="Particles")
+        self.points = mlab.quiver3d([],[],[], [],[],[], scalars=[], mode="sphere", scale_factor=1, name="Particles")
         self.points.glyph.color_mode = 'color_by_scalar'
         self.points.glyph.glyph_source.glyph_source.center = [0, 0, 0]
-        self.box = mlab.outline(extent=(0, 0, 0, 0, 0, 0),
-                                color=(1, 1, 1), name="Box")
-        self.arrows = mlab.quiver3d([], [], [], [], [], [], scalars=[
-        ], mode="2ddash", scale_factor=1, name="Bonds")
+        self.box = mlab.outline(extent=(0,0,0,0,0,0), color=(1,1,1), name="Box")
+        self.arrows = mlab.quiver3d([],[],[], [],[],[], scalars=[], mode="2ddash", scale_factor=1, name="Bonds")
         self.arrows.glyph.color_mode = 'color_by_scalar'
 
         # state
         self.data = None
         self.last_N = 1
         self.last_Nbonds = 1
-        self.last_boxl = [0, 0, 0]
+        self.last_boxl = [0,0,0]
         self.running = False
         self.last_T = -1
 
@@ -86,7 +84,7 @@
         This is called periodically in the GUI thread"""
         if self.data is None:
             return
-
+        
         assert isinstance(threading.current_thread(), threading._MainThread)
 
         f = mlab.gcf()
@@ -96,25 +94,21 @@
         self.data = None
 
         if box_changed or not self.running:
-            self.box.set(bounds=(0, boxl[0], 0, boxl[1], 0, boxl[2]))
+            self.box.set(bounds=(0,boxl[0], 0,boxl[1], 0,boxl[2]))
 
         if not N_changed:
-            self.points.mlab_source.set(x=coords[:, 0] % boxl[0], y=coords[:, 1] % boxl[
-                                        1], z=coords[:, 2] % boxl[2], u=radii, v=radii, w=radii, scalars=types)
+            self.points.mlab_source.set(x=coords[:,0]%boxl[0], y=coords[:,1]%boxl[1], z=coords[:,2]%boxl[2], u=radii, v=radii, w=radii, scalars=types)
         else:
-            self.points.mlab_source.reset(x=coords[:, 0] % boxl[0], y=coords[:, 1] % boxl[
-                                          1], z=coords[:, 2] % boxl[2], u=radii, v=radii, w=radii, scalars=types)
+            self.points.mlab_source.reset(x=coords[:,0]%boxl[0], y=coords[:,1]%boxl[1], z=coords[:,2]%boxl[2], u=radii, v=radii, w=radii, scalars=types)
         if not self.running:
             f.scene.reset_zoom()
             self.running = True
 
         if not Nbonds_changed:
             if bonds.shape[0] > 0:
-                self.arrows.mlab_source.set(x=bonds[:, 0], y=bonds[:, 1], z=bonds[
-                                            :, 2], u=bonds[:, 3], v=bonds[:, 4], w=bonds[:, 5])
+                self.arrows.mlab_source.set  (x=bonds[:,0], y=bonds[:,1], z=bonds[:,2], u=bonds[:,3], v=bonds[:,4], w=bonds[:,5])
         else:
-            self.arrows.mlab_source.reset(x=bonds[:, 0], y=bonds[:, 1], z=bonds[:, 2], u=bonds[
-                                          :, 3], v=bonds[:, 4], w=bonds[:, 5], scalars=bonds[:, 6])
+            self.arrows.mlab_source.reset(x=bonds[:,0], y=bonds[:,1], z=bonds[:,2], u=bonds[:,3], v=bonds[:,4], w=bonds[:,5], scalars=bonds[:,6])
 
     def update(self):
         """Pull the latest particle information from Espresso.
@@ -124,84 +118,78 @@
         if self.last_T is not None and self.last_T == self.system.time:
             return
         self.last_T = self.system.time
-
+        
         cdef int N = self.system.n_part
-        coords = numpy.zeros((N, 3))
+        coords = numpy.zeros((N,3))
         types = numpy.empty(N, dtype=int)
         inter = NonBondedInteractions()
         radii = numpy.empty(N)
-        cdef int i = 0, j = 0, k = 0
-        cdef int t
+        cdef int i=0,j=0,k=0 
+        cdef int t 
         cdef int partner
         cdef particle p
-        cdef ia_parameters * ia
+        cdef ia_parameters* ia
         cdef vector[int] bonds
 
-    # Using (additional) untyped variables and python constructs in the loop
-    # will slow it down considerably.
-        for i in range(self.system.max_part + 1):
+    # Using (additional) untyped variables and python constructs in the loop 
+    # will slow it down considerably. 
+        for i in range(self.system.max_part+1):
             if not particle_exists(i):
                 continue
-            get_particle_data(i, & p)
-            coords[j, :] = p.r.p
+            get_particle_data(i,&p)
+            coords[j,:] = p.r.p
             t = p.p.type
-            types[j] = t + 1
-            radii[j] = get_ia_param(t, t).LJ_sig * 0.5
+            types[j] = t +1
+            radii[j] =get_ia_param(t,t).LJ_sig *0.5
 
             # ITerate over bonds
-            k = 0
-            while k < p.bl.n:
+            k=0        
+            while k<p.bl.n:
                 # Bond type
-                t = p.bl.e[k]
-                k += 1
+                t= p.bl.e[k]
+                k+=1
                 # Iterate over bond partners and store each connection
                 for l in range(bonded_ia_params[t].num):
                     bonds.push_back(i)
                     bonds.push_back(p.bl.e[k])
                     bonds.push_back(t)
-                    k += 1
+                    k+=1
             j += 1
         assert j == self.system.n_part
-<<<<<<< HEAD
-        cdef int Nbonds = bonds.size() / 3
-
-        bond_coords = numpy.empty((Nbonds, 7))
-=======
         cdef int Nbonds = bonds.size()//3
         
         bond_coords = numpy.empty((Nbonds,7))
->>>>>>> 9b213c33
 
         cdef int n
-        cdef particle p1, p2
+        cdef particle p1,p2
         cdef double bond_vec[3]
         for n in range(Nbonds):
-            i = bonds[3 * n]
-            j = bonds[3 * n + 1]
-            t = bonds[3 * n + 2]
-            get_particle_data(i, & p1)
-            get_particle_data(j, & p2)
-            bond_coords[n, :3] = p1.r.p
-            get_mi_vector(bond_vec, p2.r.p, p1.r.p)
-            bond_coords[n, 3:6] = bond_vec
-            bond_coords[n, 6] = t
+            i =bonds[3*n]
+            j =bonds[3*n+1]
+            t =bonds[3*n+2]
+            get_particle_data(i,&p1)
+            get_particle_data(j,&p2)
+            bond_coords[n,:3] = p1.r.p 
+            get_mi_vector(bond_vec,p2.r.p,p1.r.p)
+            bond_coords[n,3:6] = bond_vec
+            bond_coords[n,6] = t
 
         boxl = self.system.box_l
 
         if self.data is None:
             self.data = coords, types, radii, (self.last_N != N), \
-                bond_coords, (self.last_Nbonds != Nbonds), \
-                boxl, (self.last_boxl != boxl).any()
+                        bond_coords, (self.last_Nbonds != Nbonds), \
+                        boxl, (self.last_boxl != boxl).any()
         else:
             self.data = coords, types, radii, self.data[3] or (self.last_N != N), \
-                bond_coords, self.data[5] or (self.last_Nbonds != Nbonds), \
-                boxl, self.data[7] or (self.last_boxl != boxl).any()
+                        bond_coords, self.data[5] or (self.last_Nbonds != Nbonds), \
+                        boxl, self.data[7] or (self.last_boxl != boxl).any()
         self.last_N = N
         self.last_Nbonds = Nbonds
         self.last_boxl = boxl
 
-        # when drawing from the main thread, the timer never fires, but we can
-        # safely call draw ourselves
+
+        # when drawing from the main thread, the timer never fires, but we can safely call draw ourselves
         if isinstance(threading.current_thread(), threading._MainThread):
             self._draw()
 

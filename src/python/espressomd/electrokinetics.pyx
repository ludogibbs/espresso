--- conflicted
+++ resolved
@@ -65,12 +65,8 @@
             """
             Returns the valid options used for the electrokinetic method.
             """
-<<<<<<< HEAD
-            return "agrid", "lb_density", "viscosity", "friction", "bulk_viscosity", "gamma_even", "gamma_odd", "T", "prefactor", "stencil", "advection", "fluid_coupling", "species_list"
-=======
-
-            return "agrid", "lb_density", "viscosity", "friction", "bulk_viscosity", "gamma_even", "gamma_odd", "T", "prefactor", "stencil", "advection", "fluid_coupling", "fluctuations", "fluctuation_amplitude", "es_coupling"
->>>>>>> 20b1bbca
+
+            return "agrid", "lb_density", "viscosity", "friction", "bulk_viscosity", "gamma_even", "gamma_odd", "T", "prefactor", "stencil", "advection", "fluid_coupling", "fluctuations", "fluctuation_amplitude", "es_coupling", "species_list"
 
         def required_keys(self):
             """

from __future__ import print_function, absolute_import
from espressomd.actors cimport *
from libcpp.string cimport string  # import std::string
<<<<<<< HEAD
cimport electrostatics
cimport magnetostatics

=======
from espressomd.utils cimport handle_errors
>>>>>>> 38516de8

include "myconfig.pxi"

# Interface to the scafacos library. These are the methods shared between
# dipolar and electrostatics methods

IF SCAFACOS == 1:
    class ScafacosConnector(Actor):

        def valid_keys(self):
            return "method_name", "method_params", "bjerrum_length"

        def required_keys(self):
            return "method_name", "method_params", "bjerrum_length"

        def validate_params(self):
            return True

        def _get_params_from_es_core(self):
            # Parameters are returned as strings
            # First word is method name, rest are key value pairs
            # which we convert to a dict
            p = get_parameters().split(" ")
            res = {}
            res["method_name"] = p[0]
            for i in range((len(p) - 1) / 2):
                res[p[2 * i + 1]] = p[2 * i + 2]
            return res

        def _set_params_in_es_core(self):
            # Verify that scafacos is not used for elecrostatics and dipoles
            # at the same time
            IF ELECTROSTATICS == 1:
                if self.dipolar and <int>electrostatics.coulomb.method ==<int>electrostatics.COULOMB_SCAFACOS:
                    raise Exception("Scafacos cannot be used for dipoles and charges at the same time")

            IF DIPOLES == 1:
                if not self.dipolar and <int>magnetostatics.coulomb.Dmethod ==<int>magnetostatics.DIPOLAR_SCAFACOS:
                    raise Exception("Scafacos cannot be used for dipoles and charges at the same time")


            # Convert the parameter dictionary to a list of strings
            method_params = self._params["method_params"]
            param_string = ""
            for k in method_params:
                param_string += k + " " + str(method_params[k]) + " "
            # Remove trailing whitespace
            param_string = param_string[0:-1]
            param_string = param_string.replace(" ", ",")

            set_parameters(self._params["method_name"],
                           param_string, self.dipolar)
            handle_errors("Scafacos not initialized.")

        def default_params(self):
            return {}<|MERGE_RESOLUTION|>--- conflicted
+++ resolved
@@ -1,13 +1,10 @@
 from __future__ import print_function, absolute_import
 from espressomd.actors cimport *
 from libcpp.string cimport string  # import std::string
-<<<<<<< HEAD
-cimport electrostatics
-cimport magnetostatics
+cimport .electrostatics
+cimport .magnetostatics
 
-=======
 from espressomd.utils cimport handle_errors
->>>>>>> 38516de8
 
 include "myconfig.pxi"
 

--- conflicted
+++ resolved
@@ -1216,9 +1216,6 @@
     class Angle_Cossquare(BondedInteractionNotDefined):
         name = "BOND_ANGLE"
 
-<<<<<<< HEAD
-print("checking OIF_GLOBAL_FORCES")
-print(OIF_GLOBAL_FORCES)
 class OifGlobalForces(BondedInteraction):
     def type_number(self):
         return BONDED_IA_OIF_GLOBAL_FORCES
@@ -1247,39 +1244,8 @@
             self._bond_id, self._params["A0_g"], self._params["ka_g"], self._params["V0"], self._params["kv"])
 
 
+
 class OifLocalForces(BondedInteraction):
-=======
-class Oif_Global_Forces(BondedInteraction):
-    def type_number(self):
-        return BONDED_IA_OIF_GLOBAL_FORCES
-
-    def type_name(self):
-        return "OIF_GLOBAL_FORCES"
-
-    def valid_keys(self):
-        return "A0_g", "ka_g", "V0", "kv"
-
-    def required_keys(self):
-        return "A0_g", "ka_g", "V0", "kv"
-
-    def set_default_params(self):
-        self._params = {"A0_g": 1., "ka_g": 0., "V0": 1., "kv": 0.}
-
-    def _get_params_from_es_core(self):
-        return \
-            {"A0_g": bonded_ia_params[self._bond_id].p.oif_global_forces.A0_g,
-            "ka_g": bonded_ia_params[self._bond_id].p.oif_global_forces.ka_g,
-            "V0": bonded_ia_params[self._bond_id].p.oif_global_forces.V0,
-            "kv": bonded_ia_params[self._bond_id].p.oif_global_forces.kv}
-
-    def _set_params_in_es_core(self):
-        oif_global_forces_set_params(
-            self._bond_id, self._params["A0_g"], self._params["ka_g"], self._params["V0"], self._params["kv"])
-
-
-
-class Oif_Local_Forces(BondedInteraction):
->>>>>>> eb188131
 
     def type_number(self):
         return BONDED_IA_OIF_LOCAL_FORCES

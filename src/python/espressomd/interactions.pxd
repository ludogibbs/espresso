--- conflicted
+++ resolved
@@ -144,9 +144,7 @@
         cdef int ljgen_set_params(int part_type_a, int part_type_b,
                                   double eps, double sig, double cut,
                                   double shift, double offset,
-                                  double a1, double a2, double b1, double b2,
-<<<<<<< HEAD
-                                  double cap_radius)
+                                  double a1, double a2, double b1, double b2)
 
 IF SMOOTH_STEP:
     cdef extern from "steppot.hpp":
@@ -186,9 +184,6 @@
     cdef extern from "gaussian.hpp":
         int gaussian_set_params(int part_type_a, int part_type_b,
                                 double eps, double sig, double cut);
-=======
-                                  )
->>>>>>> 60836310
 
 IF DPD:
     cdef extern from "dpd.hpp":

--- conflicted
+++ resolved
@@ -111,7 +111,6 @@
                 seed = self._params["seed"]
                 lb_lbfluid_set_rng_state(seed)
             lb_lbfluid_set_kT(self._params["kT"])
-<<<<<<< HEAD
 
             python_lbfluid_set_density(
         self._params["dens"],
@@ -119,15 +118,6 @@
 
             lb_lbfluid_set_tau(self._params["tau"])
 
-=======
-
-            python_lbfluid_set_density(
-        self._params["dens"],
-        self._params["agrid"])
-
-            lb_lbfluid_set_tau(self._params["tau"])
-
->>>>>>> 31292d64
             python_lbfluid_set_viscosity(
         self._params["visc"],
         self._params["agrid"],
@@ -272,8 +262,6 @@
             self.validate_params()
             self._set_lattice_switch()
             self._set_params_in_es_core()
-<<<<<<< HEAD
-=======
 
         property stress:
             def __get__(self):
@@ -284,7 +272,6 @@
 
             def __set__(self, value):
                 raise NotImplementedError
->>>>>>> 31292d64
 
 IF LB_GPU:
     cdef class LBFluidGPU(HydrodynamicInteraction):
@@ -331,15 +318,9 @@
             length = positions.shape[0]
             velocities = np.empty_like(positions)
             if three_point:
-<<<<<<< HEAD
-                quadratic_velocity_interpolation( < double * >np.PyArray_GETPTR2(positions, 0, 0), < double * >np.PyArray_GETPTR2(velocities, 0, 0), length)
-            else:
-                linear_velocity_interpolation( < double * >np.PyArray_GETPTR2(positions, 0, 0), < double * >np.PyArray_GETPTR2(velocities, 0, 0), length)
-=======
                 quadratic_velocity_interpolation(< double * >np.PyArray_GETPTR2(positions, 0, 0), < double * >np.PyArray_GETPTR2(velocities, 0, 0), length)
             else:
                 linear_velocity_interpolation(< double * >np.PyArray_GETPTR2(positions, 0, 0), < double * >np.PyArray_GETPTR2(velocities, 0, 0), length)
->>>>>>> 31292d64
             return velocities * lb_lbfluid_get_lattice_speed()
 
 IF LB or LB_GPU:

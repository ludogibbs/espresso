--- conflicted
+++ resolved
@@ -24,19 +24,6 @@
     cdef str _method
     cdef object _steepest_descent_params
 
-<<<<<<< HEAD
-
-def handle_errors(msg):
-    errors = mpi_gather_runtime_errors()
-    for err in errors:
-        print(err.format())
-
-    for err in errors:
-        # Cast because cython does not support typed enums completely
-        if < int > err.level() == <int > ERROR:
-            raise Exception(msg)
-
-=======
     def __init__(self):
         self._method = "VV"
         self._steepest_descent_params = {}
@@ -49,7 +36,6 @@
                 recalc_forces, 1, bool, "recalc_forces has to be a bool")
             check_type_or_throw_except(
                 reuse_forces, 1, bool, "reuse_forces has to be a bool")
->>>>>>> 2df9c97f
 
             if (_integrate(steps, recalc_forces, reuse_forces)):
                 self.handle_errors("Encoutered errors during integrate")
@@ -57,21 +43,6 @@
             minimize_energy_init(self._steepest_descent_params["f_max"], self._steepest_descent_params["gamma"], steps, self._steepest_descent_params["max_displacement"])
             minimize_energy()
 
-<<<<<<< HEAD
-    check_type_or_throw_except(
-        nSteps, 1, int, "Integrate requires a positive integer for the number of steps")
-    check_type_or_throw_except(
-        recalc_forces, 1, bool, "recalc_forces has to be a bool")
-    check_type_or_throw_except(
-        reuse_forces, 1, bool, "reuse_forces has to be a bool")
-
-    if (_integrate(nSteps, recalc_forces, reuse_forces)):
-        handle_errors("Encoutered errors during integrate")
-
-
-def set_integrator_nvt():
-    integrate_set_nvt()
-=======
     def set_steepest_descent(self, *args, **kwargs):
         req = ["f_max", "gamma", "max_displacement"]
         for key in kwargs:
@@ -114,6 +85,5 @@
             if <int> err.level() == <int> ERROR:
                 raise Exception(msg)
 
->>>>>>> 2df9c97f
 
 

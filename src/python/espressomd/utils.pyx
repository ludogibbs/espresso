--- conflicted
+++ resolved
@@ -328,11 +328,4 @@
     elif t == float:
         return isinstance(value, (float, np.float16, np.float32, np.float64, np.float128, np.longdouble))
     else:
-<<<<<<< HEAD
         return isinstance(value, t)
-
-def bspline_basis(k, i, x):
-    return bspline(k, i, x)
-=======
-        return isinstance(value, t)
->>>>>>> fed54482

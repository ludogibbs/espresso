--- conflicted
+++ resolved
@@ -174,9 +174,6 @@
         return s
 
 
-<<<<<<< HEAD
-cpdef handle_errors(msg):
-=======
 class array_locked(np.ndarray):
     """
     Returns a non-writable numpy.ndarray with a special error message upon usage
@@ -251,8 +248,7 @@
     def __ixor__(self, val):
         raise ValueError(array_locked.ERR_MSG)
 
-cdef handle_errors(msg):
->>>>>>> 7c1375cb
+cpdef handle_errors(msg):
     """
     Gathers runtime errors.
 

--- conflicted
+++ resolved
@@ -86,39 +86,10 @@
 
         valid_params = self._valid_parameters()
 
-<<<<<<< HEAD
-            try:
-                ptype = self.parameters.at(name).type()
-            except:
-                raise ValueError("Unknown parameter %s" % name)
-
-            # Check number of elements if applicable
-            if < int > ptype in [< int > INT_VECTOR, < int > DOUBLE_VECTOR]:
-                n_elements = self.parameters[name].n_elements()
-                if n_elements != 0 and not (len(in_params[pname]) == n_elements):
-                    raise ValueError(
-                        "Value of %s expected to be %i elements" % (name, n_elements))
-
-            # We accept ints for floats (but not the other way round)
-            if < int > ptype == <int > DOUBLE and is_valid_type(in_params[pname], int):
-                in_params[pname] = float(in_params[pname])
-            # We already know that the argument is an iterable of the correct
-            # length
-            elif < int > ptype == <int > DOUBLE_VECTOR:
-                for i in range(len(in_params[pname])):
-                    if is_valid_type(in_params[pname][i], int):
-                        in_params[pname][i] = float(in_params[pname][i])
-
-            v = python_object_to_variant(in_params[pname])
-
-            if v.which() == <int > ptype:
-                out_params[name] = v
-=======
         for pname in in_params:
             if pname in valid_params:
-                out_params[to_char_pointer(pname)] = self.python_object_to_variant(
+                out_params[to_char_pointer(pname)] = python_object_to_variant(
                     in_params[pname])
->>>>>>> 3ce5c5d9
             else:
                 raise RuntimeError("Unknown parameter '{}'".format(pname))
 
@@ -127,111 +98,17 @@
     def set_params(self, **kwargs):
         for name, value in kwargs.items():
             self.sip.get().set_parameter(to_char_pointer(name),
-                                         self.python_object_to_variant(value))
-
-<<<<<<< HEAD
-=======
-    cdef Variant python_object_to_variant(self, value):
-        cdef Variant v
-        cdef vector[Variant] vec
-        cdef PObjectId oid
-
-        if value is None:
-            return Variant()
-
-        # The order is important, the object character should
-        # be preserved even if the PScriptInterface derived class
-        # is iterable.
-        if isinstance(value, PScriptInterface):
-            # Map python object do id
-            oid = value.id()
-            return make_variant[ObjectId](oid.id)
-        elif hasattr(value, '__iter__') and not(type(value) == str):
-            for e in value:
-                vec.push_back(self.python_object_to_variant(e))
-            return make_variant[vector[Variant]](vec)
-        elif type(value) == str:
-            return make_variant[string](to_char_pointer(value))
-        elif type(value) == type(True):
-            return make_variant[bool](value)
-        elif np.issubdtype(np.dtype(type(value)), np.signedinteger):
-            return make_variant[int](value)
-        elif np.issubdtype(np.dtype(type(value)), np.floating):
-            return make_variant[double](value)
-        else:
-            raise TypeError("Unknown type for conversion to Variant")
-
-    cdef variant_to_python_object(self, const Variant & value) except +:
-        cdef ObjectId oid
-        cdef vector[Variant] vec
-        cdef shared_ptr[ScriptInterfaceBase] ptr
-        if is_none(value):
-            return None
-        if is_type[bool](value):
-            return get_value[bool](value)
-        if is_type[int](value):
-            return get_value[int](value)
-        if is_type[double](value):
-            return get_value[double](value)
-        if is_type[string](value):
-            return to_str(get_value[string](value))
-        if is_type[vector[int]](value):
-            return get_value[vector[int]](value)
-        if is_type[vector[double]](value):
-            return get_value[vector[double]](value)
-        if is_type[Vector3d](value):
-            return make_array_locked(get_value[Vector3d](value))
-        if is_type[ObjectId](value):
-            # Get the id and build a corresponding object
-            try:
-                oid = get_value[ObjectId](value)
-                ptr = get_instance(oid).lock()
-                if ptr != shared_ptr[ScriptInterfaceBase]():
-                    so_name = to_str(ptr.get().name())
-                    if not so_name:
-                        raise Exception(
-                            "Script object without name returned from the core")
-                    # Fallback class, if nothing more specific is registered
-                    # for the script object name
-                    pclass = ScriptInterfaceHelper
-                    # Look up class
-                    if so_name in _python_class_by_so_name:
-                        pclass = _python_class_by_so_name[so_name]
-                    pobj = pclass()
-                    poid = PObjectId()
-                    poid.id = ptr.get().id()
-                    pobj.set_sip_via_oid(poid)
-                    return pobj
-                else:
-                    return None
-            except:
-                return None
-        if is_type[vector[Variant]](value):
-            vec = get_value[vector[Variant]](value)
-            res = []
-
-            for i in vec:
-                res.append(self.variant_to_python_object(i))
-
-            return res
-
-        raise TypeError("Unknown type")
-
->>>>>>> 3ce5c5d9
+                                         python_object_to_variant(value))
+
     def get_parameter(self, name):
         cdef Variant value = self.sip.get().get_parameter(to_char_pointer(name))
         return variant_to_python_object(value)
 
     def get_params(self):
         odict = {}
-<<<<<<< HEAD
-        for pair in params:
+
+        for pair in self.sip.get().get_parameters():
             odict[to_str(pair.first)] = variant_to_python_object(
-=======
-
-        for pair in self.sip.get().get_parameters():
-            odict[to_str(pair.first)] = self.variant_to_python_object(
->>>>>>> 3ce5c5d9
                 pair.second)
 
         return odict
@@ -254,9 +131,7 @@
     elif hasattr(value, '__iter__') and not(type(value) == str):
         for e in value:
             vec.push_back(python_object_to_variant(e))
-        v = make_variant[vector[Variant]](vec)
-        transform_vectors(v)
-        return v
+        return make_variant[vector[Variant]](vec)
     elif type(value) == str:
         return make_variant[string](to_char_pointer(value))
     elif type(value) == type(True):
@@ -266,32 +141,32 @@
     elif np.issubdtype(np.dtype(type(value)), np.floating):
         return make_variant[double](value)
     else:
-        raise TypeError("Unkown type for conversion to Variant")
-
-cdef variant_to_python_object(Variant value) except +:
+        raise TypeError("Unknown type for conversion to Variant")
+
+cdef variant_to_python_object(const Variant & value) except +:
     cdef ObjectId oid
     cdef vector[Variant] vec
-    cdef int type = value.which()
     cdef shared_ptr[ScriptInterfaceBase] ptr
-
-    if < int > type == <int > NONE:
+    if is_none(value):
         return None
-    if < int > type == <int > BOOL:
-        return get[bool](value)
-    if < int > type == <int > INT:
-        return get[int](value)
-    if < int > type == <int > DOUBLE:
-        return get[double](value)
-    if < int > type == <int > STRING:
-        return to_str(get[string](value))
-    if < int > type == <int > INT_VECTOR:
-        return get[vector[int]](value)
-    if < int > type == <int > DOUBLE_VECTOR:
-        return get[vector[double]](value)
-    if < int > type == <int > OBJECTID:
+    if is_type[bool](value):
+        return get_value[bool](value)
+    if is_type[int](value):
+        return get_value[int](value)
+    if is_type[double](value):
+        return get_value[double](value)
+    if is_type[string](value):
+        return to_str(get_value[string](value))
+    if is_type[vector[int]](value):
+        return get_value[vector[int]](value)
+    if is_type[vector[double]](value):
+        return get_value[vector[double]](value)
+    if is_type[Vector3d](value):
+        return make_array_locked(get_value[Vector3d](value))
+    if is_type[ObjectId](value):
         # Get the id and build a corresponding object
         try:
-            oid = get[ObjectId](value)
+            oid = get_value[ObjectId](value)
             ptr = get_instance(oid).lock()
             if ptr != shared_ptr[ScriptInterfaceBase]():
                 so_name = to_str(ptr.get().name())
@@ -313,8 +188,8 @@
                 return None
         except:
             return None
-    if < int > type == < int > VECTOR:
-        vec = get[vector[Variant]](value)
+    if is_type[vector[Variant]](value):
+        vec = get_value[vector[Variant]](value)
         res = []
 
         for i in vec:
@@ -322,7 +197,7 @@
 
         return res
 
-    raise Exception("Unkown type")
+    raise TypeError("Unknown type")
 
 
 def _unpickle_so_class(so_name, state):

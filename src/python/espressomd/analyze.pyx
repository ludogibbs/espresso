--- conflicted
+++ resolved
@@ -34,10 +34,7 @@
 cimport numpy as np
 from globals cimport n_configs, min_box_l
 from collections import OrderedDict
-<<<<<<< HEAD
-=======
 from .system import System
->>>>>>> ee9bbbc4
 
 
 class Analysis(object):
@@ -45,6 +42,8 @@
     _systemp =None
 
     def __init__(self,system):
+        if not isinstance(system,System):
+            raise TypeError("An instance of System is required as argument")
         self._system=system            
 
     #

#
# Copyright (C) 2013,2014,2015,2016 The ESPResSo project
#
# This file is part of ESPResSo.
#
# ESPResSo is free software: you can redistribute it and/or modify
# it under the terms of the GNU General Public License as published by
# the Free Software Foundation, either version 3 of the License, or
# (at your option) any later version.
#
# ESPResSo is distributed in the hope that it will be useful,
# but WITHOUT ANY WARRANTY; without even the implied warranty of
# MERCHANTABILITY or FITNESS FOR A PARTICULAR PURPOSE.  See the
# GNU General Public License for more details.
#
# You should have received a copy of the GNU General Public License
# along with this program.  If not, see <http://www.gnu.org/licenses/>.
#
include "myconfig.pxi"

cimport numpy as np
import numpy as np
cimport utils
from utils cimport *
cimport particle_data
from interactions import BondedInteraction
from interactions import BondedInteractions
from copy import copy
from globals cimport max_seen_particle, time_step, smaller_time_step

PARTICLE_EXT_FORCE = 1

def COORD_FIXED(coord):
    return 2L << coord
COORDS_FIX_MASK = COORD_FIXED(0) | COORD_FIXED(1) | COORD_FIXED(2)
COORDS_ALL_FIXED = COORD_FIXED(0) & COORD_FIXED(1) & COORD_FIXED(2)
PARTICLE_EXT_TORQUE = 16


particle_attributes = ["type","pos", "v", "f", "bonds"]
                     
IF MASS:
    particle_attributes.append("mass")

IF ROTATION:
    particle_attributes.append("omega_lab")
    particle_attributes.append("ext_torque")

IF ROTATIONAL_INERTIA:
    particle_attributes.append("rinertia")
    particle_attributes.append("omega_body")
    particle_attributes.append("torque_lab")
    particle_attributes.append("quat")

IF ELECTROSTATICS:
    particle_attributes.append("q")

IF VIRTUAL_SITES:
    particle_attributes.append("virtual")
    
IF VIRTUAL_SITES_RELATIVE:
    particle_attributes.append("vs_relative")

IF DIPOLES:
    particle_attributes.append("dip")
    particle_attributes.append("dipm")

IF EXTERNAL_FORCES:
    particle_attributes.append("ext_force")
    particle_attributes.append("fix")

IF LANGEVIN_PER_PARTICLE:
    particle_attributes.append("gamma")
    particle_attributes.append("temp")

IF ROTATION_PER_PARTICLE:
    particle_attributes.append("rotation")

IF EXCLUSIONS:
    particle_attributes.append("exclude")

IF ENGINE:
    particle_attributes.append("swimming")


cdef class ParticleHandle:
    def __cinit__(self, _id):
        #    utils.init_intlist(self.particle_data.el)
        utils.init_intlist( & (self.particle_data.bl))
        self.id = _id

    cdef int update_particle_data(self) except -1:
        #    utils.realloc_intlist(self.particle_data.el, 0)
        utils.realloc_intlist( & (self.particle_data.bl), 0)

        if get_particle_data(self.id, & self.particle_data):
            raise Exception("Error updating particle data")
        else:
            return 0

    # The individual attributes of a particle are implemented as properties.

    # Particle Type
    property type:
        """Particle type"""

        def __set__(self, _type):
            if isinstance(_type, int) and _type >= 0:
                if set_particle_type(self.id, _type) == 1:
                    raise Exception("set particle position first")
            else:
                raise ValueError("type must be an integer >= 0")

        def __get__(self):
            self.update_particle_data()
            return self.particle_data.p.type

    # Position
    property pos:
        """Particle position (not folded into central image)."""

        def __set__(self, _pos):
            cdef double mypos[3]
            check_type_or_throw_except(
                _pos, 3, float, "Postion must be 3 floats")
            for i in range(3):
                mypos[i] = _pos[i]
            if place_particle(self.id, mypos) == -1:
                raise Exception("particle could not be set")

        def __get__(self):
            self.update_particle_data()
            return np.array([self.particle_data.r.p[0],
                             self.particle_data.r.p[1],
                             self.particle_data.r.p[2]])

    # Velocity
    property v:
        """Particle velocity"""

        def __set__(self, _v):
            global time_step
            cdef double myv[3]
            check_type_or_throw_except(
                _v, 3, float, "Velocity has to be floats")
            for i in range(3):
                myv[i] = _v[i]
                myv[i] *= time_step
            if set_particle_v(self.id, myv) == 1:
                raise Exception("set particle position first")

        def __get__(self):
            global time_step, smaller_time_step
            self.update_particle_data()
            IF MULTI_TIMESTEP:
                if smaller_time_step > 0. and self.particle_data.p.smaller_timestep:
                    return np.array([self.particle_data.m.v[0]/smaller_time_step,
                                     self.particle_data.m.v[1]/smaller_time_step,
                                     self.particle_data.m.v[2]/smaller_time_step])
                else:
                    return np.array([self.particle_data.m.v[0]/time_step,
                                     self.particle_data.m.v[1]/time_step,
                                     self.particle_data.m.v[2]/time_step])
            ELSE:
                return np.array([self.particle_data.m.v[0]/time_step,
                                 self.particle_data.m.v[1]/time_step,
                                 self.particle_data.m.v[2]/time_step])

    # Force
    property f:
        """Particle force"""

        def __set__(self, _f):
            global time_step
            cdef double myf[3]
            check_type_or_throw_except(_f, 3, float, "Force has to be floats")
            for i in range(3):
                myf[i] = _f[i]
                myf[i] *= (0.5*time_step**2)
            if set_particle_f(self.id, myf) == 1:
                raise Exception("set particle position first")

        def __get__(self):
            global time_step
            self.update_particle_data()
            return np.array([self.particle_data.f.f[0]/(0.5*time_step**2),
                             self.particle_data.f.f[1]/(0.5*time_step**2),
                             self.particle_data.f.f[2]/(0.5*time_step**2)])

    # Bonds
    property bonds:
        """Bond partners with respect to bonded interactions."""

        def __set__(self, _bonds):
            # First, we check that we got a list/tuple.
            if not hasattr(_bonds, "__getitem__"):
                raise ValueError(
                    "bonds have to specified as a tuple of tuples. (Lists can also be used)")
            bonds = list(_bonds)  # as we modify it

            # Assigning to the bond property means replacing the existing value
            # i.e., we delete all existing bonds
            if change_particle_bond(self.id, NULL, 1):
                raise Exception("Deleting existing bonds failed.")

            # And add the new ones
            for bond in bonds:
                self.add_bond(bond)

        def __get__(self):
            self.update_particle_data()
            bonds = []
            # Go through the bond list of the particle
            i = 0
            while i < self.particle_data.bl.n:
                bond = []
                # Bond type:
                bond_id = self.particle_data.bl.e[i]
                bond.append(BondedInteractions()[bond_id])
                # Number of partners
                nPartners = bonded_ia_params[bond_id].num

                i += 1

                # Copy bond partners
                for j in range(nPartners):
                    bond.append(self.particle_data.bl.e[i])
                    i += 1
                bonds.append(tuple(bond))

            return tuple(bonds)

    # Properties that exist only when certain features are activated
    # MASS
    IF MASS == 1:
        property mass:
            """Particle mass"""

            def __set__(self, _mass):
                check_type_or_throw_except(
                    _mass, 1, float, "Mass has to be 1 floats")
                if set_particle_mass(self.id, _mass) == 1:
                    raise Exception("set particle position first")

            def __get__(self):
                self.update_particle_data()
                cdef double * x = NULL
                pointer_to_mass( & (self.particle_data), x)
                return x[0]

    IF ROTATION == 1:
        # Omega (angular velocity) lab frame
        property omega_lab:
            """Angular velocity in lab frame"""

            def __set__(self, _o):
                cdef double myo[3]
                check_type_or_throw_except(
                    _o, 3, float, "Omega_lab has to be 3 floats")
                for i in range(3):
                    myo[i] = _o[i]
                if set_particle_omega_lab(self.id, myo) == 1:
                    raise Exception("set particle position first")

            def __get__(self):
                self.update_particle_data()
                cdef double o[3]
                convert_omega_body_to_space(& (self.particle_data), o)
                return np.array([o[0], o[1], o[2]])

    # ROTATIONAL_INERTIA
    IF ROTATIONAL_INERTIA == 1:
        property rinertia:
            """Rotational inertia"""

            def __set__(self, _rinertia):
                cdef double rinertia[3]
                check_type_or_throw_except(
                    _rinertia, 3, float, "Rotation_inertia has to be 3 floats")
                for i in range(3):
                    rinertia[i] = _rinertia[i]
                if set_particle_rotational_inertia(self.id, rinertia) == 1:
                    raise Exception("set particle position first")

            def __get__(self):
                self.update_particle_data()
                cdef double * rinertia = NULL
                pointer_to_rotational_inertia( & (self.particle_data), rinertia)
                return np.array([rinertia[0], rinertia[1], rinertia[2]])

# Omega (angular velocity) body frame
        property omega_body:
            """Angular velocity in body frame"""

            def __set__(self, _o):
                cdef double myo[3]
                check_type_or_throw_except(
                    _o, 3, float, "Omega_body has to be 3 floats")
                for i in range(3):
                    myo[i] = _o[i]
                if set_particle_omega_body(self.id, myo) == 1:
                    raise Exception("set particle position first")

            def __get__(self):
                self.update_particle_data()
                cdef double * o = NULL
                pointer_to_omega_body( & (self.particle_data), o)
                return np.array([o[0], o[1], o[2]])


# Torque in lab frame
        property torque_lab:
            """Torque in lab frame"""

            def __set__(self, _t):
                cdef double myt[3]
                check_type_or_throw_except(
                    _t, 3, float, "Torque has to be 3 floats")
                for i in range(3):
                    myt[i] = _t[i]
                if set_particle_torque_lab(self.id, myt) == 1:
                    raise Exception("set particle position first")

            def __get__(self):
                self.update_particle_data()
                cdef double x[3]
                convert_torques_body_to_space(& (self.particle_data), x)
                return np.array([x[0], x[1], x[2]])

# Quaternion
        property quat:
            """Quaternions"""

            def __set__(self, _q):
                cdef double myq[4]
                check_type_or_throw_except(
                    _q, 4, float, "Quaternions has to be 4 floats")
                for i in range(4):
                    myq[i] = _q[i]
                if set_particle_quat(self.id, myq) == 1:
                    raise Exception("set particle position first")

            def __get__(self):
                self.update_particle_data()
                cdef double * x = NULL
                pointer_to_quat(& (self.particle_data), x)
                return np.array([x[0], x[1], x[2], x[3]])
# Director ( z-axis in body fixed frame)
        property director:
            """Director"""

            def __set__(self, _q):
                raise Exception(
                    "Setting the director is not implemented in the c++-core of Espresso")
#        cdef double myq[3]
#        check_type_or_throw_except(_q,3,float,"Director has to be 3 floats")
#        for i in range(3):
#            myq[i]=_q[i]
#        if set_particle_quatu(self.id, myq) == 1:
#          raise Exception("set particle position first")

            def __get__(self):
                self.update_particle_data()
                cdef double * x = NULL
                pointer_to_quatu(& (self.particle_data), x)
                return np.array([x[0], x[1], x[2]])

# Charge
    IF ELECTROSTATICS == 1:
        property q:
            """particle charge"""

            def __set__(self, _q):
                cdef double myq
                check_type_or_throw_except(
                    _q, 1, float, "Charge has to be floats")
                myq = _q
                if set_particle_q(self.id, myq) == 1:
                    raise Exception("set particle position first")

            def __get__(self):
                self.update_particle_data()
                cdef double * x = NULL
                pointer_to_q(& (self.particle_data), x)
                return x[0]

    def delete(self):
        """Delete the particle"""
        if remove_particle(self.id):
            raise Exception("Could not delete particle")
        del self

    IF VIRTUAL_SITES == 1:
        # virtual flag

        property virtual:
            """virtual flag"""

            def __set__(self, _v):
                if isinstance(_v, int):
                    if set_particle_virtual(self.id, _v) == 1:
                        raise Exception("set particle position first")
                else:
                    raise ValueError("virtual must be an integer >= 0")

            def __get__(self):
                self.update_particle_data()
                cdef int * x = NULL
                pointer_to_virtual(& (self.particle_data), x)
                return x[0]

    IF VIRTUAL_SITES_RELATIVE == 1:
        property vs_relative:
            """virtual sites relative parameters"""

            def __set__(self, x):
                if len(x) != 3:
                    raise ValueError("vs_relative needs six args")
                _relto = x[0]
                _dist = x[1]
                q = x[2]
                check_type_or_throw_except(
                    q, 4, float, "The relative orientation has to be specified as quaternion with 4 floats.")
                cdef double _q[4]
                for i in range(4):
                    _q[i] = q[i]

                if isinstance(_relto, int) and isinstance(_dist, float):
                    if set_particle_vs_relative(self.id, _relto, _dist, _q) == 1:
                        raise Exception("set particle position first")
                else:
                    raise ValueError(
                        "vs_relative takes one int and one float as parameters.")

            def __get__(self):
                self.update_particle_data()
                cdef int * rel_to = NULL
                cdef double * dist = NULL
                cdef double * q = NULL
                pointer_to_vs_relative( & (self.particle_data), rel_to, dist, q)
                return (rel_to[0], dist[0], np.array((q[0], q[1], q[2], q[3])))

        # vs_auto_relate_to
        def vs_auto_relate_to(self, _relto):
            """Setup this particle as virtual site relative to the particle with the given id"""
            if isinstance(_relto, int):
                if vs_relate_to(self.id, _relto):
                    raise Exception("Vs_relative setup failed.")
            else:
                raise ValueError(
                    "Argument of vs_auto_relate_to has to be of type int")

                # Virtual sites relative parameters

        # vs_auto_relate_to
        def vs_auto_relate_to(self, _relto):
            """Setup this particle as virtual site relative to the particle with the given id"""
            check_type_or_throw_except(
                _relto, 1, int, "Argument of vs_auto_relate_to has to be of type int")
            if vs_relate_to(self.id, _relto):
                raise Exception("vs_relative setup failed.")

    IF DIPOLES:
        # Vector dipole moment
        property dip:
            """Dipole moment as vector"""

            def __set__(self, _q):
                cdef double myq[3]
                check_type_or_throw_except(
                    _q, 3, float, "Dipole moment vector has to be 3 floats")
                for i in range(3):
                    myq[i] = _q[i]
                if set_particle_dip(self.id, myq) == 1:
                    raise Exception("set particle position first")

            def __get__(self):
                self.update_particle_data()
                cdef double * x = NULL
                pointer_to_dip(& (self.particle_data), x)
                return np.array([x[0], x[1], x[2]])

        # Scalar magnitude of dipole moment
        property dipm:
            """Dipole moment (magnitude)"""

            def __set__(self, _q):
                check_type_or_throw_except(
                    _q, 1, float, "Magnitude of dipole moment has to be 1 floats")
                if set_particle_dipm(self.id, _q) == 1:
                    raise Exception("set particle position first")

            def __get__(self):
                self.update_particle_data()
                cdef double * x = NULL
                pointer_to_dipm(& (self.particle_data), x)
                return x[0]

    IF EXTERNAL_FORCES:
        property ext_force:
            """External force on a particle defined by a vector"""

            def __set__(self, _ext_f):
                cdef double ext_f[3]
                cdef int ext_flag
                check_type_or_throw_except(
                    _ext_f, 3, float, "External force vector has to be 3 floats")
                for i in range(3):
                    ext_f[i] = _ext_f[i]
                if (ext_f[0] == 0 and ext_f[1] == 0 and ext_f[2] == 0):
                    ext_flag = 0
                else:
                    ext_flag = PARTICLE_EXT_FORCE
                if set_particle_ext_force(self.id, ext_flag, ext_f) == 1:
                    raise Exception("set particle position first")

            def __get__(self):
                self.update_particle_data()
                cdef double * ext_f = NULL
                cdef int * ext_flag = NULL
                pointer_to_ext_force( & (self.particle_data), ext_flag, ext_f)
                if (ext_flag[0] & PARTICLE_EXT_FORCE):
                    return np.array([ext_f[0], ext_f[1], ext_f[2]])
                else:
                    return np.array([0.0, 0.0, 0.0])

        property fix:
            """Fix the particle at current position"""

            def __set__(self, _fixed_coord_flag):
                cdef int ext_flag
                check_type_or_throw_except(
                    _fixed_coord_flag, 3, int, "Fix has to be 3 ints")
                for i in map(long, range(3)):
                    if (_fixed_coord_flag[i]):
                        ext_flag |= COORD_FIXED(i)
                if set_particle_fix(self.id, ext_flag) == 1:
                    raise Exception("set particle position first")

            def __get__(self):
                self.update_particle_data()
                fixed_coord_flag = np.array([0, 0, 0], dtype=int)
                cdef int * ext_flag = NULL
                pointer_to_fix(& (self.particle_data), ext_flag)
                for i in map(long, range(3)):
                    if (ext_flag[0] & COORD_FIXED(i)):
                        fixed_coord_flag[i] = 1
                return fixed_coord_flag

        IF ROTATION:
            property ext_torque:
                """External torque on a particle defined by a vector"""

                def __set__(self, _ext_t):
                    cdef double ext_t[3]
                    cdef int ext_flag
                    check_type_or_throw_except(
                        _ext_t, 3, float, "External force vector has to be 3 floats")
                    for i in range(3):
                        ext_t[i] = _ext_t[i]
                    if (ext_t[0] == 0 and ext_t[1] == 0 and ext_t[2] == 0):
                        ext_flag = 0
                    else:
                        ext_flag = PARTICLE_EXT_TORQUE
                    if set_particle_ext_torque(self.id, ext_flag, ext_t) == 1:
                        raise Exception("set particle position first")

                def __get__(self):
                    self.update_particle_data()
                    cdef double * ext_t = NULL
                    cdef int * ext_flag = NULL
                    pointer_to_ext_torque( & (self.particle_data), ext_flag, ext_t)
                    if (ext_flag[0] & PARTICLE_EXT_TORQUE):
                        return np.array([ext_t[0], ext_t[1], ext_t[2]])
                    else:
                        return np.array([0.0, 0.0, 0.0])

    IF LANGEVIN_PER_PARTICLE:
        property gamma:
            """Friction coefficient per particle in Langevin"""

            def __set__(self, _gamma):
                check_type_or_throw_except(
                    _gamma, 1, float, "gamma has to be a float")
                if set_particle_gamma(self.id, _gamma) == 1:
                    raise Exception("set particle position first")

            def __get__(self):
                self.update_particle_data()
                cdef double * gamma = NULL
                pointer_to_gamma(& (self.particle_data), gamma)
                return gamma[0]

        property temp:
            """Temperature per particle in Langevin"""

            def __set__(self, _temp):
                check_type_or_throw_except(
                    _temp, 1, float, "temp has to be a float")
                if set_particle_temperature(self.id, _temp) == 1:
                    raise Exception("set particle position first")

            def __get__(self):
                self.update_particle_data()
                cdef double * temp = NULL
                pointer_to_temperature(& (self.particle_data), temp)
                return temp[0]

    IF ROTATION_PER_PARTICLE:
        property rotation:
            """Friction coefficient per particle in Langevin"""

            def __set__(self, _rot):
                cdef int rot
                if _rot:
                    rot = 1
                else:
                    rot = 0
                if set_particle_rotation(self.id, rot) == 1:
                    raise Exception("set particle position first")

            def __get__(self):
                self.update_particle_data()
                cdef short int * _rot = NULL
                pointer_to_rotation(& (self.particle_data), _rot)
                if _rot[0] == 1:
                    rot = True
                else:
                    rot = False
                return rot

    IF EXCLUSIONS:
        property exclude:
            """Exclude particle from interaction"""

            def __set__(self, _partners):
                delete = 0
                if len(_partners) == 0:
                    return
                if type(_partners[0]) == str:
                    if _partners.pop(0) == "delete":
                        delete = 1
                for partner in _partners:
                    check_type_or_throw_except(
                        partner, 1, int, "PID of partner has to be an int")
                    if change_exclusion(self.id, partner, delete) == 1:
                        raise Exception("set particle position first")

            def __get__(self):
                self.update_particle_data()
                cdef int * num_partners = NULL
                cdef int * partners = NULL
                py_partners = []
                pointer_to_exclusions( & (self.particle_data), num_partners, partners)
                for i in range(num_partners[0]):
                    py_partners.append(partners[i])
                return np.array(py_partners)

    IF ENGINE:
        property swimming:
            """Set swimming parameters"""

            def __set__(self, _params):
                cdef particle_parameters_swimming swim
                swim.swimming = True
                swim.v_swim = 0.0
                swim.f_swim = 0.0
                IF LB or LB_GPU:
                    swim.push_pull = 0
                    swim.dipole_length = 0.0
                    swim.rotational_friction = 0.0

                if type(_params) == type(True):
                    if _params == True:
                        raise Exception(
                            "To enable swimming supply a dictionary of parameters")
                else:
                    if 'f_swim' in _params and 'v_swim' in _params:
                        if _params["f_swim"] == 0 or _params["v_swim"] == 0:
                            pass
                        else:
                            raise Exception(
                                "You can't set v_swim and f_swim at the same time")
                    if 'f_swim' in _params:
                        check_type_or_throw_except(
                            _params['f_swim'], 1, float, "f_swim has to be a float")
                        swim.f_swim = _params['f_swim']
                    if 'v_swim' in _params:
                        check_type_or_throw_except(
                            _params['v_swim'], 1, float, "v_swim has to be a float")
                        swim.v_swim = _params['v_swim']

                    IF LB or LB_GPU:
                        if 'mode' in _params:
                            if _params['mode'] == "pusher":
                                swim.push_pull = -1
                            elif _params['mode'] == "puller":
                                swim.push_pull = 1
                            elif _params['mode'] == "N/A":
                                swim.push_pull = 0
                            else:
                                raise Exception(
                                    "'mode' has to be either 'pusher' or 'puller'")

                        if 'dipole_length' in _params:
                            check_type_or_throw_except(
                                _params['dipole_length'], 1, float, "dipole_length has to be a float")
                            swim.dipole_length = _params['dipole_length']

                        if 'rotational_friction' in _params:
                            check_type_or_throw_except(
                                _params['rotational_friction'], 1, float, "rotational_friction has to be a float")
                            swim.rotational_friction = _params[
                                'rotational_friction']

                if set_particle_swimming(self.id, swim) == 1:
                    raise Exception("set particle position first")

            def __get__(self):
                self.update_particle_data()
                swim = {}
                mode = "N/A"
                cdef particle_parameters_swimming * _swim = NULL
                pointer_to_swimming( & (self.particle_data), _swim)
                IF LB or LB_GPU:
                    if _swim.push_pull == -1:
                        mode = 'pusher'
                    elif _swim.push_pull == 1:
                        mode = 'puller'
                    swim = {
                        'v_swim': _swim.v_swim,
                        'f_swim': _swim.f_swim,
                        'mode': mode,
                        'dipole_length': _swim.dipole_length,
                        'rotational_friction': _swim.rotational_friction
                    }
                ELSE:
                    swim = {
                        'v_swim': _swim.v_swim,
                        'f_swim': _swim.f_swim,
                    }
                return swim

    def remove(self):
        """Delete the particle"""
        if remove_particle(self.id):
            raise Exception("Could not delete particle")
        del ParticleList.key_dict["%i"%self.id]
        del self

    # Bond related methods
    # Does not work properly with 3 or more partner bonds!
    def add_verified_bond(self, bond):
        """Add a bond, the validity of which has already been verified"""
        # If someone adds bond types with more than four partners, this has to
        # be changed
        cdef int bond_info[5]
        bond_info[0] = bond[0]._bond_id
        for i in range(1, len(bond)):
            bond_info[i] = bond[i]
        if change_particle_bond(self.id, bond_info, 0):
            raise Exception("Adding the bond failed.")

    def delete_verified_bond(self, bond):
        cdef int bond_info[5]
        bond_info[0] = bond[0]._bond_id
        for i in range(1, len(bond)):
            bond_info[i] = bond[i]
        if change_particle_bond(self.id, bond_info, 1):
            raise Exception("Deleting the bond failed.")

    def check_bond_or_throw_exception(self, bond):
        """Checks the validity of the given bond:
        * if the bondtype is given as an object or a numerical id
        * if all partners are of type int
        * if the number of partners satisfies the bond
        * If the bond type used exists (is lower than n_bonded_ia)
        * If the number of bond partners fits the bond type
        Throw an exception if any of these are not met"""

        # Has it []-access
        if not hasattr(bond, "__getitem__"):
            raise ValueError(
                "Bond needs to be a tuple or list containing bond type and partners")

        # Bond type or numerical bond id
        if not isinstance(bond[0], BondedInteraction):
            if isinstance(bond[0], int):
                bond[0] = BondedInteractions()[bond[0]]
            else:
                raise Exception(
                    "1st element of Bond has to be of type BondedInteraction or int.")

        # Validity of the numeric id
        if bond[0]._bond_id >= n_bonded_ia:
            raise ValueError("The bond type", bond._bond_id, "does not exist.")

        # Number of partners
        if bonded_ia_params[bond[0]._bond_id].num != len(bond) - 1:
            raise ValueError("Bond of type", bond._bond_id, "needs", bonded_ia_params[
                             bond[0]._bond_id], "partners.")

        # Type check on partners
        for y in bond[1:]:
            if not isinstance(y, int):
                raise ValueError("Partners have to be integer.")

    def add_bond(self, _bond):
        """Add a single bond to the particle"""
        bond = list(_bond)  # As we will modify it
        self.check_bond_or_throw_exception(bond)
        self.add_verified_bond(bond)

    def delete_bond(self, _bond):
        """Delete a single bond from the particle"""
        bond = list(_bond)  # as we modify it
        self.check_bond_or_throw_exception(bond)
        self.delete_verified_bond(bond)

    def delete_all_bonds(self):
        if change_particle_bond(self.id, NULL, 1):
            raise Exception("Deleting all bonds failed.")

    def update(self, P):

        if "id" in P:
            raise Exception("Cannot change particle id.")

        for k in P.keys():
            setattr(self, k, P[k])



cdef class ParticleSlice:
    """Handles slice inputs e.g. part[0:2]. Sets values for selected slices or returns values as a single list."""


    def __cinit__(self,slice_):
        id_list=np.arange(max_seen_particle+1)
        self.id_selection=id_list[slice_]

    cdef int update_particle_data(self, id) except -1:
        utils.realloc_intlist( & (self.particle_data.bl), 0)

        if get_particle_data(id, & self.particle_data):
            raise Exception("Error updating particle data")
        else:
            return 0


    # Particle Type
    property type:

        def __get__(self):
            type_list = []
            for id in self.id_selection:
                type_list.append(ParticleHandle(id).type)
            return type_list

        def __set__(self, _type_list):
            if isinstance(_type_list,int):
                for id in self.id_selection:
                    ParticleHandle(id).type = _type_list
                return
            if len(self.id_selection) != len(_type_list):
                raise Exception("Input list size (%i) does not match slice size (%i)"%(len(_type_list),len(self.id_selection)))
            for i in range(len(self.id_selection)):
                ParticleHandle(self.id_selection[i]).type = _type_list[i]
                    

    # Position
    property pos:
        """Particle position (not folded into central image)."""

        def __set__(self, _pos_array):
            if len(self.id_selection) != len(_pos_array):
                raise Exception("Input list size (%i) does not match slice size (%i)"%(len(_pos_array),len(self.id_selection)))

            cdef double mypos[3]
            for i in range(len(_pos_array)):
                ParticleHandle(self.id_selection[i]).pos = _pos_array[i]

        def __get__(self):
            pos_array = np.zeros((len(self.id_selection),3))
            for i in range(len(self.id_selection)):
                pos_array[i,:] = ParticleHandle(self.id_selection[i]).pos
            return pos_array


    # Velocity
    property v:
        """Particle velocity"""

        def __set__(self, _v_array):
<<<<<<< HEAD
            global time_step
            if len(self.id_selection) != len(_v_array):
                raise Exception("Input list size (%i) does not match slice size (%i)"%(len(_v_array),len(self.id_selection)))
                
            cdef double myv[3]
            for j in range(len(_v_array)):
                for i in range(3):
                    myv[i] = _v_array[j][i]
                    myv[i] *= time_step
                if set_particle_v(self.id_selection[j], myv) == 1:
                    raise Exception("set particle position first")
=======
            if len(np.array(_v_array).shape) == 1:
                for id in self.id_selection:
                    ParticleHandle(id).v = _v_array
                return

            if len(self.id_selection) != len(_v_array):
                raise Exception("Input list size (%i) does not match slice size (%i)"%(len(_v_array),len(self.id_selection)))
                
            for i in range(len(self.id_selection)):
                ParticleHandle(self.id_selection[i]).v = _v_array[i]
>>>>>>> fa39df45

        def __get__(self):
            global time_step
            v_array = np.zeros((len(self.id_selection),3))
            for i in range(len(self.id_selection)):
<<<<<<< HEAD
                self.update_particle_data(self.id_selection[i])
                v_array[i,:] = np.array([self.particle_data.m.v[0]/time_step,
                                         self.particle_data.m.v[1]/time_step,
                                         self.particle_data.m.v[2]/time_step])
=======
                v_array[i,:] = ParticleHandle(self.id_selection[i]).v
>>>>>>> fa39df45
            return v_array


    # Force
    property f:
        """Particle force"""

        def __set__(self, _f_array):
<<<<<<< HEAD
            global time_step
            if len(self.id_selection) != len(_f_array):
                raise Exception("Input list size (%i) does not match slice size (%i)"%(len(_f_array),len(self.id_selection)))
            cdef double myf[3]
            for j in range(len(_f_array)):
                for i in range(3):
                    myf[i] = _f_array[j][i]
                    myf[i] *= (0.5*time_step**2)
                if set_particle_f(self.id_selection[j], myf) == 1:
                    raise Exception("set particle position first")
=======
            if len(np.array(_f_array).shape) == 1:
                for id in self.id_selection:
                    ParticleHandle(id).f = _f_array
                return

            if len(self.id_selection) != len(_f_array):
                raise Exception("Input list size (%i) does not match slice size (%i)"%(len(_f_array),len(self.id_selection)))
            for i in range(len(_f_array)):
                ParticleHandle(self.id_selection[i]).f = _f_array[i]
>>>>>>> fa39df45

        def __get__(self):
            global time_step
            f_array = np.zeros((len(self.id_selection),3))
            for i in range(len(self.id_selection)):
<<<<<<< HEAD
                self.update_particle_data(self.id_selection[i])
                f_array[i,:] = np.array([self.particle_data.f.f[0]/(0.5*time_step**2),
                                         self.particle_data.f.f[1]/(0.5*time_step**2),
                                         self.particle_data.f.f[2]/(0.5*time_step**2)])
=======
                f_array[i,:] = ParticleHandle(self.id_selection[i]).f
>>>>>>> fa39df45
            return f_array


    IF MASS:
        property mass:
            """Particle mass"""

            def __set__(self, _mass_array):
                if isinstance(_mass_array, int) or isinstance(_mass_array, float):
                    for i in range(len(self.id_selection)):
                        ParticleHandle(self.id_selection[i]).mass = _mass_array
                    return
                if len(self.id_selection) != len(_mass_array):
                    raise Exception("Input list size (%i) does not match slice size (%i)"%(len(_mass_array),len(self.id_selection)))
                for i in range(len(_mass_array)):
                    ParticleHandle(self.id_selection[i]).mass = _mass_array[i]

            def __get__(self):
                mass_array = np.zeros_like(self.id_selection)
                for i in range(len(self.id_selection)):
                    mass_array[i] = ParticleHandle(self.id_selection[i]).mass
                return mass_array


    IF ELECTROSTATICS == 1:
        property q:
            """particle charge"""

            def __set__(self, _q_array):
                if isinstance(_q_array, int) or isinstance(_q_array, float):
                    for i in range(len(self.id_selection)):
                        ParticleHandle(self.id_selection[i]).q = _q_array
                    return

                if len(self.id_selection) != len(_q_array):
                    raise Exception("Input list size (%i) does not match slice size (%i)"%(len(_q_array),len(self.id_selection)))
                for i in range(len(self.id_selection)):
                    ParticleHandle(self.id_selection[i]).q = _q_array[i]

            def __get__(self):
                q_array = np.zeros_like(self.id_selection)
                for i in range(len(self.id_selection)):
                    q_array[i] = ParticleHandle(self.id_selection[i]).q
                return q_array


    IF EXTERNAL_FORCES:
        property ext_force:
            """External force on a particle defined by a vector"""

            def __set__(self, _ext_f_array):
                if len(np.array(_ext_f_array).shape) == 1:
                    for i in range(len(self.id_selection)):
                        ParticleHandle(self.id_selection[i]).ext_force = _ext_f_array
                    return

                if len(self.id_selection) != len(_ext_f_array):
                    raise Exception("Input list size (%i) does not match slice size (%i)"%(len(_ext_f_array),len(self.id_selection)))

                for i in range(len(self.id_selection)):
                    ParticleHandle(self.id_selection[i]).ext_force = _ext_f_array[i]

            def __get__(self):
                ext_f_array = np.zeros((len(self.id_selection),3))
                for i in range(len(self.id_selection)):
                    ext_f_array[i,:] = ParticleHandle(self.id_selection[i]).ext_force
                    
                return ext_f_array


    def update(self, P):
        if "id" in P:
            raise Exception("Cannot change particle id.")
            
        for k in P.keys():
            setattr(self, k, P[k])

    # Bond related methods
    def add_bond(self, _bond):
        """Add a single bond to the particles"""
        bond = list(_bond)  # As we will modify it
        for i in range(len(self.id_selection)):
            partners = []
            for j in range(1,len(bond)):
                partners.append(bond[j][i])
            ParticleHandle(self.id_selection[i]).add_bond((bond[0],*partners))

    def delete_bond(self, _bond):
        """Delete a single bond from the particles"""
        bond = list(_bond)  # as we modify it
        for i in range(len(self.id_selection)):
            partners = []
            for j in range(1,len(bond)):
                partners.append(bond[j][i])
            ParticleHandle(self.id_selection[i]).delete_bond((bond[0],*partners))

    def delete_all_bonds(self):
        for i in range(len(self.id_selection)):
            ParticleHandle(self.id_selection[i]).delete_all_bonds()

    def remove(self):
        """Delete the particles"""
        for id in self.id_selection:
            ParticleHandle(id).remove()


cdef class ParticleList:
    """Provides access to the particles via [i], where i is the particle id. Returns a ParticleHandle object """
    key_dict={}
    # Retrieve a particle
    def __getitem__(self, key):
        if isinstance(key, slice):
            return ParticleSlice(key)
            
        if not np.all(self.exists(key)):
            if isinstance(key, int):
                non_existing = key
            else:
                non_existing =np.trim_zeros((np.array(key)*np.invert(self.exists(key)))) 
            raise Exception("Particle(s) %s does not exist." % non_existing)

        if isinstance(key, tuple) or isinstance(key, list) or isinstance(key, np.ndarray):
            return ParticleSlice(np.array(key))

        return ParticleHandle(key)


    # __getstate__ and __setstate__ define the pickle interaction
    def __getstate__(self):
        odict={}
        key_list = sorted(ParticleList.key_dict.values())
        for particle_number in key_list:
            pdict={}
            for property_ in particle_attributes:
                pdict[property_] = ParticleHandle(particle_number).__getattribute__(property_)
            odict[particle_number] = pdict
        return odict

    def __setstate__(self,params):
        for particle_number in params.keys():
            params[particle_number]["id"] = particle_number
            self.add(params[particle_number])


    def add(self, *args, **kwargs):

        # Did we get a dictionary
        if len(args) == 1:
            if hasattr(args[0], "__getitem__"):
                # Check for presence of pos attribute
                if not "pos" in args[0]:
                    raise ValueError(
                        "pos attribute must be specified for new particle")

                if len(np.array(args[0]["pos"]).shape) == 2:
                    self._place_new_particles(args[0])
                else:
                    self._place_new_particle(args[0])
        else:
            if len(args) == 0 and len(kwargs.keys()) != 0:
                # Check for presence of pos attribute
                if not "pos" in kwargs:
                    raise ValueError(
                        "pos attribute must be specified for new particle")

                if len(np.array(kwargs["pos"]).shape) == 2:
                    self._place_new_particles(kwargs)
                else:
                    self._place_new_particle(kwargs)
            else:
                raise ValueError(
                    "add() takes either a dictionary or a bunch of keyword args")


    def _place_new_particle(self, P):

        # Handling of particle id
        if not "id" in P:
            # Generate particle id
            P["id"] = max_seen_particle + 1
        else:
            if particle_exists(P["id"]):
                raise Exception("Particle %d already exists." % P["id"])

        # The ParticleList[]-getter ist not valid yet, as the particle
        # doesn't yet exist. Hence, the setting of position has to be
        # done here. the code is from the pos:property of ParticleHandle
        cdef double mypos[3]
        check_type_or_throw_except(
            P["pos"], 3, float, "Postion must be 3 floats")
        for i in range(3):
            mypos[i] = P["pos"][i]
        if place_particle(P["id"], mypos) == -1:
            raise Exception("particle could not be set")
        # Pos is taken care of
        del P["pos"]
        id = P["id"]
        del P["id"]

        if P != {}:
            self[id].update(P)
        ParticleList.key_dict["%i"%id] = id


    def _place_new_particles(self, P):

        if not "id" in P:
            # Generate particle ids
            ids = np.arange(np.array(P["pos"]).shape[0]) + max_seen_particle + 1
        else:
            ids = P["id"]
            del P["id"]

        # Place particles
        cdef double mypos[3]
        for j in range(len(P["pos"])):
            for i in range(3):
                mypos[i] = P["pos"][j][i]
            if place_particle(ids[j], mypos) == -1:
                raise Exception("particle could not be set")
            ParticleList.key_dict["%i"%ids[j]] = ids[j]


        del P["pos"]
        
        if P!= {}:
            self[ids].update(P)


    # Iteration over all existing particles
    def __iter__(self):
        for i in range(max_seen_particle + 1):
            if particle_exists(i):
                yield self[i]

    def exists(self, idx):
        if isinstance(idx,int):
            return particle_exists(idx)
        if isinstance(idx,slice) or isinstance(idx,tuple) or isinstance(idx,list) or isinstance(idx,np.ndarray):
            tf_array=np.zeros(len(idx), dtype=np.bool)
            for i in range(len(idx)):
                tf_array[i]=particle_exists(idx[i])
            return tf_array
    

<|MERGE_RESOLUTION|>--- conflicted
+++ resolved
@@ -892,19 +892,6 @@
         """Particle velocity"""
 
         def __set__(self, _v_array):
-<<<<<<< HEAD
-            global time_step
-            if len(self.id_selection) != len(_v_array):
-                raise Exception("Input list size (%i) does not match slice size (%i)"%(len(_v_array),len(self.id_selection)))
-                
-            cdef double myv[3]
-            for j in range(len(_v_array)):
-                for i in range(3):
-                    myv[i] = _v_array[j][i]
-                    myv[i] *= time_step
-                if set_particle_v(self.id_selection[j], myv) == 1:
-                    raise Exception("set particle position first")
-=======
             if len(np.array(_v_array).shape) == 1:
                 for id in self.id_selection:
                     ParticleHandle(id).v = _v_array
@@ -915,20 +902,11 @@
                 
             for i in range(len(self.id_selection)):
                 ParticleHandle(self.id_selection[i]).v = _v_array[i]
->>>>>>> fa39df45
 
         def __get__(self):
-            global time_step
             v_array = np.zeros((len(self.id_selection),3))
             for i in range(len(self.id_selection)):
-<<<<<<< HEAD
-                self.update_particle_data(self.id_selection[i])
-                v_array[i,:] = np.array([self.particle_data.m.v[0]/time_step,
-                                         self.particle_data.m.v[1]/time_step,
-                                         self.particle_data.m.v[2]/time_step])
-=======
                 v_array[i,:] = ParticleHandle(self.id_selection[i]).v
->>>>>>> fa39df45
             return v_array
 
 
@@ -937,18 +915,6 @@
         """Particle force"""
 
         def __set__(self, _f_array):
-<<<<<<< HEAD
-            global time_step
-            if len(self.id_selection) != len(_f_array):
-                raise Exception("Input list size (%i) does not match slice size (%i)"%(len(_f_array),len(self.id_selection)))
-            cdef double myf[3]
-            for j in range(len(_f_array)):
-                for i in range(3):
-                    myf[i] = _f_array[j][i]
-                    myf[i] *= (0.5*time_step**2)
-                if set_particle_f(self.id_selection[j], myf) == 1:
-                    raise Exception("set particle position first")
-=======
             if len(np.array(_f_array).shape) == 1:
                 for id in self.id_selection:
                     ParticleHandle(id).f = _f_array
@@ -958,20 +924,11 @@
                 raise Exception("Input list size (%i) does not match slice size (%i)"%(len(_f_array),len(self.id_selection)))
             for i in range(len(_f_array)):
                 ParticleHandle(self.id_selection[i]).f = _f_array[i]
->>>>>>> fa39df45
 
         def __get__(self):
-            global time_step
             f_array = np.zeros((len(self.id_selection),3))
             for i in range(len(self.id_selection)):
-<<<<<<< HEAD
-                self.update_particle_data(self.id_selection[i])
-                f_array[i,:] = np.array([self.particle_data.f.f[0]/(0.5*time_step**2),
-                                         self.particle_data.f.f[1]/(0.5*time_step**2),
-                                         self.particle_data.f.f[2]/(0.5*time_step**2)])
-=======
                 f_array[i,:] = ParticleHandle(self.id_selection[i]).f
->>>>>>> fa39df45
             return f_array
 
 

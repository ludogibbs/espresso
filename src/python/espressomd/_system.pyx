--- conflicted
+++ resolved
@@ -46,12 +46,9 @@
 from .ekboundaries import EKBoundaries
 
 import sys
-<<<<<<< HEAD
 import random  # for true random numbers from os.urandom()
-=======
 cimport tuning
 
->>>>>>> c5f09d32
 
 setable_properties = ["box_l", "min_global_cut", "periodicity", "time",
                       "time_step", "timings"]

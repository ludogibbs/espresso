--- conflicted
+++ resolved
@@ -37,12 +37,9 @@
 from .analyze import Analysis
 from .galilei import GalileiTransform
 from .constraints import Constraints
-<<<<<<< HEAD
-from .lbboundaries import LBBoundaries
-=======
 from .correlators import AutoUpdateCorrelators
 from .observables import AutoUpdateObservables
->>>>>>> 6ce065c9
+from .lbboundaries import LBBoundaries
 
 import sys
 import random  # for true random numbers from os.urandom()

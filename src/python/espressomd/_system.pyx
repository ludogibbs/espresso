--- conflicted
+++ resolved
@@ -118,13 +118,6 @@
                 raise ValueError(
                     "periodicity must be of length 3, got length " + str(len(_periodic)))
             periodicity = np.zeros(3)
-<<<<<<< HEAD
-            if PARTIAL_PERIODIC != 1:
-                for i in range(3):
-                    if _periodic[i] != 1:
-                        raise ValueError(
-                            "Until we can handle conditional compilation, only periodicity [1,1,1] is supported in python interface")
-=======
             for i in range(3):
                 if _periodic[i] != 1:
                     IF PARTIAL_PERIODIC:
@@ -132,7 +125,6 @@
                     ELSE:
                         raise ValueError(
                             "The feature PARTIAL_PERIODIC needs to be activated in myconfig.hpp")
->>>>>>> 38516de8
             for i in range(3):
                 periodicity[i] = _periodic[i]
             periodic = 4 * _periodic[2] + 2 * _periodic[1] + _periodic[0]

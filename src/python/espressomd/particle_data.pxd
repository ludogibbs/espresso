--- conflicted
+++ resolved
@@ -132,8 +132,6 @@
         void pointer_to_omega_body(particle * p, double * & res)
         void pointer_to_torque_lab(particle * p, double * & res)
 
-<<<<<<< HEAD
-=======
     IF MEMBRANE_COLLISION:
         int set_particle_out_direction(int part, double out_direction[3])
         void pointer_to_out_direction(particle*  p, double*& res)
@@ -145,7 +143,6 @@
     IF MASS == 1:
         void pointer_to_mass(particle * p, double * & res)
 
->>>>>>> 466fe9c4
     IF DIPOLES:
         int set_particle_dip(int part, double dip[3])
         void pointer_to_dip(particle * P, double * & res)

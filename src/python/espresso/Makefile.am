# Copyright (C) 2013 The ESPResSo project
#
# This file is part of ESPResSo.
#
# ESPResSo is free software: you can redistribute it and/or modify
# it under the terms of the GNU General Public License as published by
# the Free Software Foundation, either version 3 of the License, or
# (at your option) any later version.
#
# ESPResSo is distributed in the hope that it will be useful,
# but WITHOUT ANY WARRANTY; without even the implied warranty of
# MERCHANTABILITY or FITNESS FOR A PARTICULAR PURPOSE.  See the
# GNU General Public License for more details.
#
# You should have received a copy of the GNU General Public License
# along with this program.  If not, see <http://www.gnu.org/licenses/>.
#

AM_DEFAULT_SOURCE_EXT = .cpp

# Build rules for python libraries
AM_CPPFLAGS = $(PYTHON_CPPFLAGS) -I$(top_srcdir)/src 
AM_LDFLAGS = $(PYTHON_LDFLAGS) -module -avoid-version -no-undefined
LIBS =  $(top_builddir)/src/libEspresso.la @LIBS@

if MPI_FAKE
AM_CPPFLAGS += -I$(top_srcdir)/src/mpifake
endif

# Build rules for cython
SUFFIXES = .pyx

PYFILES = __init__.py

PYXFILES =  \
	System.pyx \
	particle_data.pyx \
	analyze.pyx \
	cellsystem.pyx \
	changeVolume.pyx \
	code_info.pyx \
	cuda_init.pyx \
	debye_hueckel.pyx \
	global_variables.pyx \
	integrate.pyx \
	interactions.pyx \
	invalidateSystem.pyx \
	thermostat.pyx \
	utils.pyx

PXDFILES = \
	System.pxd \
	particle_data.pxd \
	analyze.pxd \
	cellsystem.pxd \
	changeVolume.pxd \
	code_info.pxd \
	cuda_init.pxd \
	debye_hueckel.pxd \
	global_variables.pxd \
	integrate.pxd \
	interactions.pxd \
	invalidateSystem.pxd \
	thermostat.pxd \
	utils.pxd
# lb has not been updated yet

# Python files have to be copied to the build dir
python-all:
	$(AM_V_GEN)for f in $(PYFILES); do \
          if test ! -f $$f || test $(srcdir)/$$f -nt $$f; then \
            $(INSTALL) -D $(srcdir)/$$f $$f; \
          fi ; \
        done
all-local: python-all

PYCFILES = $(PYFILES:.py=.pyc)
CLEANFILES = $(PYFILES) $(PYCFILES)

EXTRA_DIST = $(PYFILES) $(PYXFILES) $(PXDFILES)

# Generate the ".cpp" files 
CPPFILES = $(PYXFILES:.pyx=.cpp)

cython_verbose = $(cython_verbose_@AM_V@)
cython_verbose_ = $(cython_verbose_@AM_DEFAULT_V@)
cython_verbose_0 = @echo "  CYTHON   $@";

$(CPPFILES): %.cpp: %.pyx %.pxd myconfig.pxi
	$(cython_verbose)cython -I $(builddir) $< -o $@

CLEANFILES += $(CPPFILES)

# Generate the ".la" files. We do not really need these files, but we
# want to use libtool, so we have to give it a corresponding target.
# Also, like this, the .so-files are installed to the right place.
LAFILES = $(PYXFILES:.pyx=.la)
pyexec_LTLIBRARIES = $(LAFILES)

# create links to the ./libs/*.so in the dir
SOFILES = $(PYXFILES:.pyx=.so)
all-local: $(SOFILES)
CLEANFILES += $(SOFILES)

$(SOFILES): %.so: %.la
	$(AM_V_GEN)test -L $@ || $(LN_S) @objdir@/$@ $@

# build rule for myconfig.pxi
noinst_PROGRAMS = gen_pxiconfig
gen_pxiconfig_SOURCES = gen_pxiconfig.cpp

gen_pxiconfig.cpp: $(top_srcdir)/config/gen_pxiconfig.py \
		   $(top_srcdir)/src/features.def $(top_builddir)/src/myconfig-final.hpp
	$(AM_V_GEN)$(PYTHON) $(top_srcdir)/config/gen_pxiconfig.py \
	  $(top_srcdir)/src/features.def gen_pxiconfig.cpp

<<<<<<< HEAD
# create gen_pxiconfig from gen_pxiconfig.cpp
# this is also required so that automake creates the CXXLINK-macro
noinst_PROGRAMS = gen_pxiconfig
nodist_gen_pxiconfig_SOURCES = gen_pxiconfig.cpp $(top_builddir)/src/myconfig-final.hpp

# create myconfig.pxi from gen_pxiconfig
=======
>>>>>>> a8cc7a4c
myconfig.pxi: gen_pxiconfig
	$(AM_V_GEN)./gen_pxiconfig > myconfig.pxi

CLEANFILES += gen_pxiconfig.cpp myconfig.pxi
BUILT_SOURCES = gen_pxiconfig.cpp myconfig.pxi
<|MERGE_RESOLUTION|>--- conflicted
+++ resolved
@@ -95,7 +95,8 @@
 # want to use libtool, so we have to give it a corresponding target.
 # Also, like this, the .so-files are installed to the right place.
 LAFILES = $(PYXFILES:.pyx=.la)
-pyexec_LTLIBRARIES = $(LAFILES)
+$(LAFILES): %.la: %.cpp
+	$(AM_V_CXXLD)$(CXXLINK) -rpath $(pyexecdir) $< $*.lo $(LIBS)
 
 # create links to the ./libs/*.so in the dir
 SOFILES = $(PYXFILES:.pyx=.so)
@@ -106,23 +107,15 @@
 	$(AM_V_GEN)test -L $@ || $(LN_S) @objdir@/$@ $@
 
 # build rule for myconfig.pxi
-noinst_PROGRAMS = gen_pxiconfig
-gen_pxiconfig_SOURCES = gen_pxiconfig.cpp
-
-gen_pxiconfig.cpp: $(top_srcdir)/config/gen_pxiconfig.py \
-		   $(top_srcdir)/src/features.def $(top_builddir)/src/myconfig-final.hpp
+# create gen_pxiconfig.cpp from features.def
+gen_pxiconfig.cpp: $(top_srcdir)/config/gen_pxiconfig.py $(top_srcdir)/src/features.def 
 	$(AM_V_GEN)$(PYTHON) $(top_srcdir)/config/gen_pxiconfig.py \
 	  $(top_srcdir)/src/features.def gen_pxiconfig.cpp
 
-<<<<<<< HEAD
-# create gen_pxiconfig from gen_pxiconfig.cpp
-# this is also required so that automake creates the CXXLINK-macro
 noinst_PROGRAMS = gen_pxiconfig
 nodist_gen_pxiconfig_SOURCES = gen_pxiconfig.cpp $(top_builddir)/src/myconfig-final.hpp
 
 # create myconfig.pxi from gen_pxiconfig
-=======
->>>>>>> a8cc7a4c
 myconfig.pxi: gen_pxiconfig
 	$(AM_V_GEN)./gen_pxiconfig > myconfig.pxi
 

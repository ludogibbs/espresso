from espresso cimport *
## Here we create something to handle particles
cimport numpy as np
from utils cimport *
include "myconfig.pxi"


# Import particle data structures and setter functions from particle_data.hpp

cdef extern from "particle_data.hpp":
  
  # DATA STRUCTURES

  # Note: Conditional compilation is not possible within ctypedef blocks. 
  # Therefore, only member variables are imported here, which are always compiled into Espresso.
  # For all other properties, getter-funcionts have to be used on the c level.
  
  ctypedef struct ParticleProperties:
    int    identity
    int    mol_id
    int    type
    
  ctypedef struct ParticlePosition:
    double p[3]


  ctypedef struct ParticleForce:
    double f[3]

  ctypedef struct ParticleMomentum:
    double v[3]

  ctypedef struct ParticleLocal:
    pass


  ctypedef struct Particle: 
    ParticleProperties p
    ParticlePosition r
    ParticleMomentum m
    ParticleForce f
    ParticleLocal l
    IntList bl


  # Setter/getter/modifier functions functions 

  int get_particle_data(int part, Particle *data)
  
  int place_particle(int part, double p[3])
  
  int set_particle_v(int part, double v[3])
  
  
  int set_particle_f(int part, double F[3])
  
  int set_particle_mass(int part, double mass)
  
  int set_particle_solvation(int part, double* solvation)
  
  
  IF ROTATIONAL_INERTIA == 1:
    int set_particle_rotational_inertia(int part, double rinertia[3])
  
  IF ROTATION_PER_PARTICLE == 1:
    int set_particle_rotation(int part, int rot)
  
  
  int set_particle_q(int part, double q)
  
  int set_particle_mu_E(int part, double mu_E[3])
  
  int set_particle_type(int part, int type)
  
  int set_particle_mol_id(int part, int mid)
  
  IF ROTATION == 1:
    int set_particle_quat(int part, double quat[4])
<<<<<<< HEAD
    
#    int set_particle_quatu(int part, double quat[4])
=======
>>>>>>> de5868ab
  
    int set_particle_omega_lab(int part, double omega[3])
  
    int set_particle_omega_body(int part, double omega[3])
  
    int set_particle_torque_lab(int part, double torque[3])
  
    int set_particle_torque_body(int part, double torque[3])

    void pointer_to_omega_body(Particle* p, double*& res)

    void pointer_to_torque_lab(Particle* p, double*& res)

<<<<<<< HEAD
    
    void pointer_to_quatu(Particle* p, double*& res)
=======
>>>>>>> de5868ab
    void pointer_to_quat(Particle* p, double*& res)


  IF MASS ==1: 
    void pointer_to_mass(Particle* p, double*&  res)
  
  IF DIPOLES == 1:
    int set_particle_dip(int part, double dip[3])
  
    int set_particle_dipm(int part, double dipm)
  
  IF VIRTUAL_SITES == 1:
    int set_particle_virtual(int part,int isVirtual)
<<<<<<< HEAD


 
=======
>>>>>>> de5868ab
  
  IF LANGEVIN_PER_PARTICLE == 1:
    int set_particle_temperature(int part, double T)
  
    int set_particle_gamma(int part, double gamma)
<<<<<<< HEAD
  IF DIPOLES ==1:
    void pointer_to_dip(Particle* P, double*& res)
    void pointer_to_dipm(Particle* P, double*& res)
  
  IF VIRTUAL_SITES == 1:
    void pointer_to_virtual(Particle* P, int*& res)
  
  IF VIRTUAL_SITES_RELATIVE == 1:
    void pointer_to_vs_relative(Particle* P, int*& res1, double*& res2)

  IF ELECTROSTATICS == 1:
    void pointer_to_q(Particle* P, double*& res)
=======
>>>>>>> de5868ab
  
  IF EXTERNAL_FORCES == 1:
    IF ROTATION == 1:
      int set_particle_ext_torque(int part, int flag, double torque[3])
    int set_particle_ext_force(int part, int flag, double force[3])
    int set_particle_fix(int part,  int flag)
  
  int change_particle_bond(int part, int *bond, int _delete)
  
  IF EXCLUSIONS == 1:
    int change_exclusion(int part, int part2, int _delete)
  
    void remove_all_exclusions()
  
  
  int remove_particle(int part)
  
  void remove_all_particles()
  
  void remove_all_bonds_to(int part)
  
<<<<<<< HEAD

cdef extern from "rotation.hpp":
  void convert_omega_body_to_space(Particle *p, double *omega)
  void convert_torques_body_to_space(Particle *p, double *torque)
 
cdef extern from "virtual_sites_relative.hpp":
  int vs_relate_to(int part_num, int relate_to)
  int set_particle_vs_relative(int part, int vs_relative_to, double vs_distance)
 

=======

cdef extern from "rotation.hpp":
  void convert_omega_body_to_space(Particle *p, double *omega)
  void convert_torques_body_to_space(Particle *p, double *torque)
  
>>>>>>> de5868ab
cdef class ParticleHandle(object):
  cdef public int id
  cdef bint valid
  cdef Particle particleData
  cdef int update_particle_data(self)
<|MERGE_RESOLUTION|>--- conflicted
+++ resolved
@@ -76,11 +76,8 @@
   
   IF ROTATION == 1:
     int set_particle_quat(int part, double quat[4])
-<<<<<<< HEAD
     
 #    int set_particle_quatu(int part, double quat[4])
-=======
->>>>>>> de5868ab
   
     int set_particle_omega_lab(int part, double omega[3])
   
@@ -94,11 +91,8 @@
 
     void pointer_to_torque_lab(Particle* p, double*& res)
 
-<<<<<<< HEAD
     
     void pointer_to_quatu(Particle* p, double*& res)
-=======
->>>>>>> de5868ab
     void pointer_to_quat(Particle* p, double*& res)
 
 
@@ -112,18 +106,14 @@
   
   IF VIRTUAL_SITES == 1:
     int set_particle_virtual(int part,int isVirtual)
-<<<<<<< HEAD
 
 
  
-=======
->>>>>>> de5868ab
   
   IF LANGEVIN_PER_PARTICLE == 1:
     int set_particle_temperature(int part, double T)
   
     int set_particle_gamma(int part, double gamma)
-<<<<<<< HEAD
   IF DIPOLES ==1:
     void pointer_to_dip(Particle* P, double*& res)
     void pointer_to_dipm(Particle* P, double*& res)
@@ -136,8 +126,6 @@
 
   IF ELECTROSTATICS == 1:
     void pointer_to_q(Particle* P, double*& res)
-=======
->>>>>>> de5868ab
   
   IF EXTERNAL_FORCES == 1:
     IF ROTATION == 1:
@@ -159,24 +147,17 @@
   
   void remove_all_bonds_to(int part)
   
-<<<<<<< HEAD
 
-cdef extern from "rotation.hpp":
-  void convert_omega_body_to_space(Particle *p, double *omega)
-  void convert_torques_body_to_space(Particle *p, double *torque)
  
 cdef extern from "virtual_sites_relative.hpp":
   int vs_relate_to(int part_num, int relate_to)
   int set_particle_vs_relative(int part, int vs_relative_to, double vs_distance)
  
 
-=======
-
 cdef extern from "rotation.hpp":
   void convert_omega_body_to_space(Particle *p, double *omega)
   void convert_torques_body_to_space(Particle *p, double *torque)
   
->>>>>>> de5868ab
 cdef class ParticleHandle(object):
   cdef public int id
   cdef bint valid

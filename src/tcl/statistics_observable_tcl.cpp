/*
  Copyright (C) 2010,2011,2012,2013 The ESPResSo project
  
  This file is part of ESPResSo.
  
  ESPResSo is free software: you can redistribute it and/or modify
  it under the terms of the GNU General Public License as published by
  the Free Software Foundation, either version 3 of the License, or
  (at your option) any later version.
  
  ESPResSo is distributed in the hope that it will be useful,
  but WITHOUT ANY WARRANTY; without even the implied warranty of
  MERCHANTABILITY or FITNESS FOR A PARTICULAR PURPOSE.  See the
  GNU General Public License for more details.
  
  You should have received a copy of the GNU General Public License
  along with this program.  If not, see <http://www.gnu.org/licenses/>. 
*/
#include <cstring>
#include "tcl/statistics_observable_tcl.hpp"
#include "statistics_observable.hpp"
#include "particle_data.hpp"
#include "parser.hpp"
//#include "integrate.hpp"
#include "lb.hpp"
#include "pressure.hpp"

/* forward declarations */
int tclcommand_observable_print_formatted(Tcl_Interp* interp, int argc, char** argv, int* change, observable* obs, double* values);
int tclcommand_observable_print(Tcl_Interp* interp, int argc, char** argv, int* change, observable* obs);
int tclcommand_observable_update(Tcl_Interp* interp, int argc, char** argv, int* change, observable* obs);

static int convert_types_to_ids(IntList * type_list, IntList * id_list); 
static int observable_tclcommand(void* _container, double* A, unsigned int n_A);
  
int parse_id_list(Tcl_Interp* interp, int argc, char** argv, int* change, IntList** ids ) {
  int i,ret;
//  char** temp_argv; int temp_argc;
//  int temp;
  IntList* input=(IntList*)malloc(sizeof(IntList));
  IntList* output=(IntList*)malloc(sizeof(IntList));
  init_intlist(input);
  alloc_intlist(input,1);
  init_intlist(output);
  alloc_intlist(output,1);
  if (argc<1) {
    Tcl_AppendResult(interp, "Error parsing id list\n", (char *)NULL);
    return TCL_ERROR;
  }


  if (ARG0_IS_S("ids")) {
    if (!parse_int_list(interp, argv[1],input)) {
      Tcl_AppendResult(interp, "Error parsing id list\n", (char *)NULL);
      return TCL_ERROR;
    } 
    *ids=input;
    for (i=0; i<input->n; i++) {
      if (input->e[i] >= n_part) {
        Tcl_AppendResult(interp, "Error parsing ID list. Given particle ID exceeds the number of existing particles\n", (char *)NULL);
        return TCL_ERROR;
      }
    }
    *change=2;
    return TCL_OK;

  } else if ( ARG0_IS_S("types") ) {
    if (!parse_int_list(interp, argv[1],input)) {
      Tcl_AppendResult(interp, "Error parsing types list\n", (char *)NULL);
      return TCL_ERROR;
    } 
    if( (ret=convert_types_to_ids(input,output))<=0){
        Tcl_AppendResult(interp, "Error parsing types list. No particle with given types found.\n", (char *)NULL);
        return TCL_ERROR;
    } else { 
      *ids=output;
    }
    *change=2;
    return TCL_OK;
  } else if ( ARG0_IS_S("all") ) {
    if( (ret=convert_types_to_ids(NULL,output))<=0){
        Tcl_AppendResult(interp, "Error parsing keyword all. No particle found.\n", (char *)NULL);
        return TCL_ERROR;
    } else { 
      *ids=output;
    }
    *change=1;
    return TCL_OK;
  }

  Tcl_AppendResult(interp, "unknown keyword given to observable: ", argv[0] , (char *)NULL);
  return TCL_ERROR;
}



int tclcommand_parse_profile(Tcl_Interp* interp, int argc, char** argv, int* change, int* dim_A, profile_data** pdata_);
int tclcommand_parse_radial_profile(Tcl_Interp* interp, int argc, char** argv, int* change, int* dim_A, radial_profile_data** pdata);
int sf_print_usage(Tcl_Interp* interp);



int tclcommand_observable_print_profile_formatted(Tcl_Interp* interp, int argc, char** argv, int* change, observable* obs, double* values, int groupsize, int shifted) {
  profile_data* pdata=(profile_data*) obs->container;
  char buffer[TCL_DOUBLE_SPACE];
  double data;
  int linear_index;
  double x_offset, y_offset, z_offset, x_incr, y_incr, z_incr;
  if (shifted) {
    x_incr = (pdata->maxx-pdata->minx)/(pdata->xbins);
    y_incr = (pdata->maxy-pdata->miny)/(pdata->ybins);
    z_incr = (pdata->maxz-pdata->minz)/(pdata->zbins);
    x_offset = pdata->minx + 0.5*x_incr;
    y_offset = pdata->miny + 0.5*y_incr;
    z_offset = pdata->minz + 0.5*z_incr;
  } else {
    x_incr = (pdata->maxx-pdata->minx)/(pdata->xbins-1);
    y_incr = (pdata->maxy-pdata->miny)/(pdata->ybins-1);
    z_incr = (pdata->maxz-pdata->minz)/(pdata->zbins-1);
    x_offset = pdata->minx;
    y_offset = pdata->miny;
    z_offset = pdata->minz;
  }
  for (int i = 0; i < pdata->xbins; i++) 
    for (int j = 0; j < pdata->ybins; j++) 
      for (int k = 0; k < pdata->zbins; k++) {
        if (pdata->xbins>1) {
          Tcl_PrintDouble(interp, x_offset + i*x_incr , buffer);
          Tcl_AppendResult(interp, buffer, " ", (char *)NULL );
        } else {
          Tcl_PrintDouble(interp, 0 , buffer);
          Tcl_AppendResult(interp, buffer, " ", (char *)NULL );
        }

        if (pdata->ybins>1) {
          Tcl_PrintDouble(interp,y_offset + j*y_incr, buffer);
          Tcl_AppendResult(interp, buffer, " ", (char *)NULL );
        } else {
          Tcl_PrintDouble(interp, 0 , buffer);
          Tcl_AppendResult(interp, buffer, " ", (char *)NULL );
        }
        if (pdata->zbins>1) {
          Tcl_PrintDouble(interp,z_offset + k*z_incr, buffer);
          Tcl_AppendResult(interp, buffer, " ", (char *)NULL );
        } else {
          Tcl_PrintDouble(interp, 0 , buffer);
          Tcl_AppendResult(interp, buffer, " ", (char *)NULL );
        }
        linear_index = 0;
        if (pdata->xbins > 1)
          linear_index += i*pdata->ybins*pdata->zbins;
        if (pdata->ybins > 1)
          linear_index += j*pdata->zbins;
        if (pdata->zbins > 1)
          linear_index +=k;

        for (int l = 0; l<groupsize; l++) {
          data=values[groupsize*linear_index+l];
          Tcl_PrintDouble(interp, data , buffer);
          Tcl_AppendResult(interp, buffer, " ", (char *)NULL );
        }
        Tcl_AppendResult(interp, "\n", (char *)NULL );
      }
  return TCL_OK;
//  Tcl_AppendResult(interp, "\n", (char *)NULL );
}

int tclcommand_observable_print_radial_profile_formatted(Tcl_Interp* interp, int argc, char** argv, int* change, observable* obs, double* values, int groupsize, int shifted) {
  radial_profile_data* pdata=(radial_profile_data*) obs->container;
  char buffer[TCL_DOUBLE_SPACE];
  double data;
  int linear_index;
  double r_offset, phi_offset, z_offset, r_incr, phi_incr, z_incr;
  if (shifted) {
    r_incr = (pdata->maxr-pdata->minr)/(pdata->rbins);
    phi_incr = (pdata->maxphi-pdata->minphi)/(pdata->phibins);
    z_incr = (pdata->maxz-pdata->minz)/(pdata->zbins);
    r_offset = pdata->minr + 0.5*r_incr;
    phi_offset = pdata->minphi + 0.5*phi_incr;
    z_offset = pdata->minz + 0.5*z_incr;
  } else {
    r_incr = (pdata->maxr-pdata->minr)/(pdata->rbins-1);
    phi_incr = (pdata->maxphi-pdata->minphi)/(pdata->phibins-1);
    z_incr = (pdata->maxz-pdata->minz)/(pdata->zbins-1);
    r_offset = pdata->minr;
    phi_offset = pdata->minphi;
    z_offset = pdata->minz;
  }
  for (int i = 0; i < pdata->rbins; i++) 
    for (int j = 0; j < pdata->phibins; j++) 
      for (int k = 0; k < pdata->zbins; k++) {
        if (pdata->rbins>1) {
          Tcl_PrintDouble(interp, r_offset + i*r_incr , buffer);
          Tcl_AppendResult(interp, buffer, " ", (char *)NULL );
        } else {
          Tcl_PrintDouble(interp, 0 , buffer);
          Tcl_AppendResult(interp, buffer, " ", (char *)NULL );
        }

        if (pdata->phibins>1) {
          Tcl_PrintDouble(interp, phi_offset + j*phi_incr , buffer);
          Tcl_AppendResult(interp, buffer, " ", (char *)NULL );
        } else {
          Tcl_PrintDouble(interp, 0 , buffer);
          Tcl_AppendResult(interp, buffer, " ", (char *)NULL );
        }
        if (pdata->zbins>1) {
          Tcl_PrintDouble(interp, z_offset + k*z_incr , buffer);
          Tcl_AppendResult(interp, buffer, " ", (char *)NULL );
        } else {
          Tcl_PrintDouble(interp, 0 , buffer);
          Tcl_AppendResult(interp, buffer, " ", (char *)NULL );
        }
        linear_index = 0;
        if (pdata->rbins > 1)
          linear_index += i*pdata->phibins*pdata->zbins;
        if (pdata->phibins > 1)
          linear_index += j*pdata->zbins;
        if (pdata->zbins > 1)
          linear_index +=k;
        
        for (int j = 0; j<groupsize; j++) {
          data=values[groupsize*linear_index+j];
          Tcl_PrintDouble(interp, data , buffer);
          Tcl_AppendResult(interp, buffer, " ", (char *)NULL );
        }
        Tcl_AppendResult(interp, "\n", (char *)NULL );
      }
  return TCL_OK;
}

int tclcommand_observable_tclcommand(Tcl_Interp* interp, int argc, char** argv, int* change, observable* obs) {
  int n_A;
  Observable_Tclcommand_Arg_Container* container;
  if (argc!=3) {
      Tcl_AppendResult(interp, "Usage: observable tclcommand <n_vec> <command>\n", (char *)NULL );
      return TCL_ERROR;
  }
  if (!ARG1_IS_I(n_A)) {
      Tcl_AppendResult(interp, "Error in observable tclcommand: n_vec is not int\n", (char *)NULL );
      return TCL_ERROR;
  }
  container = (Observable_Tclcommand_Arg_Container*) malloc(sizeof(Observable_Tclcommand_Arg_Container));
  container->command = (char*)malloc(strlen(argv[2])*sizeof(char*));
  strcpy(container->command, argv[2]);
  container->n_A = n_A;
  container->interp = interp;

  obs->calculate=&observable_calc_tclcommand;
  obs->update=0;
  obs->n=n_A;
  obs->last_value=(double*)malloc(obs->n*sizeof(double));
  obs->container=(void*) container;
          
  return TCL_OK;
}

int tclcommand_observable_particle_velocities(Tcl_Interp* interp, int argc, char** argv, int* change, observable* obs) {
  IntList* ids;
  int temp;
  if (parse_id_list(interp, argc-1, argv+1, &temp, &ids) != TCL_OK ) 
    return TCL_ERROR;
  obs->calculate=&observable_calc_particle_velocities;
  obs->update=0;
  obs->container=ids;
  obs->n=3*ids->n;
  obs->last_value=(double*)malloc(obs->n*sizeof(double));
  *change=1+temp;
  return TCL_OK;
}

int tclcommand_observable_particle_angular_momentum(Tcl_Interp* interp, int argc, char** argv, int* change, observable* obs) {
  IntList* ids;
  int temp;
  if (parse_id_list(interp, argc-1, argv+1, &temp, &ids) != TCL_OK ) 
    return TCL_ERROR;
  obs->calculate=&observable_calc_particle_angular_momentum;
  obs->update=0;
  obs->container=ids;
  obs->n=3*ids->n;
  obs->last_value=(double*)malloc(obs->n*sizeof(double));
  *change=1+temp;
  return TCL_OK;
}

int tclcommand_observable_com_velocity(Tcl_Interp* interp, int argc, char** argv, int* change, observable* obs) {
  IntList* ids;
  int temp, blocksize;
  if (parse_id_list(interp, argc-1, argv+1, &temp, &ids) != TCL_OK ) 
    return TCL_ERROR;
  argc-=temp+1;
  argv+=temp+1;
  for ( int i = 0; i < argc; i++) {
    printf("%s\n", argv[i]);
  }
  if (argc>0 && ARG0_IS_S("blocked")) {
    if (argc >= 2 && ARG1_IS_I(blocksize) && (ids->n % blocksize ==0 )) {
      obs->calculate=&observable_calc_blocked_com_velocity;
      obs->update=0;
      obs->container=ids;
      obs->n=3*ids->n/blocksize;
      obs->last_value=(double*)malloc(obs->n*sizeof(double));
      *change=3+temp;
      printf("found %d ids and a blocksize of %d, that makes %d dimensions\n", ids->n, blocksize, obs->n);
      return TCL_OK;
    } else {
      Tcl_AppendResult(interp, "com_velocity blocked expected integer argument that fits the number of particles\n", (char *)NULL );
      return TCL_ERROR;
    }
  } else /* if nonblocked com is to be taken */ {
    obs->calculate=&observable_calc_com_velocity;
    obs->update=0;
    obs->container=ids;
    obs->n=3;
    obs->last_value=(double*)malloc(obs->n*sizeof(double));
    *change=1+temp;
    return TCL_OK;
  }
}

int tclcommand_observable_com_position(Tcl_Interp* interp, int argc, char** argv, int* change, observable* obs) {
  IntList* ids;
  int temp, blocksize;
  if (parse_id_list(interp, argc-1, argv+1, &temp, &ids) != TCL_OK ) 
    return TCL_ERROR;
  argc-=temp+1;
  argv+=temp+1;
  for ( int i = 0; i < argc; i++) {
    printf("%s\n", argv[i]);
  }
  if (argc>0 && ARG0_IS_S("blocked")) {
    if (argc >= 2 && ARG1_IS_I(blocksize) && (ids->n % blocksize ==0 )) {
      obs->calculate=&observable_calc_blocked_com_position;
      obs->update=0;
      obs->container=ids;
      obs->n=3*ids->n/blocksize;
      obs->last_value=(double*)malloc(obs->n*sizeof(double));
      *change=3+temp;
      printf("found %d ids and a blocksize of %d, that makes %d dimensions\n", ids->n, blocksize, obs->n);
      return TCL_OK;
    } else {
      Tcl_AppendResult(interp, "com_velocity blocked expected integer argument that fits the number of particles\n", (char *)NULL );
      return TCL_ERROR;
    }
  } else /* if nonblocked com is to be taken */ {
    obs->calculate=&observable_calc_com_position;
    obs->update=0;
    obs->container=ids;
    obs->n=3;
    obs->last_value=(double*)malloc(obs->n*sizeof(double));
    *change=1+temp;
    return TCL_OK;
  }
}


int tclcommand_observable_com_force(Tcl_Interp* interp, int argc, char** argv, int* change, observable* obs) {
  IntList* ids;
  int temp, blocksize;
  if (parse_id_list(interp, argc-1, argv+1, &temp, &ids) != TCL_OK ) 
    return TCL_ERROR;
  argc-=temp+1;
  argv+=temp+1;
  for ( int i = 0; i < argc; i++) {
    printf("%s\n", argv[i]);
  }
  if (argc>0 && ARG0_IS_S("blocked")) {
    if (argc >= 2 && ARG1_IS_I(blocksize) && (ids->n % blocksize ==0 )) {
      obs->calculate=&observable_calc_blocked_com_force;
      obs->update=0;
      obs->container=ids;
      obs->n=3*ids->n/blocksize;
      obs->last_value=(double*)malloc(obs->n*sizeof(double));
      *change=3+temp;
      printf("found %d ids and a blocksize of %d, that makes %d dimensions\n", ids->n, blocksize, obs->n);
      return TCL_OK;
    } else {
      Tcl_AppendResult(interp, "com_velocity blocked expected integer argument that fits the number of particles\n", (char *)NULL );
      return TCL_ERROR;
    }
  } else /* if nonblocked com is to be taken */ {
    obs->calculate=&observable_calc_com_force;
    obs->update=0;
    obs->container=ids;
    obs->n=3;
    obs->last_value=(double*)malloc(obs->n*sizeof(double));
    *change=1+temp;
    return TCL_OK;
  }
}

int tclcommand_observable_particle_positions(Tcl_Interp* interp, int argc, char** argv, int* change, observable* obs) {
  IntList* ids;
  int temp;
  if (parse_id_list(interp, argc-1, argv+1, &temp, &ids) != TCL_OK ) 
     return TCL_ERROR;
  obs->calculate=&observable_calc_particle_positions;
  obs->update=0;
  obs->container=(void*)ids;
  obs->n=3*ids->n;
  obs->last_value=(double*)malloc(obs->n*sizeof(double));
  *change=1+temp;
  return TCL_OK;
}

int tclcommand_observable_particle_forces(Tcl_Interp* interp, int argc, char** argv, int* change, observable* obs) {
  IntList* ids;
  int temp;
  if (parse_id_list(interp, argc-1, argv+1, &temp, &ids) != TCL_OK ) 
     return TCL_ERROR;
  obs->calculate=&observable_calc_particle_forces;
  obs->update=0;
  obs->container=(void*)ids;
  obs->n=3*ids->n;
  obs->last_value=(double*)malloc(obs->n*sizeof(double));
  *change=1+temp;
  return TCL_OK;
}



int tclcommand_observable_stress_tensor(Tcl_Interp* interp, int argc, char** argv, int* change, observable* obs) {
  obs->calculate=&observable_stress_tensor;
  obs->update=0;
  obs->container=(void*)NULL;
  obs->n=9;
  obs->last_value=(double*)malloc(obs->n*sizeof(double));
  *change=1;
  return TCL_OK;
}


int tclcommand_observable_stress_tensor_acf_obs(Tcl_Interp* interp, int argc, char** argv, int* change, observable* obs) {
  obs->calculate=&observable_calc_stress_tensor_acf_obs;
  obs->update=0;
  obs->container=(void*)NULL;
  obs->n=6;
  obs->last_value=(double*)malloc(obs->n*sizeof(double));
  *change=1;
  return TCL_OK;
}


int tclcommand_observable_density_profile(Tcl_Interp* interp, int argc, char** argv, int* change, observable* obs){
  int temp;
  profile_data* pdata;
<<<<<<< HEAD
  obs->fun = &observable_density_profile;
  if (tclcommand_parse_profile(interp, argc-1, argv+1, &temp, &obs->n, &pdata) != TCL_OK ) 
=======
  obs->calculate=&observable_calc_density_profile;
  obs->update=0;
  if (! tclcommand_parse_profile(interp, argc-1, argv+1, &temp, &obs->n, &pdata) == TCL_OK ) 
>>>>>>> ef9091bb
    return TCL_ERROR;
  if (pdata->id_list==0) {
    Tcl_AppendResult(interp, "Error in radial_profile: particle ids/types not specified\n" , (char *)NULL);
    return TCL_ERROR;
  }
  obs->container=(void*)pdata;
  obs->n=pdata->xbins*pdata->ybins*pdata->zbins;
  obs->last_value=(double*)malloc(obs->n*sizeof(double));
  *change=1+temp;
  return TCL_OK;
}

int tclcommand_observable_lb_velocity_profile(Tcl_Interp* interp, int argc, char** argv, int* change, observable* obs){
#ifndef LB
  return TCL_ERROR;
#else
  int temp;
  profile_data* pdata;
<<<<<<< HEAD
  obs->fun = &observable_lb_velocity_profile;
  if (tclcommand_parse_profile(interp, argc-1, argv+1, &temp, &obs->n, &pdata) != TCL_OK ) 
=======
  obs->calculate=&observable_calc_lb_velocity_profile;
  obs->update=0;
  if (! tclcommand_parse_profile(interp, argc-1, argv+1, &temp, &obs->n, &pdata) == TCL_OK ) 
>>>>>>> ef9091bb
    return TCL_ERROR;
  obs->container=(void*)pdata;
  obs->n=3*pdata->xbins*pdata->ybins*pdata->zbins;
  obs->last_value=(double*)malloc(obs->n*sizeof(double));
  *change=1+temp;
  return TCL_OK;
#endif
}


int tclcommand_observable_radial_density_profile(Tcl_Interp* interp, int argc, char** argv, int* change, observable* obs){
  int temp;
  radial_profile_data* rpdata;
<<<<<<< HEAD
  obs->fun = &observable_radial_density_profile;
  if (tclcommand_parse_radial_profile(interp, argc-1, argv+1, &temp, &obs->n, &rpdata) != TCL_OK ) 
=======
  obs->calculate=&observable_calc_radial_density_profile;
  obs->update=0;
  if (! tclcommand_parse_radial_profile(interp, argc-1, argv+1, &temp, &obs->n, &rpdata) == TCL_OK ) 
>>>>>>> ef9091bb
     return TCL_ERROR;
  if (rpdata->id_list==0) {
    Tcl_AppendResult(interp, "Error in radial_profile: particle ids/types not specified\n" , (char *)NULL);
    return TCL_ERROR;
  }
  obs->container=(void*)rpdata;
  obs->n=rpdata->rbins*rpdata->phibins*rpdata->zbins;
  obs->last_value=(double*)malloc(obs->n*sizeof(double));
  *change=1+temp;
  return TCL_OK;
}

int tclcommand_observable_radial_flux_density_profile(Tcl_Interp* interp, int argc, char** argv, int* change, observable* obs){
  int temp;
  radial_profile_data* rpdata;
<<<<<<< HEAD
  obs->fun = &observable_radial_flux_density_profile;
  if (tclcommand_parse_radial_profile(interp, argc-1, argv+1, &temp, &obs->n, &rpdata) != TCL_OK ) 
=======
  obs->calculate=&observable_calc_radial_flux_density_profile;
  obs->update=0;
  if (! tclcommand_parse_radial_profile(interp, argc-1, argv+1, &temp, &obs->n, &rpdata) == TCL_OK ) 
>>>>>>> ef9091bb
     return TCL_ERROR;
  if (rpdata->id_list==0) {
    Tcl_AppendResult(interp, "Error in radial_profile: particle ids/types not specified\n" , (char *)NULL);
    return TCL_ERROR;
  }
  obs->container=(void*)rpdata;
  obs->n=3*rpdata->rbins*rpdata->phibins*rpdata->zbins;
  obs->last_value=(double*)malloc(obs->n*sizeof(double));
  *change=1+temp;
  return TCL_OK;
}

int tclcommand_observable_flux_density_profile(Tcl_Interp* interp, int argc, char** argv, int* change, observable* obs){
  int temp;
  profile_data* pdata;
<<<<<<< HEAD
  obs->fun = &observable_flux_density_profile;
  if (tclcommand_parse_profile(interp, argc-1, argv+1, &temp, &obs->n, &pdata) != TCL_OK ) 
=======
  obs->calculate=&observable_calc_flux_density_profile;
  obs->update=0;
  if (! tclcommand_parse_profile(interp, argc-1, argv+1, &temp, &obs->n, &pdata) == TCL_OK ) 
>>>>>>> ef9091bb
     return TCL_ERROR;
  if (pdata->id_list==0) {
    Tcl_AppendResult(interp, "Error in radial_profile: particle ids/types not specified\n" , (char *)NULL);
    return TCL_ERROR;
  }
  obs->container=(void*)pdata;
  obs->n=3*pdata->xbins*pdata->ybins*pdata->zbins;
  obs->last_value=(double*)malloc(obs->n*sizeof(double));
  *change=1+temp;
  return TCL_OK;
}

int tclcommand_observable_lb_radial_velocity_profile(Tcl_Interp* interp, int argc, char** argv, int* change, observable* obs){
#ifndef LB
  return TCL_ERROR;
#else
  int temp;
  radial_profile_data* rpdata;
<<<<<<< HEAD
  obs->fun = &observable_lb_radial_velocity_profile;
  if (tclcommand_parse_radial_profile(interp, argc-1, argv+1, &temp, &obs->n, &rpdata) != TCL_OK ) 
=======
  obs->calculate=&observable_calc_lb_radial_velocity_profile;
  obs->update=0;
  if (! tclcommand_parse_radial_profile(interp, argc-1, argv+1, &temp, &obs->n, &rpdata) == TCL_OK ) 
>>>>>>> ef9091bb
     return TCL_ERROR;
  obs->container=(void*)rpdata;
  obs->n=3*rpdata->rbins*rpdata->phibins*rpdata->zbins;
  obs->last_value=(double*)malloc(obs->n*sizeof(double));
  *change=1+temp;
  return TCL_OK;
#endif
}

int tclcommand_observable_particle_currents(Tcl_Interp* interp, int argc, char** argv, int* change, observable* obs){
#ifdef ELECTROSTATICS
  int temp;
  IntList* ids;
<<<<<<< HEAD
  obs->fun = &observable_particle_currents;
  if (parse_id_list(interp, argc-1, argv+1, &temp, &ids) != TCL_OK ) 
=======
  obs->calculate=&observable_calc_particle_currents;
  obs->update=0;
  if (! parse_id_list(interp, argc-1, argv+1, &temp, &ids) == TCL_OK ) 
>>>>>>> ef9091bb
    return TCL_ERROR;
  obs->container=(void*)ids;
  obs->n=3*ids->n;
  obs->last_value=(double*)malloc(obs->n*sizeof(double));
  *change=1+temp;
  return TCL_OK;
#else
  Tcl_AppendResult(interp, "Feature ELECTROSTATICS needed for observable particle_currents", (char *)NULL);
  return TCL_ERROR;
#endif
  
}

int tclcommand_observable_currents(Tcl_Interp* interp, int argc, char** argv, int* change, observable* obs) {
#ifdef ELECTROSTATICS
  int temp;
  IntList* ids;
<<<<<<< HEAD
  obs->fun = &observable_currents;
  if (parse_id_list(interp, argc-1, argv+1, &temp, &ids) != TCL_OK ) 
=======
  obs->calculate=&observable_calc_currents;
  obs->update=0;
  if (! parse_id_list(interp, argc-1, argv+1, &temp, &ids) == TCL_OK ) 
>>>>>>> ef9091bb
    return TCL_ERROR;
  obs->container=(void*)ids;
  obs->n=3;
  obs->last_value=(double*)malloc(obs->n*sizeof(double));
  *change=1+temp;
  return TCL_OK;
#else
  Tcl_AppendResult(interp, "Feature ELECTROSTATICS needed for observable currents", (char *)NULL);
  return TCL_ERROR;
#endif
} 

int tclcommand_observable_dipole_moment(Tcl_Interp* interp, int argc, char** argv, int* change, observable* obs) {
#ifdef ELECTROSTATICS
  int temp;
  IntList* ids;
<<<<<<< HEAD
  obs->fun = &observable_dipole_moment;
  if (parse_id_list(interp, argc-1, argv+1, &temp, &ids) != TCL_OK ) 
=======
  obs->calculate=&observable_calc_dipole_moment;
  obs->update=0;
  if (! parse_id_list(interp, argc-1, argv+1, &temp, &ids) == TCL_OK ) 
>>>>>>> ef9091bb
    return TCL_ERROR;
  obs->container=(void*)ids;
  obs->n=3;
  obs->last_value=(double*)malloc(obs->n*sizeof(double));
  *change=1+temp;
  return TCL_OK;
#else
  Tcl_AppendResult(interp, "Feature ELECTROSTATICS needed for observable currents", (char *)NULL);
  return TCL_ERROR;
#endif
}

//int tclcommand_observable_structure_factor(Tcl_Interp* interp, int argc, char** argv, int* change, observable* obs) {
//  int order;
//  int* order_p;
//
////  Tcl_AppendResult(interp, "Structure Factor not available yet!!", (char *)NULL);
////  return TCL_ERROR;
//  if (argc > 1 && ARG1_IS_I(order)) {
//    obs->calculate=&observable_calc_structure_factor;
//    order_p=malloc(sizeof(int));
//    *order_p=order;
//    obs->container=(void*) order_p;
//    int order2,i,j,k,l,n ; 
//    order2=order*order;
//    l=0;
//    // lets counter the number of entries for the DSF
//    for(i=-order; i<=order; i++) 
//      for(j=-order; j<=order; j++) 
//        for(k=-order; k<=order; k++) {
//          n = i*i + j*j + k*k;
//          if ((n<=order2) && (n>=1)) 
//            l=l+2;
//  }
//    obs->n=l;
//    *change=2;
//    return TCL_OK;
//  } else { 
//    sf_print_usage(interp);
//    return TCL_ERROR; 
//  }
//}

// FIXME this is the old implementation of structure factor (before observables and correlations were strictly separated)
//int parse_structure_factor (Tcl_Interp* interp, int argc, char** argv, int* change, void** A_args, int *tau_lin_p, double *tau_max_p, double* delta_t_p) {
//  observable_sf_params* params;
//  int order,order2,tau_lin;
//  int i,j,k,l,n;
//  double delta_t,tau_max;
//  char ibuffer[TCL_INTEGER_SPACE + 2];
//  char dbuffer[TCL_DOUBLE_SPACE];
////  int *vals;
//  double *q_density;
//  params=(observable_sf_params*)malloc(sizeof(observable_sf_params));
//  
//  if(argc!=5) { 
//    sprintf(ibuffer, "%d ", argc);
//    Tcl_AppendResult(interp, "structure_factor  needs 5 arguments, got ", ibuffer, (char*)NULL);
//    sf_print_usage(interp);
//    return TCL_ERROR;
//  }
//  if (ARG_IS_I(1,order)) {
//    sprintf(ibuffer, "%d ", order);
//    if(order>1) {
//      params->order=order;
//      order2=order*order;
//    } else {
//      Tcl_AppendResult(interp, "order must be > 1, got ", ibuffer, (char*)NULL);
//      sf_print_usage(interp);
//      return TCL_ERROR;
//    }
//  } else {
//    Tcl_AppendResult(interp, "problem reading order",(char*)NULL);
//    return TCL_ERROR; 
//  }
//  if (ARG_IS_D(2,delta_t)) {
//    if (delta_t > 0.0) *delta_t_p=delta_t;
//    else {
//      Tcl_PrintDouble(interp,delta_t,dbuffer);
//      Tcl_AppendResult(interp, "delta_t must be > 0.0, got ", dbuffer,(char*)NULL);
//      return TCL_ERROR;
//    }
//  } else {
//    Tcl_AppendResult(interp, "problem reading delta_t, got ",argv[2],(char*)NULL);
//    return TCL_ERROR; 
//  }
//  if (ARG_IS_D(3,tau_max)) {
//    if (tau_max > 2.0*delta_t) *tau_max_p=tau_max;
//    else {
//      Tcl_PrintDouble(interp,tau_max,dbuffer);
//      Tcl_AppendResult(interp, "tau_max must be > 2.0*delta_t, got ", dbuffer,(char*)NULL);
//      return TCL_ERROR;
//    }
//  } else {
//    Tcl_AppendResult(interp, "problem reading tau_max, got",argv[3],(char*)NULL);
//    return TCL_ERROR; 
//  }
//  if (ARG_IS_I(4,tau_lin)) {
//    if (tau_lin > 2 && tau_lin < (tau_max/delta_t+1)) *tau_lin_p=tau_lin;
//    else {
//      sprintf(ibuffer, "%d", tau_lin);
//      Tcl_AppendResult(interp, "tau_lin must be < tau_max/delta_t+1, got ", ibuffer,(char*)NULL);
//      return TCL_ERROR;
//    }
//  } else {
//    Tcl_AppendResult(interp, "problem reading tau_lin, got",argv[4],(char*)NULL);
//    sf_print_usage(interp);
//    return TCL_ERROR; 
//  }
//  // compute the number of vectors
//  l=0;
//  for(i=-order; i<=order; i++) 
//      for(j=-order; j<=order; j++) 
//        for(k=-order; k<=order; k++) {
//          n = i*i + j*j + k*k;
//          if ((n<=order2) && (n>0)) {
//            l++;
//	  }
//        }
//  params->dim_sf=l;
//  params->q_vals=(int*)malloc(3*l*sizeof(double));
//  q_density=(double*)malloc(order2*sizeof(double));
//  for(i=0;i<order2;i++) q_density[i]=0.0;
//  l=0;
//  // Store their values and density
//  for(i=-order; i<=order; i++) 
//      for(j=-order; j<=order; j++) 
//        for(k=-order; k<=order; k++) {
//          n = i*i + j*j + k*k;
//          if ((n<=order2) && (n>0)) {
//	    params->q_vals[3*l  ]=i;
//	    params->q_vals[3*l+1]=j;
//	    params->q_vals[3*l+2]=k;
//	    q_density[n-1]+=1.0;
//            l++;
//	  }
//        }
//  for(i=0;i<order2;i++) q_density[i]/=(double)l;
//  params->q_density=q_density;
//  *A_args=(void*)params;
//  *change=5; // if we reach this point, we have parsed 5 arguments, if not, error is returned anyway
//  return 0;
//}
//

int tclcommand_observable_interacts_with(Tcl_Interp* interp, int argc, char** argv, int* change, observable* obs) {
  IntList *ids1, *ids2;
  int temp;
  double cutoff;
  obs->calculate=&observable_calc_interacts_with;
  obs->update=0;
  ids1=(IntList*)malloc(sizeof(IntList));
  ids2=(IntList*)malloc(sizeof(IntList));
  iw_params* iw_params_p=(iw_params*) malloc(sizeof(iw_params));
  if (parse_id_list(interp, argc-1, argv+1, &temp, &ids1) != TCL_OK ) {
    free(ids1);
    free(ids2);
    free(iw_params_p);
    return TCL_ERROR;
  }
  iw_params_p=(iw_params*)malloc(sizeof(iw_params));
  iw_params_p->ids1=ids1;
  *change=1+temp;
  if (parse_id_list(interp, argc-3, argv+3, &temp, &ids2) != TCL_OK ) {
    free(ids1);
    free(ids2);
    free(iw_params_p);
    return TCL_ERROR;
  }
  *change+=temp;
  iw_params_p->ids2=ids2;
  if ( argc < 5 || !ARG_IS_D(5,cutoff)) {
    Tcl_AppendResult(interp, "Usage: analyze correlation ... interacts_with id_list1 id_list2 cutoff", (char *)NULL);
    free(ids1);
    free(ids2);
    free(iw_params_p);
  return TCL_ERROR;
  } 
  *change+=1;
  iw_params_p->cutoff=cutoff;
  obs->container=(void*)iw_params_p;
  obs->n=ids1->n; // number of ids from the 1st argument
  obs->last_value=(double*)malloc(obs->n*sizeof(double));
  return TCL_OK;
}

int tclcommand_observable_average(Tcl_Interp* interp, int argc, char** argv, int* change, observable* obs) {
  int reference_observable;
  if (argc < 2) {
    Tcl_AppendResult(interp, "observable new average <reference_id>", (char *)NULL);
    return TCL_ERROR;
  }
  if (!ARG_IS_I(1,reference_observable)) {
    Tcl_AppendResult(interp, "observable new average <reference_id>", (char *)NULL);
    return TCL_ERROR;
  }
  if (reference_observable >= n_observables) {
    Tcl_AppendResult(interp, "The reference observable does not exist.", (char *)NULL);
    return TCL_ERROR;
  }
  observable_average_container* container=(observable_average_container*)malloc(sizeof(observable_average_container));
  container->reference_observable = observables[reference_observable];
  container->n_sweeps = 0;
  obs->n = container->reference_observable->n;
  obs->last_value=(double*)malloc(obs->n*sizeof(double));
  for (int i=0; i<obs->n; i++) 
    obs->last_value[i] = 0;

  obs->container=container;
  obs->update=&observable_update_average;
  obs->calculate=0;

  return TCL_OK;
}



//  if (ARG0_IS_S("textfile")) {
//    // We still can only handle full files
//    if ( argc>1 ) {
//      fds= malloc(sizeof(file_data_source));
//      error = file_data_source_init(fds, argv[1], 0);
//      *change=2;
//      if (!error) {
//        *A_args=(void*) fds;
//        *dim_A = fds->n_columns;
//        *A_fun = (void*)&file_data_source_readline;
//        return TCL_OK;
//      } else {
//        Tcl_AppendResult(interp, "Error reading file ", argv[1] ,"\n", (char *)NULL);
//        Tcl_AppendResult(interp, file_data_source_init_errors[error] ,"\n", (char *)NULL);
//        return TCL_ERROR;
//      }
//    } else {
//      Tcl_AppendResult(interp, "Error in parse_observable textfile: no filename given" , (char *)NULL);
//      return TCL_ERROR;
//    }
//    return TCL_OK;
//  } 
//  if (ARG0_IS_S("tclinput")) {
//    if (argc>1 && ARG1_IS_I(temp)) {
//      *dim_A = temp;
//      *A_fun = &tcl_input;
//      *A_args=malloc(sizeof(tcl_input_data));
//      *change =2;
//      return TCL_OK;
//    } else {
//      Tcl_AppendResult(interp, "\nError in parse_observable tclinfo. You must pass the dimension of the observable." , (char *)NULL);
//      return TCL_ERROR;
//    }
//  }else {
//    return observable_usage(interp);
//  }
//  return 0 ;


#define REGISTER_OBSERVABLE(name,parser,id) \
  if (ARG_IS_S(2,#name)) { \
<<<<<<< HEAD
    observables[id]=(observable*)malloc(sizeof(observable));            \
    if (parser(interp, argc-2, argv+2, &temp, observables[n_observables]) == TCL_OK) { \
=======
    observables[id]=(s_observable*)malloc(sizeof(observable)); \
    observable_init(observables[id]); \
    if (parser(interp, argc-2, argv+2, &temp, observables[n_observables]) ==TCL_OK) { \
>>>>>>> ef9091bb
      n_observables++; \
      argc-=1+temp; \
      argv+=1+temp; \
      sprintf(buffer,"%d",id); \
      Tcl_AppendResult(interp,buffer,(char *)NULL);\
      return TCL_OK; \
    } else { \
      free(observables[n_observables]);\
      Tcl_AppendResult(interp, "\nError parsing observable ", #name, "\n", (char *)NULL); \
      return TCL_ERROR; \
    } \
  } 



int tclcommand_observable(ClientData data, Tcl_Interp *interp, int argc, char **argv){
//  file_data_source* fds;
  char buffer[TCL_INTEGER_SPACE];
  int n;
  int id;
  int temp;
  //int no;

  if (argc<2) {
    Tcl_AppendResult(interp, "Usage!!!\n", (char *)NULL);
    return TCL_ERROR;
  }

  if (argc > 1 && ARG_IS_S(1, "n_observables")) {
	  sprintf(buffer, "%d", n_observables);
    Tcl_AppendResult(interp, buffer, (char *)NULL );
    return TCL_OK;
  }

  
//  if (argc > 1 && ARG1_IS_I(no)) {
// }
  if (argc > 2 && ARG1_IS_S("new") ) {

    // find the next free observable id
    for (id=0;id<n_observables;id++) 
      if ( observables+id == 0 ) break; 
    if (id==n_observables) 
      observables=(observable**) realloc(observables, (n_observables+1)*sizeof(observable*)); 


    REGISTER_OBSERVABLE(average, tclcommand_observable_average,id);
    REGISTER_OBSERVABLE(particle_velocities, tclcommand_observable_particle_velocities,id);
    REGISTER_OBSERVABLE(particle_angular_momentum, tclcommand_observable_particle_angular_momentum,id);
    REGISTER_OBSERVABLE(particle_forces, tclcommand_observable_particle_forces,id);
    REGISTER_OBSERVABLE(com_velocity, tclcommand_observable_com_velocity,id);
    REGISTER_OBSERVABLE(com_position, tclcommand_observable_com_position,id);
    REGISTER_OBSERVABLE(com_force, tclcommand_observable_com_force,id);
    REGISTER_OBSERVABLE(particle_positions, tclcommand_observable_particle_positions,id);
    REGISTER_OBSERVABLE(stress_tensor, tclcommand_observable_stress_tensor,id);
    REGISTER_OBSERVABLE(stress_tensor_acf_obs, tclcommand_observable_stress_tensor_acf_obs,id);
    REGISTER_OBSERVABLE(particle_currents, tclcommand_observable_particle_currents,id);
    REGISTER_OBSERVABLE(currents, tclcommand_observable_currents,id);
    REGISTER_OBSERVABLE(dipole_moment, tclcommand_observable_dipole_moment,id);
//    REGISTER_OBSERVABLE(structure_factor, tclcommand_observable_structure_factor,id);
    REGISTER_OBSERVABLE(interacts_with, tclcommand_observable_interacts_with,id);
  //  REGISTER_OBSERVABLE(obs_nothing, tclcommand_observable_obs_nothing,id);
  //  REGISTER_OBSERVABLE(flux_profile, tclcommand_observable_flux_profile,id);
    REGISTER_OBSERVABLE(density_profile, tclcommand_observable_density_profile,id);
    REGISTER_OBSERVABLE(lb_velocity_profile, tclcommand_observable_lb_velocity_profile,id);
    REGISTER_OBSERVABLE(radial_density_profile, tclcommand_observable_radial_density_profile,id);
    REGISTER_OBSERVABLE(radial_flux_density_profile, tclcommand_observable_radial_flux_density_profile,id);
    REGISTER_OBSERVABLE(flux_density_profile, tclcommand_observable_flux_density_profile,id);
    REGISTER_OBSERVABLE(lb_radial_velocity_profile, tclcommand_observable_lb_radial_velocity_profile,id);
    REGISTER_OBSERVABLE(tclcommand, tclcommand_observable_tclcommand,id);
    Tcl_AppendResult(interp, "Unknown observable ", argv[2] ,"\n", (char *)NULL);
    return TCL_ERROR;
  }
  
  if (ARG1_IS_I(n)) {
    if (n>=n_observables || observables+n == NULL ) {
      sprintf(buffer,"%d \n",n);
      Tcl_AppendResult(interp, "Observable with id ", buffer, (char *)NULL);
      Tcl_AppendResult(interp, "is not defined\n", (char *)NULL);
      return TCL_ERROR;
    }
    if (argc > 2 && ARG_IS_S(2,"print")) {
      return tclcommand_observable_print(interp, argc-3, argv+3, &temp, observables[n]);
    }
    if (argc > 2 && ARG_IS_S(2,"update")) {
      return tclcommand_observable_update(interp, argc-3, argv+3, &temp, observables[n]);
    }
    if (argc > 2 && ARG_IS_S(2,"reset") && observables[n]->update == observable_update_average) {
      observable_reset_average(observables[n]);
      return TCL_OK;
    }
    if (argc > 2 && ARG_IS_S(2,"autoupdate") ) {
      if (argc > 3 && ARG_IS_D(3, observables[n]->autoupdate_dt) ) {
        if (observables[n]->autoupdate_dt < 1e-5) {
          observables[n]->autoupdate=0;
        } else {
          observables[n]->autoupdate=1;
          observables_autoupdate = 1;
        }
        return TCL_OK;
      } else {
        Tcl_AppendResult(interp, "Usage observable <id> autoupdate <dt>\n", (char *)NULL);
        return TCL_ERROR;
      }

    }
  }
  Tcl_AppendResult(interp, "Unknown observable ", argv[1] ,"\n", (char *)NULL);
  return TCL_ERROR;
}



static int convert_types_to_ids(IntList * type_list, IntList * id_list){ 
      int i,j,n_ids=0,flag;
      sortPartCfg();
      for ( i = 0; i<n_part; i++ ) {
         if(type_list==NULL) { 
		/* in this case we select all particles */
               flag=1 ;
         } else {  
                flag=0;
                for ( j = 0; j<type_list->n ; j++ ) {
                    if(partCfg[i].p.type == type_list->e[j])  flag=1;
	        }
         }
	 if(flag==1){
              realloc_intlist(id_list, id_list->n=n_ids+1);
	      id_list->e[n_ids] = i;
	      n_ids++;
	 }
      }
      return n_ids;
}


//int file_data_source_init(file_data_source* self, char* filename, IntList* columns) {
//  int counter=1;
//  char* token;
//  if (filename==0)
//    return 1;
//  self->f = fopen(filename, "r");
//  if (! self->f )
//    return 2;
//  fgets(self->last_line, MAXLINELENGTH, self->f);
//  while (self->last_line && self->last_line[0] == 35) {
//    fgets(self->last_line, MAXLINELENGTH, self->f);
//  }
//  if (!self->last_line)
//    return 3;
//// Now lets count the tokens in the first line
//  token=strtok(self->last_line, " \t\n");
//  while (token) {
////    printf("reading token **%s**\n", token);
//    token=strtok(NULL, " \t\n");
//    counter++;
//  }
//  self->n_columns = counter;
//  rewind(self->f);
//  self->data_left=1;
////  printf("I found out that your file has %d columns\n", self->n_columns);
//  if (columns !=0)
//    /// Here we would like to check if we can handle the desired columns, but this has to be implemented!
//    return -1;
//  return 0;
//}

int file_data_source_readline(void* xargs, double* A, int dim_A) {
//  file_data_source* self = xargs;
//  int counter=0;
//  char* token;
//  char* temp;
//
//  temp=fgets(self->last_line, MAXLINELENGTH, self->f);
//  while (temp!= NULL && self->last_line && self->last_line[0] == 35) {
//    temp=fgets(self->last_line, MAXLINELENGTH, self->f);
//  }
//  if (!self->last_line || temp==NULL) {
////    printf("nothing left\n");
//    self->data_left=0;
//    return 3;
//  }
//  token=strtok(self->last_line, " \t\n");
//  while (token) {
////    printf("reading token: ");
//    A[counter]=atof(token);
////    printf("%f ", A[counter]);
//    token=strtok(NULL, " \t\n");
//    counter++;
//    if (counter >= dim_A) {
////      printf("urgs\n");
//      return 4;
//    }
//  }
////  printf("\n");
//  return 0;
//}
//
//int tcl_input(void* data, double* A, unsigned int n_A) {
//  tcl_input_data* input_data = (tcl_input_data*) data;
//  int i, tmp_argc;
//  const char  **tmp_argv;
//  Tcl_SplitList(input_data->interp, input_data->argv[0], &tmp_argc, &tmp_argv);
//  // function prototype from man page:
//  // int Tcl_SplitList(interp, list, argcPtr, argvPtr)
//  if (tmp_argc < n_A) {
//    Tcl_AppendResult(input_data->interp, "Not enough arguments passed to analyze correlation update", (char *)NULL);
//    return 1;
//  }
//  for (i = 0; i < n_A; i++) {
//    if (Tcl_GetDouble(input_data->interp, tmp_argv[i], &A[i]) != TCL_OK) {
//      Tcl_AppendResult(input_data->interp, "error parsing argument ", input_data->argv[i],"\n", (char *)NULL);
//      return 1;
//    }
//  }
  return 0;
}


int tclcommand_parse_profile(Tcl_Interp* interp, int argc, char** argv, int* change, int* dim_A, profile_data** pdata_) {
  int temp;
  *change=0;
  profile_data* pdata=(profile_data*)malloc(sizeof(profile_data));
  *pdata_ = pdata;
  pdata->id_list=0;
  pdata->minx=0;
  pdata->maxx=box_l[0];
  pdata->xbins=1;
  pdata->miny=0;
  pdata->maxy=box_l[1];
  pdata->ybins=1;
  pdata->minz=0;
  pdata->maxz=box_l[2];
  pdata->zbins=1;
  while (argc>0) {
    if (ARG0_IS_S("ids") || ARG0_IS_S("types") || ARG0_IS_S("all")) {
      if (parse_id_list(interp, argc, argv, &temp, &pdata->id_list ) != TCL_OK) {
        Tcl_AppendResult(interp, "Error reading profile: Error parsing particle id information\n" , (char *)NULL);
        return TCL_ERROR;
      } else {
        *change+=temp;
        argc-=temp;
        argv+=temp;
      }
    } else if ( ARG0_IS_S("minx")){
      if (argc>1 && ARG1_IS_D(pdata->minx)) {
        argc-=2;
        argv+=2;
        *change+=2;
      } else {
        Tcl_AppendResult(interp, "Error in profile: could not read minz\n" , (char *)NULL);
        return TCL_ERROR;
      } 
    } else  if ( ARG0_IS_S("maxx") ) {
      if (argc>1 && ARG1_IS_D(pdata->maxx)) {
        argc-=2;
        argv+=2;
        *change+=2;
      } else {
        Tcl_AppendResult(interp, "Error in profile: could not read maxz\n" , (char *)NULL);
        return TCL_ERROR;
      } 
    } else  if (ARG0_IS_S("xbins")) {
      if (argc>1 && ARG1_IS_I(pdata->xbins)) {
        argc-=2;
        argv+=2;
        *change+=2;
      } else {
        Tcl_AppendResult(interp, "Error in profile: could not read nbins\n" , (char *)NULL);
        return TCL_ERROR;
      } 
    } else if ( ARG0_IS_S("miny")){
      if (argc>1 && ARG1_IS_D(pdata->miny)) {
        argc-=2;
        argv+=2;
        *change+=2;
      } else {
        Tcl_AppendResult(interp, "Error in profile: could not read minz\n" , (char *)NULL);
        return TCL_ERROR;
      } 
    } else  if ( ARG0_IS_S("maxy") ) {
      if (argc>1 && ARG1_IS_D(pdata->maxy)) {
        argc-=2;
        argv+=2;
        *change+=2;
      } else {
        Tcl_AppendResult(interp, "Error in profile: could not read maxz\n" , (char *)NULL);
        return TCL_ERROR;
      } 
    } else  if (ARG0_IS_S("ybins")) {
      if (argc>1 && ARG1_IS_I(pdata->ybins)) {
        argc-=2;
        argv+=2;
        *change+=2;
      } else {
        Tcl_AppendResult(interp, "Error in profile: could not read nbins\n" , (char *)NULL);
        return TCL_ERROR;
      } 
    } else if ( ARG0_IS_S("minz")){
      if (argc>1 && ARG1_IS_D(pdata->minz)) {
        argc-=2;
        argv+=2;
        *change+=2;
      } else {
        Tcl_AppendResult(interp, "Error in profile: could not read minz\n" , (char *)NULL);
        return TCL_ERROR;
      } 
    } else  if ( ARG0_IS_S("maxz") ) {
      if (argc>1 && ARG1_IS_D(pdata->maxz)) {
        argc-=2;
        argv+=2;
        *change+=2;
      } else {
        Tcl_AppendResult(interp, "Error in profile: could not read maxz\n" , (char *)NULL);
        return TCL_ERROR;
      } 
    } else  if (ARG0_IS_S("zbins")) {
      if (argc>1 && ARG1_IS_I(pdata->zbins)) {
        argc-=2;
        argv+=2;
        *change+=2;
      } else {
        Tcl_AppendResult(interp, "Error in profile: could not read nbins\n" , (char *)NULL);
        return TCL_ERROR;
      } 
    } else {
      Tcl_AppendResult(interp, "Error in radial_profile: understand argument ", argv[0], "\n" , (char *)NULL);
      return TCL_ERROR;
    }
  }
  
  temp=0;
  if (pdata->xbins <= 0 || pdata->ybins <=0 || pdata->zbins <= 0) {
    Tcl_AppendResult(interp, "Error in profile: the bin number in each direction must be >=1\n" , (char *)NULL);
    temp=1;
  }
  if (temp)
    return TCL_ERROR;
  else
    return TCL_OK;
}


int tclcommand_parse_radial_profile(Tcl_Interp* interp, int argc, char** argv, int* change, int* dim_A, radial_profile_data** pdata_) {
  int temp;
  *change=0;
  radial_profile_data* pdata=(radial_profile_data*)malloc(sizeof(radial_profile_data));
  *pdata_ = pdata;
  pdata->id_list=0;
  if (box_l[0]<box_l[1]) 
    pdata->maxr = box_l[0];
  else 
    pdata->maxr = box_l[1];
  pdata->minr=0;
  pdata->maxphi=PI;
  pdata->minphi=-PI;
  pdata->minz=-box_l[2]/2.;
  pdata->maxz=+box_l[2]/2.;
  pdata->center[0]=box_l[0]/2.;pdata->center[1]=box_l[1]/2.;pdata->center[2]=box_l[2]/2.;
  pdata->rbins=1;
  pdata->zbins=1;
  pdata->phibins=1;
  pdata->axis[0]=0.;
  pdata->axis[1]=0.;
  pdata->axis[2]=1.;
  if (argc < 1) {
    Tcl_AppendResult(interp, "Usage radial_profile id $ids center $x $y $z maxr $r_max nbins $n\n" , (char *)NULL);
    return TCL_ERROR;
  }
  while (argc>0) {
    if (ARG0_IS_S("ids") || ARG0_IS_S("types") || ARG0_IS_S("all")) {
      if (parse_id_list(interp, argc, argv, &temp, &pdata->id_list ) != TCL_OK) {
        Tcl_AppendResult(interp, "Error reading profile: Error parsing particle id information\n" , (char *)NULL);
        return TCL_ERROR;
      } else {
        *change+=temp;
        argc-=temp;
        argv+=temp;
      }
    } else if ( ARG0_IS_S("center")){
      if (argc>3 && ARG1_IS_D(pdata->center[0]) && ARG_IS_D(2,pdata->center[1]) && ARG_IS_D(3,pdata->center[2])) {
        argc-=4;
        argv+=4;
        *change+=4;
      } else {
        Tcl_AppendResult(interp, "Error in radial_profile: could not read center\n" , (char *)NULL);
        return TCL_ERROR;
      } 
    } else if ( ARG0_IS_S("axis")){
        Tcl_AppendResult(interp, "Using arbitrary axes does not work yet!\n" , (char *)NULL);
        return TCL_ERROR;
      if (argc>3 && ARG1_IS_D(pdata->axis[0]) && ARG_IS_D(2,pdata->axis[1]) && ARG_IS_D(3,pdata->axis[2])) {
        argc-=4;
        argv+=4;
        *change+=4;
      } else {
        Tcl_AppendResult(interp, "Error in radial_profile: could not read center\n" , (char *)NULL);
        return TCL_ERROR;
      } 
    } else if  ( ARG0_IS_S("maxr") ) {
      if (argc>1 && ARG1_IS_D(pdata->maxr)) {
        argc-=2;
        argv+=2;
        *change+=2;
      } else {
        Tcl_AppendResult(interp, "Error in radial_profile: could not read maxr\n" , (char *)NULL);
        return TCL_ERROR;
      } 
    } else if  ( ARG0_IS_S("minr") ) {
      if (argc>1 && ARG1_IS_D(pdata->maxr)) {
        argc-=2;
        argv+=2;
        *change+=2;
      } else {
        Tcl_AppendResult(interp, "Error in radial_profile: could not read maxr\n" , (char *)NULL);
        return TCL_ERROR;
      } 
    } else if ( ARG0_IS_S("minz")){
      if (argc>1 && ARG1_IS_D(pdata->minz)) {
        argc-=2;
        argv+=2;
        *change+=2;
      } else {
        Tcl_AppendResult(interp, "Error in profile: could not read minz\n" , (char *)NULL);
        return TCL_ERROR;
      } 
    } else if ( ARG0_IS_S("maxz") ) {
      if (argc>1 && ARG1_IS_D(pdata->maxz)) {
        argc-=2;
        argv+=2;
        *change+=2;
      } else {
        Tcl_AppendResult(interp, "Error in profile: could not read maxz\n" , (char *)NULL);
        return TCL_ERROR;
      } 
    } else if ( ARG0_IS_S("minphi")){
      if (argc>1 && ARG1_IS_D(pdata->minphi)) {
        argc-=2;
        argv+=2;
        *change+=2;
      } else {
        Tcl_AppendResult(interp, "Error in profile: could not read minz\n" , (char *)NULL);
        return TCL_ERROR;
      } 
    } else if ( ARG0_IS_S("maxphi") ) {
      if (argc>1 && ARG1_IS_D(pdata->maxphi)) {
        argc-=2;
        argv+=2;
        *change+=2;
      } else {
        Tcl_AppendResult(interp, "Error in profile: could not read maxz\n" , (char *)NULL);
        return TCL_ERROR;
      } 
    } else if (ARG0_IS_S("rbins")) {
      if (argc>1 && ARG1_IS_I(pdata->rbins)) {
        argc-=2;
        argv+=2;
        *change+=2;
      } else {
        Tcl_AppendResult(interp, "Error in radial_profile: could not read rbins\n" , (char *)NULL);
        return TCL_ERROR;
      } 
    } else if (ARG0_IS_S("zbins")) {
      if (argc>1 && ARG1_IS_I(pdata->zbins)) {
        argc-=2;
        argv+=2;
        *change+=2;
      } else {
        Tcl_AppendResult(interp, "Error in radial_profile: could not read rbins\n" , (char *)NULL);
        return TCL_ERROR;
      } 
    } else if (ARG0_IS_S("phibins")) {
      if (argc>1 && ARG1_IS_I(pdata->phibins)) {
        argc-=2;
        argv+=2;
        *change+=2;
      } else {
        Tcl_AppendResult(interp, "Error in radial_profile: could not read rbins\n" , (char *)NULL);
        return TCL_ERROR;
      } 
    } else {
      Tcl_AppendResult(interp, "Error in radial_profile: understand argument ", argv[0], "\n" , (char *)NULL);
      return TCL_ERROR;
    }
  }
  
  temp=0;
//  if (pdata->center[0]>1e90) {
//    Tcl_AppendResult(interp, "Error in radial_profile: center not specified\n" , (char *)NULL);
//    temp=1;
//  }
//  if (pdata->maxr>1e90) {
//    Tcl_AppendResult(interp, "Error in radial_profile: maxr not specified\n" , (char *)NULL);
//    temp=1;
//  }
//  if (pdata->rbins<1) {
//    Tcl_AppendResult(interp, "Error in radial_profile: rbins not specified\n" , (char *)NULL);
//    temp=1;
//  }
  if (temp)
    return TCL_ERROR;
  else
    return TCL_OK;
}

int tclcommand_observable_print(Tcl_Interp* interp, int argc, char** argv, int* change, observable* obs) {
  char buffer[TCL_DOUBLE_SPACE];
  if ( observable_calculate(obs) ) {
    Tcl_AppendResult(interp, "\nFailed to compute observable tclcommand\n", (char *)NULL );
    return TCL_ERROR;
  }
  if (argc==0) {
    for (int i = 0; i<obs->n; i++) {
      Tcl_PrintDouble(interp, obs->last_value[i], buffer);
      Tcl_AppendResult(interp, buffer, " ", (char *)NULL );
    }
  } else if (argc>0 && ARG0_IS_S("formatted")) {
    tclcommand_observable_print_formatted(interp, argc-1, argv+1, change, obs, obs->last_value);
  } else {
    Tcl_AppendResult(interp, "Unknown argument to observable print: ", argv[0], "\n", (char *)NULL );
    return TCL_ERROR;
  }
  return TCL_OK;
}

int tclcommand_observable_print_formatted(Tcl_Interp* interp, int argc, char** argv, int* change, observable* obs, double* values) {

  if (obs->update == (&observable_update_average)) 
      obs = ((observable_average_container*)obs->container)->reference_observable;

  if (0) {
#ifdef LB
  } else if (obs->calculate == (&observable_calc_lb_velocity_profile)) {
    return tclcommand_observable_print_profile_formatted(interp, argc, argv, change, obs, values, 3, 0);
#endif
  } else if (obs->calculate == (&observable_calc_density_profile)) {
    return tclcommand_observable_print_profile_formatted(interp, argc, argv, change, obs, values, 1, 1);
#ifdef LB
  } else if (obs->calculate == (&observable_calc_lb_radial_velocity_profile)) {
    return tclcommand_observable_print_radial_profile_formatted(interp, argc, argv, change, obs, values, 3, 0);
#endif
  } else if (obs->calculate == (&observable_calc_radial_density_profile)) {
    return tclcommand_observable_print_radial_profile_formatted(interp, argc, argv, change, obs, values, 1, 1);
  } else if (obs->calculate == (&observable_calc_radial_flux_density_profile)) {
    return tclcommand_observable_print_radial_profile_formatted(interp, argc, argv, change, obs, values, 3, 1);
  } else if (obs->calculate == (&observable_calc_flux_density_profile)) {
    return tclcommand_observable_print_profile_formatted(interp, argc, argv, change, obs, values, 3, 1);
  } else { 
    Tcl_AppendResult(interp, "Observable can not be printed formatted\n", (char *)NULL );
    return TCL_ERROR;
  }

}

int tclcommand_observable_update(Tcl_Interp* interp, int argc, char** argv, int* change, observable* obs) {
  char buffer[TCL_DOUBLE_SPACE];
  if ( observable_update(obs) ) {
    Tcl_AppendResult(interp, "\nFailed to update observable\n", (char *)NULL );
    return TCL_ERROR;
  }
  return TCL_OK;
}

int sf_print_usage(Tcl_Interp* interp) {
  Tcl_AppendResult(interp, "\nusage: structure_factor order delta_t tau_max tau_lin", (char *)NULL);
  return TCL_ERROR;
}

int observable_calc_tclcommand(observable* self) {
  Observable_Tclcommand_Arg_Container* container = (Observable_Tclcommand_Arg_Container*) self->container;
  Tcl_Interp* interp = (Tcl_Interp*) container->interp;
  int error = Tcl_Eval(interp, container->command);
  if (error) {
    return 1;
  }
  char* result = Tcl_GetStringResult(interp);
  char* token;
  int counter=0;
  double* A=self->last_value;
  token = strtok(result, " ");
  while ( token != NULL && counter < self->n) {
    A[counter] = atof(token);
    token = strtok(NULL, " ");
    counter++;
  }
  Tcl_ResetResult(interp);
  if (counter != self->n) {
      return 1;
  }
  return 0;
}<|MERGE_RESOLUTION|>--- conflicted
+++ resolved
@@ -444,14 +444,9 @@
 int tclcommand_observable_density_profile(Tcl_Interp* interp, int argc, char** argv, int* change, observable* obs){
   int temp;
   profile_data* pdata;
-<<<<<<< HEAD
-  obs->fun = &observable_density_profile;
+  obs->calculate=&observable_calc_density_profile;
+  obs->update=0;
   if (tclcommand_parse_profile(interp, argc-1, argv+1, &temp, &obs->n, &pdata) != TCL_OK ) 
-=======
-  obs->calculate=&observable_calc_density_profile;
-  obs->update=0;
-  if (! tclcommand_parse_profile(interp, argc-1, argv+1, &temp, &obs->n, &pdata) == TCL_OK ) 
->>>>>>> ef9091bb
     return TCL_ERROR;
   if (pdata->id_list==0) {
     Tcl_AppendResult(interp, "Error in radial_profile: particle ids/types not specified\n" , (char *)NULL);
@@ -470,14 +465,9 @@
 #else
   int temp;
   profile_data* pdata;
-<<<<<<< HEAD
-  obs->fun = &observable_lb_velocity_profile;
+  obs->calculate=&observable_calc_lb_velocity_profile;
+  obs->update=0;
   if (tclcommand_parse_profile(interp, argc-1, argv+1, &temp, &obs->n, &pdata) != TCL_OK ) 
-=======
-  obs->calculate=&observable_calc_lb_velocity_profile;
-  obs->update=0;
-  if (! tclcommand_parse_profile(interp, argc-1, argv+1, &temp, &obs->n, &pdata) == TCL_OK ) 
->>>>>>> ef9091bb
     return TCL_ERROR;
   obs->container=(void*)pdata;
   obs->n=3*pdata->xbins*pdata->ybins*pdata->zbins;
@@ -491,14 +481,9 @@
 int tclcommand_observable_radial_density_profile(Tcl_Interp* interp, int argc, char** argv, int* change, observable* obs){
   int temp;
   radial_profile_data* rpdata;
-<<<<<<< HEAD
-  obs->fun = &observable_radial_density_profile;
+  obs->calculate=&observable_calc_radial_density_profile;
+  obs->update=0;
   if (tclcommand_parse_radial_profile(interp, argc-1, argv+1, &temp, &obs->n, &rpdata) != TCL_OK ) 
-=======
-  obs->calculate=&observable_calc_radial_density_profile;
-  obs->update=0;
-  if (! tclcommand_parse_radial_profile(interp, argc-1, argv+1, &temp, &obs->n, &rpdata) == TCL_OK ) 
->>>>>>> ef9091bb
      return TCL_ERROR;
   if (rpdata->id_list==0) {
     Tcl_AppendResult(interp, "Error in radial_profile: particle ids/types not specified\n" , (char *)NULL);
@@ -514,14 +499,9 @@
 int tclcommand_observable_radial_flux_density_profile(Tcl_Interp* interp, int argc, char** argv, int* change, observable* obs){
   int temp;
   radial_profile_data* rpdata;
-<<<<<<< HEAD
-  obs->fun = &observable_radial_flux_density_profile;
+  obs->calculate=&observable_calc_radial_flux_density_profile;
+  obs->update=0;
   if (tclcommand_parse_radial_profile(interp, argc-1, argv+1, &temp, &obs->n, &rpdata) != TCL_OK ) 
-=======
-  obs->calculate=&observable_calc_radial_flux_density_profile;
-  obs->update=0;
-  if (! tclcommand_parse_radial_profile(interp, argc-1, argv+1, &temp, &obs->n, &rpdata) == TCL_OK ) 
->>>>>>> ef9091bb
      return TCL_ERROR;
   if (rpdata->id_list==0) {
     Tcl_AppendResult(interp, "Error in radial_profile: particle ids/types not specified\n" , (char *)NULL);
@@ -537,14 +517,9 @@
 int tclcommand_observable_flux_density_profile(Tcl_Interp* interp, int argc, char** argv, int* change, observable* obs){
   int temp;
   profile_data* pdata;
-<<<<<<< HEAD
-  obs->fun = &observable_flux_density_profile;
+  obs->calculate=&observable_calc_flux_density_profile;
+  obs->update=0;
   if (tclcommand_parse_profile(interp, argc-1, argv+1, &temp, &obs->n, &pdata) != TCL_OK ) 
-=======
-  obs->calculate=&observable_calc_flux_density_profile;
-  obs->update=0;
-  if (! tclcommand_parse_profile(interp, argc-1, argv+1, &temp, &obs->n, &pdata) == TCL_OK ) 
->>>>>>> ef9091bb
      return TCL_ERROR;
   if (pdata->id_list==0) {
     Tcl_AppendResult(interp, "Error in radial_profile: particle ids/types not specified\n" , (char *)NULL);
@@ -563,14 +538,9 @@
 #else
   int temp;
   radial_profile_data* rpdata;
-<<<<<<< HEAD
-  obs->fun = &observable_lb_radial_velocity_profile;
+  obs->calculate=&observable_calc_lb_radial_velocity_profile;
+  obs->update=0;
   if (tclcommand_parse_radial_profile(interp, argc-1, argv+1, &temp, &obs->n, &rpdata) != TCL_OK ) 
-=======
-  obs->calculate=&observable_calc_lb_radial_velocity_profile;
-  obs->update=0;
-  if (! tclcommand_parse_radial_profile(interp, argc-1, argv+1, &temp, &obs->n, &rpdata) == TCL_OK ) 
->>>>>>> ef9091bb
      return TCL_ERROR;
   obs->container=(void*)rpdata;
   obs->n=3*rpdata->rbins*rpdata->phibins*rpdata->zbins;
@@ -584,14 +554,9 @@
 #ifdef ELECTROSTATICS
   int temp;
   IntList* ids;
-<<<<<<< HEAD
-  obs->fun = &observable_particle_currents;
+  obs->calculate=&observable_calc_particle_currents;
+  obs->update=0;
   if (parse_id_list(interp, argc-1, argv+1, &temp, &ids) != TCL_OK ) 
-=======
-  obs->calculate=&observable_calc_particle_currents;
-  obs->update=0;
-  if (! parse_id_list(interp, argc-1, argv+1, &temp, &ids) == TCL_OK ) 
->>>>>>> ef9091bb
     return TCL_ERROR;
   obs->container=(void*)ids;
   obs->n=3*ids->n;
@@ -609,14 +574,9 @@
 #ifdef ELECTROSTATICS
   int temp;
   IntList* ids;
-<<<<<<< HEAD
-  obs->fun = &observable_currents;
+  obs->calculate=&observable_calc_currents;
+  obs->update=0;
   if (parse_id_list(interp, argc-1, argv+1, &temp, &ids) != TCL_OK ) 
-=======
-  obs->calculate=&observable_calc_currents;
-  obs->update=0;
-  if (! parse_id_list(interp, argc-1, argv+1, &temp, &ids) == TCL_OK ) 
->>>>>>> ef9091bb
     return TCL_ERROR;
   obs->container=(void*)ids;
   obs->n=3;
@@ -633,14 +593,9 @@
 #ifdef ELECTROSTATICS
   int temp;
   IntList* ids;
-<<<<<<< HEAD
-  obs->fun = &observable_dipole_moment;
+  obs->calculate=&observable_calc_dipole_moment;
+  obs->update=0;
   if (parse_id_list(interp, argc-1, argv+1, &temp, &ids) != TCL_OK ) 
-=======
-  obs->calculate=&observable_calc_dipole_moment;
-  obs->update=0;
-  if (! parse_id_list(interp, argc-1, argv+1, &temp, &ids) == TCL_OK ) 
->>>>>>> ef9091bb
     return TCL_ERROR;
   obs->container=(void*)ids;
   obs->n=3;
@@ -899,14 +854,9 @@
 
 #define REGISTER_OBSERVABLE(name,parser,id) \
   if (ARG_IS_S(2,#name)) { \
-<<<<<<< HEAD
-    observables[id]=(observable*)malloc(sizeof(observable));            \
-    if (parser(interp, argc-2, argv+2, &temp, observables[n_observables]) == TCL_OK) { \
-=======
     observables[id]=(s_observable*)malloc(sizeof(observable)); \
     observable_init(observables[id]); \
     if (parser(interp, argc-2, argv+2, &temp, observables[n_observables]) ==TCL_OK) { \
->>>>>>> ef9091bb
       n_observables++; \
       argc-=1+temp; \
       argv+=1+temp; \

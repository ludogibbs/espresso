--- conflicted
+++ resolved
@@ -60,7 +60,6 @@
 	      collision_params.bond_three_particles, collision_params.three_particle_angle_resolution);
       Tcl_AppendResult(interp, s + 1, (char*) NULL);
     }
-<<<<<<< HEAD
     else if (collision_params.mode & COLLISION_MODE_GLUE_TO_SURF) {
       sprintf(s, " glue_to_surface %f %d %d %d %d %d %f",
 	      collision_params.distance, collision_params.bond_centers,
@@ -68,9 +67,6 @@
 	      collision_params.part_type_to_be_glued, collision_params.part_type_to_attach_vs_to,
 	      collision_params.dist_glued_part_to_vs);
     }
-=======
-
->>>>>>> 21582666
     else if (collision_params.mode & COLLISION_MODE_BOND) {
       sprintf(s, " bind_centers %f %d", collision_params.distance,
 	      collision_params.bond_centers);
@@ -84,26 +80,26 @@
 
   // Otherwise, we set parameters
   if (ARG0_IS_S("off")) {
-<<<<<<< HEAD
-    collision_detection_set_params(0,0,0,0,0,0,0,0);
-=======
-    collision_detection_set_params(0,0,0,0,0,0,0);
->>>>>>> 21582666
+    collision_detection_set_params(0,0,0,0,0,0,0,0,0,0);
     return TCL_OK;
   }
   else {
     /* parameters of collision_detection_set_params */
     int mode = 0;
+    
+    // Distances
     double d,d2 = 0;
+
+    // Bond types
     int bond_centers = 0;
     int bond_vs = 0;
-<<<<<<< HEAD
+    
+    // Particle types for virtual sites based based methods
     int t,tg,tv = 0;
-=======
-    int t = 0;
+    
+    // /bond types for three particle binding
     int bond_three_particles=0;
     int angle_resolution=0;
->>>>>>> 21582666
 
     if (ARG0_IS_S("exception")) {
       mode = COLLISION_MODE_EXCEPTION;
@@ -153,17 +149,38 @@
       }
       argc -= 5; argv += 5;
     }
-<<<<<<< HEAD
     else if (ARG0_IS_S("glue_to_surface")) {
       mode |= COLLISION_MODE_BOND | COLLISION_MODE_GLUE_TO_SURF;
       if (argc != 8) {
 	Tcl_AppendResult(interp, "Not enough parameters, need a distance, two bond types, three particle types and another distance as args.", (char*) NULL);
-=======
+	return TCL_ERROR;
+      }
+      if (!ARG_IS_I(3,bond_vs)) {
+	Tcl_AppendResult(interp, "Need a bond type as 3rd arg.", (char*) NULL);
+	return TCL_ERROR;
+      }
+      if (!ARG_IS_I(4,t)) {
+	Tcl_AppendResult(interp, "Need a particle type as 4th arg.", (char*) NULL);
+	return TCL_ERROR;
+      }
+      if (!ARG_IS_I(5,tg)) {
+	Tcl_AppendResult(interp, "Need a particle type as 5th arg.", (char*) NULL);
+	return TCL_ERROR;
+      }
+      if (!ARG_IS_I(6,tv)) {
+	Tcl_AppendResult(interp, "Need a particle type as 6th arg.", (char*) NULL);
+	return TCL_ERROR;
+      }
+      if (!ARG_IS_D(7,d2)) {
+	Tcl_AppendResult(interp, "Need a distance as 7th arg.", (char*) NULL);
+	return TCL_ERROR;
+      }
+      argc -= 8; argv += 8;
+    }
     else if (ARG0_IS_S("bind_three_particles")) {
       mode |= COLLISION_MODE_BIND_THREE_PARTICLES | COLLISION_MODE_BOND;
       if (argc != 5) {
 	Tcl_AppendResult(interp, "Not enough parameters, need a distance and two bond types.", (char*) NULL);
->>>>>>> 21582666
 	return TCL_ERROR;
       }
       if (!ARG_IS_D(1,d)) {
@@ -174,29 +191,6 @@
 	Tcl_AppendResult(interp, "Need a bond type as 2nd arg.", (char*) NULL);
 	return TCL_ERROR;
       }
-<<<<<<< HEAD
-      if (!ARG_IS_I(3,bond_vs)) {
-	Tcl_AppendResult(interp, "Need a bond type as 3rd arg.", (char*) NULL);
-	return TCL_ERROR;
-      }
-      if (!ARG_IS_I(4,t)) {
-	Tcl_AppendResult(interp, "Need a particle type as 4th arg.", (char*) NULL);
-	return TCL_ERROR;
-      }
-      if (!ARG_IS_I(5,tg)) {
-	Tcl_AppendResult(interp, "Need a particle type as 5th arg.", (char*) NULL);
-	return TCL_ERROR;
-      }
-      if (!ARG_IS_I(6,tv)) {
-	Tcl_AppendResult(interp, "Need a particle type as 6th arg.", (char*) NULL);
-	return TCL_ERROR;
-      }
-      if (!ARG_IS_D(7,d2)) {
-	Tcl_AppendResult(interp, "Need a distance as 7th arg.", (char*) NULL);
-	return TCL_ERROR;
-      }
-      argc -= 8; argv += 8;
-=======
       if (!ARG_IS_I(3,bond_three_particles)) {
 	Tcl_AppendResult(interp, "Need a bond type as 3rd arg.", (char*) NULL);
 	return TCL_ERROR;
@@ -206,18 +200,13 @@
 	return TCL_ERROR;
       }
       argc -= 5; argv += 5;
->>>>>>> 21582666
     }
     else {
       Tcl_AppendResult(interp, "\"", argv[0], "\" is not a valid collision detection mode.", (char*) NULL);
       return TCL_ERROR;
     }
     
-<<<<<<< HEAD
-    int res = collision_detection_set_params(mode,d,bond_centers,bond_vs,t,d2,tg,tv);
-=======
-    int res = collision_detection_set_params(mode,d,bond_centers,bond_vs,t,bond_three_particles,angle_resolution);
->>>>>>> 21582666
+    int res = collision_detection_set_params(mode,d,bond_centers,bond_vs,t,d2,tg,tv,bond_three_particles,angle_resolution);
 
     switch (res) {
     case 1:

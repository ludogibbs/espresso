/*
  Copyright (C) 2010,2011,2012,2013 The ESPResSo project
  Copyright (C) 2002,2003,2004,2005,2006,2007,2008,2009,2010 
    Max-Planck-Institute for Polymer Research, Theory Group,
  
  This file is part of ESPResSo.
  
  ESPResSo is free software: you can redistribute it and/or modify
  it under the terms of the GNU General Public License as published by
  the Free Software Foundation, either version 3 of the License, or
  (at your option) any later version.
  
  ESPResSo is distributed in the hope that it will be useful,
  but WITHOUT ANY WARRANTY; without even the implied warranty of
  MERCHANTABILITY or FITNESS FOR A PARTICULAR PURPOSE.  See the
  GNU General Public License for more details.
  
  You should have received a copy of the GNU General Public License
  along with this program.  If not, see <http://www.gnu.org/licenses/>. 
*/
/** \file lb-boundaries.c
 *
 * Boundary conditions for Lattice Boltzmann fluid dynamics.
 * Header file for \ref lb-boundaries.h.
 *
 */
#include "utils.h"
#include "constraint.h"
#include "lb-boundaries.h"
#include "lbgpu.h"
#include "lb.h"
#include "electrokinetics.h"
#include "interaction_data.h"
#include "communication.h"

#if defined (LB_BOUNDARIES) || defined (LB_BOUNDARIES_GPU)

int n_lb_boundaries = 0;
LB_Boundary *lb_boundaries = NULL;

void lbboundary_mindist_position(double pos[3], double* mindist, double distvec[3], int* no) {
  double vec[3] = {1e100, 1e100, 1e100};
  double dist=1e100;
  *mindist = 1e100;
  int n;

  Particle* p1=0;
  
  for(n=0;n<n_lb_boundaries;n++) {
    switch(lb_boundaries[n].type) {
      case CONSTRAINT_WAL: 
	      calculate_wall_dist(p1, pos, (Particle*) NULL, &lb_boundaries[n].c.wal, &dist, vec); 
        break;
        
      case CONSTRAINT_SPH:
	      calculate_sphere_dist(p1, pos, (Particle*) NULL, &lb_boundaries[n].c.sph, &dist, vec); 
        break;
        
      case CONSTRAINT_CYL: 
	      calculate_cylinder_dist(p1, pos, (Particle*) NULL, &lb_boundaries[n].c.cyl, &dist, vec); 
        break;
        
      case CONSTRAINT_RHOMBOID: 
	      calculate_rhomboid_dist(p1, pos, (Particle*) NULL, &lb_boundaries[n].c.rhomboid, &dist, vec); 
        break;
        
      case CONSTRAINT_PORE: 
	      calculate_pore_dist(p1, pos, (Particle*) NULL, &lb_boundaries[n].c.pore, &dist, vec); 
        break;
    }
    
    if (dist<*mindist || n == 0) {
      *no=n;
      *mindist=dist;
      distvec[0] = vec[0];
      distvec[1] = vec[1];
      distvec[2] = vec[2];
    } 
  }
}


/** Initialize boundary conditions for all constraints in the system. */
void lb_init_boundaries() {

  int n, x, y, z;
  char *errtxt;
  double pos[3], dist, dist_tmp=0.0, dist_vec[3];
  
  if (lattice_switch & LATTICE_LB_GPU) {
#if defined (LB_GPU) && defined (LB_BOUNDARIES_GPU)
    int number_of_boundnodes = 0;
    int *host_boundary_node_list= (int*)malloc(sizeof(int));
    int *host_boundary_index_list= (int*)malloc(sizeof(int));
    size_t size_of_index;
    int boundary_number = 0; // the number the boundary will actually belong to.
  
#ifdef EK_BOUNDARIES
    float *host_wallcharge_species_density = (float*) malloc(ek_parameters.number_of_nodes * sizeof(float));
    float node_wallcharge;
    int wallcharge_species = -1, charged_boundaries = 0;
    int node_charged;
    
    for(n = 0; n < n_lb_boundaries; n++)
      if(lb_boundaries[n].charge_density != 0.0) {
        charged_boundaries = 1;
        break;
      }
      
    for(n = 0; n < ek_parameters.number_of_species; n++)
      if(ek_parameters.valency[n] != 0.0) {
        wallcharge_species = n;
        break;
      }
    
    if(wallcharge_species == -1 && charged_boundaries) {
      errtxt = runtime_error(9999); //TODO make right
      ERROR_SPRINTF(errtxt, "{9999 no charged species available to create wall charge\n");
    }
#endif

    for(z=0; z<lbpar_gpu.dim_z; z++) {
      for(y=0; y<lbpar_gpu.dim_y; y++) {
        for (x=0; x<lbpar_gpu.dim_x; x++) {
          pos[0] = (x+0.5)*lbpar_gpu.agrid;
          pos[1] = (y+0.5)*lbpar_gpu.agrid;
          pos[2] = (z+0.5)*lbpar_gpu.agrid;
        
          dist = 1e99;
        
#ifdef EK_BOUNDARIES
          host_wallcharge_species_density[ek_parameters.dim_y*ek_parameters.dim_x*z + ek_parameters.dim_x*y + x] = 0.0f;
          node_charged = 0;
          node_wallcharge = 0.0f;
#endif

          for (n=0; n < n_lb_boundaries; n++) {
            switch (lb_boundaries[n].type) {
              case LB_BOUNDARY_WAL:
                calculate_wall_dist((Particle*) NULL, pos, (Particle*) NULL, &lb_boundaries[n].c.wal, &dist_tmp, dist_vec);
                break;
                
              case LB_BOUNDARY_SPH:
                calculate_sphere_dist((Particle*) NULL, pos, (Particle*) NULL, &lb_boundaries[n].c.sph, &dist_tmp, dist_vec);
                break;
                
              case LB_BOUNDARY_CYL:
                calculate_cylinder_dist((Particle*) NULL, pos, (Particle*) NULL, &lb_boundaries[n].c.cyl, &dist_tmp, dist_vec);
                break;
                
              case LB_BOUNDARY_RHOMBOID:
                calculate_rhomboid_dist((Particle*) NULL, pos, (Particle*) NULL, &lb_boundaries[n].c.rhomboid, &dist_tmp, dist_vec);
                break;
                
              case LB_BOUNDARY_POR:
                calculate_pore_dist((Particle*) NULL, pos, (Particle*) NULL, &lb_boundaries[n].c.pore, &dist_tmp, dist_vec);
                break;
                
              default:
                errtxt = runtime_error(128);
                ERROR_SPRINTF(errtxt, "{109 lbboundary type %d not implemented in lb_init_boundaries()\n", lb_boundaries[n].type);
            }
            
            if (dist > dist_tmp || n == 0) {
              dist = dist_tmp;
              boundary_number = n;
            }
          
#ifdef EK_BOUNDARIES
            if(dist_tmp <= 0 && lb_boundaries[n].charge_density != 0.0f) {
              node_charged = 1;
              node_wallcharge += lb_boundaries[n].charge_density * ek_parameters.agrid*ek_parameters.agrid*ek_parameters.agrid;
            }
#endif
          }
          
          if (dist <= 0 && boundary_number >= 0 && n_lb_boundaries > 0) {
            size_of_index = (number_of_boundnodes+1)*sizeof(int);
            host_boundary_node_list = realloc(host_boundary_node_list, size_of_index);
            host_boundary_index_list = realloc(host_boundary_index_list, size_of_index);
            host_boundary_node_list[number_of_boundnodes] = x + lbpar_gpu.dim_x*y + lbpar_gpu.dim_x*lbpar_gpu.dim_y*z;
            host_boundary_index_list[number_of_boundnodes] = boundary_number + 1; 
<<<<<<< HEAD
            //printf("boundindex %i: \n", host_boundindex[number_of_boundnodes]);  
=======
>>>>>>> af5d8076
            number_of_boundnodes++;  
            // printf("boundindex %i: \n", number_of_boundnodes);  
          }
        
#ifdef EK_BOUNDARIES
          if(wallcharge_species != -1) {
            if(node_charged)
              host_wallcharge_species_density[ek_parameters.dim_y*ek_parameters.dim_x*z + ek_parameters.dim_x*y + x] = node_wallcharge / ek_parameters.valency[wallcharge_species];
            else if(dist <= 0)
              host_wallcharge_species_density[ek_parameters.dim_y*ek_parameters.dim_x*z + ek_parameters.dim_x*y + x] = 0.0f;
            else
              host_wallcharge_species_density[ek_parameters.dim_y*ek_parameters.dim_x*z + ek_parameters.dim_x*y + x] = ek_parameters.density[wallcharge_species] * ek_parameters.agrid*ek_parameters.agrid*ek_parameters.agrid;
          }
#endif
        }
      }
    }

    /**call of cuda fkt*/
    float* boundary_velocity = malloc(3*n_lb_boundaries*sizeof(float));

    for (n=0; n<n_lb_boundaries; n++) {
      boundary_velocity[3*n+0]=lb_boundaries[n].velocity[0];
      boundary_velocity[3*n+1]=lb_boundaries[n].velocity[1];
      boundary_velocity[3*n+2]=lb_boundaries[n].velocity[2];
    }

<<<<<<< HEAD
#warning IM HERE ALRIGHT
printf("lb_init_boundaries: n_lb_boundaries=%d\n", n_lb_boundaries); //TODO delete

=======
>>>>>>> af5d8076
    if (n_lb_boundaries)
      lb_init_boundaries_GPU(n_lb_boundaries, number_of_boundnodes, host_boundary_node_list, host_boundary_index_list, boundary_velocity);

    free(boundary_velocity);
    free(host_boundary_node_list);
    free(host_boundary_index_list);
#endif
  }
  else {
#if defined (LB) && defined (LB_BOUNDARIES)   
    int node_domain_position[3], offset[3];
    int the_boundary=-1;
    map_node_array(this_node, node_domain_position);

    offset[0] = node_domain_position[0]*lblattice.grid[0];
    offset[1] = node_domain_position[1]*lblattice.grid[1];
    offset[2] = node_domain_position[2]*lblattice.grid[2];
    
    for (n=0;n<lblattice.halo_grid_volume;n++) {
      lbfields[n].boundary = 0;
    }
    
    if (lblattice.halo_grid_volume==0)
      return;
    
    for (z=0; z<lblattice.grid[2]+2; z++) {
      for (y=0; y<lblattice.grid[1]+2; y++) {
        for (x=0; x<lblattice.grid[0]+2; x++) {	    
          pos[0] = (offset[0]+(x-0.5))*lblattice.agrid;
          pos[1] = (offset[1]+(y-0.5))*lblattice.agrid;
          pos[2] = (offset[2]+(z-0.5))*lblattice.agrid;
          
          dist = 1e99;

          for (n=0;n<n_lb_boundaries;n++) {
            switch (lb_boundaries[n].type) {
              case LB_BOUNDARY_WAL:
                calculate_wall_dist((Particle*) NULL, pos, (Particle*) NULL, &lb_boundaries[n].c.wal, &dist_tmp, dist_vec);
                break;
                
              case LB_BOUNDARY_SPH:
                calculate_sphere_dist((Particle*) NULL, pos, (Particle*) NULL, &lb_boundaries[n].c.sph, &dist_tmp, dist_vec);
                break;
                
              case LB_BOUNDARY_CYL:
                calculate_cylinder_dist((Particle*) NULL, pos, (Particle*) NULL, &lb_boundaries[n].c.cyl, &dist_tmp, dist_vec);
                break;
                
              case LB_BOUNDARY_RHOMBOID:
                calculate_rhomboid_dist((Particle*) NULL, pos, (Particle*) NULL, &lb_boundaries[n].c.rhomboid, &dist_tmp, dist_vec);
                break;
                
              case LB_BOUNDARY_POR:
                calculate_pore_dist((Particle*) NULL, pos, (Particle*) NULL, &lb_boundaries[n].c.pore, &dist_tmp, dist_vec);
                break;
                
              default:
                errtxt = runtime_error(128);
                ERROR_SPRINTF(errtxt, "{109 lbboundary type %d not implemented in lb_init_boundaries()\n", lb_boundaries[n].type);
            }
            
            if (dist_tmp<dist || n == 0) {
              dist = dist_tmp;
              the_boundary = n;
            }
          }       
          
    	    if (dist <= 0 && the_boundary >= 0 && n_lb_boundaries > 0) {
     	      lbfields[get_linear_index(x,y,z,lblattice.halo_grid)].boundary = the_boundary+1;
     	      //printf("boundindex %i: \n", get_linear_index(x,y,z,lblattice.halo_grid));   
          }
          else {
            lbfields[get_linear_index(x,y,z,lblattice.halo_grid)].boundary = 0;
          }
        }
      }
    } 
#endif
  }
}

int lbboundary_get_force(int no, double* f) {
#if defined (LB_BOUNDARIES) || defined (LB_BOUNDARIES_GPU)

  double* forces=malloc(3*n_lb_boundaries*sizeof(double));
  
  if (lattice_switch & LATTICE_LB_GPU) {
#if defined (LB_BOUNDARIES_GPU) && defined (LB_GPU)
    lb_gpu_get_boundary_forces(forces);

// ***** I THINK BECAUSE OF THE WAY YOU DEFINE THE FORCES YOU WANT TO PRINT THE NEGATIVE

    f[0]=-forces[3*no+0];
    f[1]=-forces[3*no+1];
    f[2]=-forces[3*no+2];
#else 
    return ES_ERROR;
#endif
  } else { 
#if defined (LB_BOUNDARIES) && defined (LB)
    mpi_gather_stats(8, forces, NULL, NULL, NULL);
  
    f[0]=forces[3*no+0]*lbpar.agrid/lbpar.tau/lbpar.tau;
    f[1]=forces[3*no+1]*lbpar.agrid/lbpar.tau/lbpar.tau;
    f[2]=forces[3*no+2]*lbpar.agrid/lbpar.tau/lbpar.tau;
#else 
    return ES_ERROR;
#endif
  }
  
  free(forces);
#endif
  return 0;
}

#endif /* LB_BOUNDARIES or LB_BOUNDARIES_GPU */<|MERGE_RESOLUTION|>--- conflicted
+++ resolved
@@ -93,7 +93,7 @@
     int *host_boundary_node_list= (int*)malloc(sizeof(int));
     int *host_boundary_index_list= (int*)malloc(sizeof(int));
     size_t size_of_index;
-    int boundary_number = 0; // the number the boundary will actually belong to.
+    int boundary_number = -1; // the number the boundary will actually belong to.
   
 #ifdef EK_BOUNDARIES
     float *host_wallcharge_species_density = (float*) malloc(ek_parameters.number_of_nodes * sizeof(float));
@@ -180,10 +180,6 @@
             host_boundary_index_list = realloc(host_boundary_index_list, size_of_index);
             host_boundary_node_list[number_of_boundnodes] = x + lbpar_gpu.dim_x*y + lbpar_gpu.dim_x*lbpar_gpu.dim_y*z;
             host_boundary_index_list[number_of_boundnodes] = boundary_number + 1; 
-<<<<<<< HEAD
-            //printf("boundindex %i: \n", host_boundindex[number_of_boundnodes]);  
-=======
->>>>>>> af5d8076
             number_of_boundnodes++;  
             // printf("boundindex %i: \n", number_of_boundnodes);  
           }
@@ -211,12 +207,9 @@
       boundary_velocity[3*n+2]=lb_boundaries[n].velocity[2];
     }
 
-<<<<<<< HEAD
 #warning IM HERE ALRIGHT
 printf("lb_init_boundaries: n_lb_boundaries=%d\n", n_lb_boundaries); //TODO delete
 
-=======
->>>>>>> af5d8076
     if (n_lb_boundaries)
       lb_init_boundaries_GPU(n_lb_boundaries, number_of_boundnodes, host_boundary_node_list, host_boundary_index_list, boundary_velocity);
 

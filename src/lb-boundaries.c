--- conflicted
+++ resolved
@@ -32,13 +32,10 @@
 #include "communication.h"
 
 #if defined (LB_BOUNDARIES) || defined (LB_BOUNDARIES_GPU)
-<<<<<<< HEAD
-=======
 
 int n_lb_boundaries = 0;
 LB_Boundary *lb_boundaries = NULL;
 
->>>>>>> 6a2eb794
 void lbboundary_mindist_position(double pos[3], double* mindist, double distvec[3], int* no) {
   double vec[3] = {1e100, 1e100, 1e100};
   double dist=1e100;

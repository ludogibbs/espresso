--- conflicted
+++ resolved
@@ -96,15 +96,11 @@
 
 static LB_extern_nodeforcedensity_gpu *extern_node_force_densities = nullptr;
 
-<<<<<<< HEAD
+/** @brief Force on the boundary nodes */
+static float *lb_boundary_force = nullptr;
+
 /** @brief Velocity at the boundary */
 static float *lb_boundary_velocity = nullptr;
-
-#ifdef LB_BOUNDARIES_GPU
-=======
->>>>>>> 9854e1aa
-/** @brief Force on the boundary nodes */
-static float *lb_boundary_force = nullptr;
 
 /** @name pointers for bound index array */
 /*@{*/
@@ -3239,4 +3235,4 @@
   return rng_counter_fluid_gpu->value();
 }
 
-#endif /*  CUDA */+#endif /* LB_GPU */
/*
   Copyright (C) 2010-2018 The ESPResSo project

   This file is part of ESPResSo.

   ESPResSo is free software: you can redistribute it and/or modify
   it under the terms of the GNU General Public License as published by
   the Free Software Foundation, either version 3 of the License, or
   (at your option) any later version.

   ESPResSo is distributed in the hope that it will be useful,
   but WITHOUT ANY WARRANTY; without even the implied warranty of
   MERCHANTABILITY or FITNESS FOR A PARTICULAR PURPOSE.  See the
   GNU General Public License for more details.

   You should have received a copy of the GNU General Public License
   along with this program.  If not, see <http://www.gnu.org/licenses/>.
*/

/** \file
 *  Cuda (.cu) file for the Lattice Boltzmann implementation on GPUs.
 *  Header file for \ref lbgpu.hpp.
 */

#include "cuda_wrapper.hpp"
#include "curand_wrapper.hpp"

#include "config.hpp"

#ifdef LB_GPU
#include <cassert>
#include <stdio.h>
#include <stdlib.h>
#include <vector>

#include "Vector.hpp"
#include "cuda_interface.hpp"
#include "cuda_utils.hpp"
#include "debug.hpp"
#include "errorhandling.hpp"
#include "grid_based_algorithms/electrokinetics.hpp"
#include "grid_based_algorithms/electrokinetics_pdb_parse.hpp"
#include "grid_based_algorithms/lbgpu.cuh"
#include "grid_based_algorithms/lbgpu.hpp"

#include <thrust/device_ptr.h>
#include <thrust/device_vector.h>
#include <thrust/functional.h>
#include <thrust/host_vector.h>
#include <thrust/transform_reduce.h>

#if defined(OMPI_MPI_H) || defined(_MPI_H)
#error CU-file includes mpi.h! This should not happen!
#endif

#if (!defined(FLATNOISE) && !defined(GAUSSRANDOMCUT) && !defined(GAUSSRANDOM))
#define FLATNOISE
#endif
template <typename T> __device__ void index_to_xyz(T index, T *xyz);
int extended_values_flag = 0; /* TODO: this has to be set to one by
                                 appropriate functions if there is
                                 the need to compute pi at every
                                 step (e.g. moving boundaries)*/

/** defining structures residing in global memory */

/** device_rho_v: struct for hydrodynamic fields: this is for internal use
 *  (i.e. stores values in LB units) and should not used for
 *  printing values
 */
static LB_rho_v_gpu *device_rho_v = nullptr;

/** device_rho_v_pi: extended struct for hydrodynamic fields: this is the
 *  interface and stores values in MD units. It should not be used as an input
 *  for any LB calculations. TODO: This structure is not yet used, and it is
 *  here to allow access to the stress tensor at any timestep, e.g. for future
 *  implementations of moving boundary codes
 */
static LB_rho_v_pi_gpu *device_rho_v_pi = nullptr;

/** print_rho_v_pi: struct for hydrodynamic fields: this is the interface
 *  and stores values in MD units. It should not used
 *  as an input for any LB calculations. TODO: in the future,
 *  one might want to have several structures for printing
 *  separately rho, v, pi without having to compute/store
 *  the complete set.
 */
static LB_rho_v_pi_gpu *print_rho_v_pi = nullptr;

/** structs for velocity densities */
static LB_nodes_gpu nodes_a = {nullptr, nullptr, nullptr};
static LB_nodes_gpu nodes_b = {nullptr, nullptr, nullptr};
;
/** struct for node force density*/

LB_node_force_density_gpu node_f = {nullptr, nullptr};

static LB_extern_nodeforcedensity_gpu *extern_node_force_densities = nullptr;

#ifdef LB_BOUNDARIES_GPU
static float *lb_boundary_force = nullptr;

static float *lb_boundary_velocity = nullptr;

/** pointer for bound index array*/
static int *boundary_node_list;
static int *boundary_index_list;
static size_t size_of_boundindex;
#endif

EK_parameters *lb_ek_parameters_gpu;

/** pointers for additional cuda check flag*/
static int *gpu_check = nullptr;
static int *h_gpu_check = nullptr;

static unsigned int intflag = 1;
LB_nodes_gpu *current_nodes = nullptr;
/**defining size values for allocating global memory */
static size_t size_of_rho_v;
static size_t size_of_rho_v_pi;
static size_t size_of_extern_node_force_densities;

/**parameters residing in constant memory */
__device__ __constant__ LB_parameters_gpu para[1];
static const float c_sound_sq = 1.0f / 3.0f;

/*-------------------------------------------------------*/
/*********************************************************/
/** \name device functions called by kernel functions */
/*********************************************************/
/*-------------------------------------------------------*/

/*-------------------------------------------------------*/

/**random generator which generates numbers [0,1]
 * @param *rn Pointer to random number array of the local node or particle
 */
__device__ void random_01(LB_randomnr_gpu *rn) {
  const float mxi = 1.0f / (float)(1ul << 31);
  unsigned int curr = rn->seed;

  curr = 1103515245 * curr + 12345;
  rn->randomnr[0] = (float)(curr & ((1ul << 31) - 1)) * mxi;
  curr = 1103515245 * curr + 12345;
  rn->randomnr[1] = (float)(curr & ((1ul << 31) - 1)) * mxi;
  rn->seed = curr;
}

/**random generator which generates numbers between -2 sigma and 2 sigma in the
 * form of a Gaussian with standard deviation sigma=1.118591404 resulting in an
 * actual standard deviation of 1.
 * @param *rn Pointer to random number array of the local node or particle
 */
__device__ void gaussian_random_cut(LB_randomnr_gpu *rn) {
  float x1, x2;
  float r2, fac;
  /** On every second call two Gaussian random numbers are calculated
   via the Box-Muller transformation.*/
  /** draw two uniform random numbers in the unit circle */
  do {
    random_01(rn);
    x1 = 2.0f * rn->randomnr[0] - 1.0f;
    x2 = 2.0f * rn->randomnr[1] - 1.0f;
    r2 = x1 * x1 + x2 * x2;
  } while (r2 >= 1.0f || r2 == 0.0f);

  /** perform Box-Muller transformation and cutoff the ends and replace with
   * flat noise */
  /*
  fac = sqrtf(-2.0f*__logf(r2)/r2)*1.118591404f;
  rn->randomnr[0] = x2*fac;
  rn->randomnr[1] = x1*fac;
  random_01(rn);
  if ( fabs(rn->randomnr[0]) > 2.0f*1.118591404f) {
    rn->randomnr[0] = (2.0f*rn->randomnr[0]-1.0f)*2.0f*1.118591404f;
  }
  if ( fabs(rn->randomnr[1]) > 2.0f*1.118591404f ) {
    rn->randomnr[0] = (2.0f*rn->randomnr[1]-1.0f)*2.0f*1.118591404f;
  }
  */

  fac = sqrtf(-2.0f * __logf(r2) / r2) * 1.042267973f;
  rn->randomnr[0] = x2 * fac;
  rn->randomnr[1] = x1 * fac;
  if (fabs(rn->randomnr[0]) > 2.0f * 1.042267973f) {
    if (rn->randomnr[0] > 0)
      rn->randomnr[0] = 2.0f * 1.042267973f;
    else
      rn->randomnr[0] = -2.0f * 1.042267973f;
  }
  if (fabs(rn->randomnr[1]) > 2.0f * 1.042267973f) {
    if (rn->randomnr[1] > 0)
      rn->randomnr[1] = 2.0f * 1.042267973f;
    else
      rn->randomnr[1] = -2.0f * 1.042267973f;
  }
}

/** Gaussian random number generator for thermalisation
 * @param *rn Pointer to random number array of the local node node or particle
 */
__device__ void gaussian_random(LB_randomnr_gpu *rn) {
  float x1, x2;
  float r2, fac;
  /** On every second call two Gaussian random numbers are calculated
   via the Box-Muller transformation.*/
  /** draw two uniform random numbers in the unit circle */
  do {
    random_01(rn);
    x1 = 2.0f * rn->randomnr[0] - 1.0f;
    x2 = 2.0f * rn->randomnr[1] - 1.0f;
    r2 = x1 * x1 + x2 * x2;
  } while (r2 >= 1.0f || r2 == 0.0f);

  /** perform Box-Muller transformation */
  fac = sqrtf(-2.0f * __logf(r2) / r2);
  rn->randomnr[0] = x2 * fac;
  rn->randomnr[1] = x1 * fac;
}

static unsigned int philox_counter = 0;
__device__ float4 random_wrapper_philox(unsigned int index, unsigned int mode,
                                        unsigned int philox_counter) {
  uint4 rnd_ints =
      curand_Philox4x32_10(make_uint4(index, 0, 0, mode),
                           make_uint2(philox_counter, para->your_seed));
  float4 rnd_floats;
  rnd_floats.w = rnd_ints.w * CURAND_2POW32_INV + (CURAND_2POW32_INV / 2.0f);
  rnd_floats.x = rnd_ints.x * CURAND_2POW32_INV + (CURAND_2POW32_INV / 2.0f);
  rnd_floats.y = rnd_ints.y * CURAND_2POW32_INV + (CURAND_2POW32_INV / 2.0f);
  rnd_floats.z = rnd_ints.z * CURAND_2POW32_INV + (CURAND_2POW32_INV / 2.0f);
  constexpr float sqrt12 = 3.46410161514f;
<<<<<<< HEAD
  return make_float4(
      (rnd_floats.w - 0.5f) * sqrt12, (rnd_floats.x - 0.5f) * sqrt12,
      (rnd_floats.y - 0.5f) * sqrt12, (rnd_floats.z - 0.5f) * sqrt12);
=======
  return rnd_floats;
>>>>>>> 999f3c67
}

__device__ void random_wrapper(LB_randomnr_gpu *rn) {
#if defined(FLATNOISE)
#define sqrt12 3.46410161514f
  random_01(rn);
  rn->randomnr[0] -= 0.5f;
  rn->randomnr[0] *= sqrt12;
  rn->randomnr[1] -= 0.5f;
  rn->randomnr[1] *= sqrt12;
#elif defined(GAUSSRANDOMCUT)
  gaussian_random_cut(rn);
#elif defined(GAUSSRANDOM)
  gaussian_random(rn);
#else
#error No noise type defined for the GPU LB
#endif
}

/**transformation from 1d array-index to xyz
 * @param index   node index / thread index (Input)
 * @param xyz     Pointer to calculated xyz array (Output)
 */
template <typename T> __device__ void index_to_xyz(T index, T *xyz) {
  xyz[0] = index % para->dim_x;
  index /= para->dim_x;
  xyz[1] = index % para->dim_y;
  index /= para->dim_y;
  xyz[2] = index;
}

/**transformation from xyz to 1d array-index
 * @param xyz     Pointer xyz array (Input)
 */
template <typename T> __device__ T xyz_to_index(T *xyz) {
  T x = (xyz[0] + para->dim_x) % para->dim_x;
  T y = (xyz[1] + para->dim_y) % para->dim_y;
  T z = (xyz[2] + para->dim_z) % para->dim_z;
  return x + para->dim_x * (y + para->dim_y * z);
}

/**calculation of the modes from the velocity densities (space-transform.)
 * @param n_a     Pointer to local node residing in array a (Input)
 * @param index   Node index / thread index (Input)
 * @param mode    Pointer to the local register values mode (Output)
 */
__device__ void calc_m_from_n(LB_nodes_gpu n_a, unsigned int index,
                              float *mode) {
#pragma unroll
  for (int ii = 0; ii < LB_COMPONENTS; ++ii) {
    // The following convention is used:
    // The $\hat{c}_i$ form B. Duenweg's paper are given by:

    /* c_0  = { 0, 0, 0}
       c_1  = { 1, 0, 0}
       c_2  = {-1, 0, 0}
       c_3  = { 0, 1, 0}
       c_4  = { 0,-1, 0}
       c_5  = { 0, 0, 1}
       c_6  = { 0, 0,-1}
       c_7  = { 1, 1, 0}
       c_8  = {-1,-1, 0}
       c_9  = { 1,-1, 0}
       c_10 = {-1, 1, 0}
       c_11 = { 1, 0, 1}
       c_12 = {-1, 0,-1}
       c_13 = { 1, 0,-1}
       c_14 = {-1, 0, 1}
       c_15 = { 0, 1, 1}
       c_16 = { 0,-1,-1}
       c_17 = { 0, 1,-1}
       c_18 = { 0,-1, 1} */

    // The basis vectors (modes) are constructed as follows
    // $m_k = \sum_{i} e_{ki} n_{i}$, where the $e_{ki}$ form a
    // linear transformation (matrix) that is given by

    /* $e{ 0,i} = 1$
       $e{ 1,i} = c_{i,x}$
       $e{ 2,i} = c_{i,y}$
       $e{ 3,i} = c_{i,z}$
       $e{ 4,i} = c_{i}^2 - 1$
       $e{ 5,i} = c_{i,x}^2 - c_{i,y}^2$
       $e{ 6,i} = c_{i}^2 - 3*c_{i,z}^2$
       $e{ 7,i} = c_{i,x}*c_{i,y}$
       $e{ 8,i} = c_{i,x}*c_{i,z}$
       $e{ 9,i} = c_{i,y}*c_{i,z}$
       $e{10,i} = (3*c_{i}^2 - 5)*c_{i,x}$
       $e{11,i} = (3*c_{i}^2 - 5)*c_{i,y}$
       $e{12,i} = (3*c_{i}^2 - 5)*c_{i,z}$
       $e{13,i} = (c_{i,y}^2 - c_{i,z}^2)*c_{i,x}$
       $e{14,i} = (c_{i,x}^2 - c_{i,z}^2)*c_{i,y}$
       $e{15,i} = (c_{i,x}^2 - c_{i,y}^2)*c_{i,z}$
       $e{16,i} = 3*c_{i}^2^2 - 6*c_{i}^2 + 1$
       $e{17,i} = (2*c_{i}^2 - 3)*(c_{i,x}^2 - c_{i,y}^2)$
       $e{18,i} = (2*c_{i}^2 - 3)*(c_{i}^2 - 3*c_{i,z}^2)$ */

    // Such that the transformation matrix is given by

    /* {{ 1, 1, 1, 1, 1, 1, 1, 1, 1, 1, 1, 1, 1, 1, 1, 1, 1, 1, 1},
        { 0, 1,-1, 0, 0, 0, 0, 1,-1, 1,-1, 1,-1, 1,-1, 0, 0, 0, 0},
        { 0, 0, 0, 1,-1, 0, 0, 1,-1,-1, 1, 0, 0, 0, 0, 1,-1, 1,-1},
        { 0, 0, 0, 0, 0, 1,-1, 0, 0, 0, 0, 1,-1,-1, 1, 1,-1,-1, 1},
        {-1, 0, 0, 0, 0, 0, 0, 1, 1, 1, 1, 1, 1, 1, 1, 1, 1, 1, 1},
        { 0, 1, 1,-1,-1, 0, 0, 0, 0, 0, 0, 1, 1, 1, 1,-1,-1,-1,-1},
        { 0, 1, 1, 1, 1,-2,-2, 2, 2, 2, 2,-1,-1,-1,-1,-1,-1,-1,-1},
        { 0, 0, 0, 0, 0, 0, 0, 1, 1,-1,-1, 0, 0, 0, 0, 0, 0, 0, 0},
        { 0, 0, 0, 0, 0, 0, 0, 0, 0, 0, 0, 1, 1,-1,-1, 0, 0, 0, 0},
        { 0, 0, 0, 0, 0, 0, 0, 0, 0, 0, 0, 0, 0, 0, 0, 1, 1,-1,-1},
        { 0,-2, 2, 0, 0, 0, 0, 1,-1, 1,-1, 1,-1, 1,-1, 0, 0, 0, 0},
        { 0, 0, 0,-2, 2, 0, 0, 1,-1,-1, 1, 0, 0, 0, 0, 1,-1, 1,-1},
        { 0, 0, 0, 0, 0,-2, 2, 0, 0, 0, 0, 1,-1,-1, 1, 1,-1,-1, 1},
        { 0, 0, 0, 0, 0, 0, 0, 1,-1, 1,-1,-1, 1,-1, 1, 0, 0, 0, 0},
        { 0, 0, 0, 0, 0, 0, 0, 1,-1,-1, 1, 0, 0, 0, 0,-1, 1,-1, 1},
        { 0, 0, 0, 0, 0, 0, 0, 0, 0, 0, 0, 1,-1,-1, 1,-1, 1, 1,-1},
        { 1,-2,-2,-2,-2,-2,-2, 1, 1, 1, 1, 1, 1, 1, 1, 1, 1, 1, 1},
        { 0,-1,-1, 1, 1, 0, 0, 0, 0, 0, 0, 1, 1, 1, 1,-1,-1,-1,-1},
        { 0,-1,-1,-1,-1, 2, 2, 2, 2, 2, 2,-1,-1,-1,-1,-1,-1,-1,-1}} */

    // With weights

    /* q^{c_{i}} = { 1/3, 1/18, 1/18, 1/18,
                    1/18, 1/18, 1/18, 1/36,
                    1/36, 1/36, 1/36, 1/36,
                    1/36, 1/36, 1/36, 1/36,
                    1/36, 1/36, 1/36 } */

    // Which makes the transformation satisfy the following
    // orthogonality condition:
    // \sum_{i} q^{c_{i}} e_{ki} e_{li} = w_{k} \delta_{kl},
    // where the weights are:

    /* w_{i} = {  1, 1/3, 1/3, 1/3,
                2/3, 4/9, 4/3, 1/9,
                1/9, 1/9, 2/3, 2/3,
                2/3, 2/9, 2/9, 2/9,
                  2, 4/9, 4/3 } */

    // mass mode

    mode[0 + ii * LBQ] =
        n_a.vd[(0 + ii * LBQ) * para->number_of_nodes + index] +
        n_a.vd[(1 + ii * LBQ) * para->number_of_nodes + index] +
        n_a.vd[(2 + ii * LBQ) * para->number_of_nodes + index] +
        n_a.vd[(3 + ii * LBQ) * para->number_of_nodes + index] +
        n_a.vd[(4 + ii * LBQ) * para->number_of_nodes + index] +
        n_a.vd[(5 + ii * LBQ) * para->number_of_nodes + index] +
        n_a.vd[(6 + ii * LBQ) * para->number_of_nodes + index] +
        n_a.vd[(7 + ii * LBQ) * para->number_of_nodes + index] +
        n_a.vd[(8 + ii * LBQ) * para->number_of_nodes + index] +
        n_a.vd[(9 + ii * LBQ) * para->number_of_nodes + index] +
        n_a.vd[(10 + ii * LBQ) * para->number_of_nodes + index] +
        n_a.vd[(11 + ii * LBQ) * para->number_of_nodes + index] +
        n_a.vd[(12 + ii * LBQ) * para->number_of_nodes + index] +
        n_a.vd[(13 + ii * LBQ) * para->number_of_nodes + index] +
        n_a.vd[(14 + ii * LBQ) * para->number_of_nodes + index] +
        n_a.vd[(15 + ii * LBQ) * para->number_of_nodes + index] +
        n_a.vd[(16 + ii * LBQ) * para->number_of_nodes + index] +
        n_a.vd[(17 + ii * LBQ) * para->number_of_nodes + index] +
        n_a.vd[(18 + ii * LBQ) * para->number_of_nodes + index];

    // momentum modes

    mode[1 + ii * LBQ] =
        (n_a.vd[(1 + ii * LBQ) * para->number_of_nodes + index] -
         n_a.vd[(2 + ii * LBQ) * para->number_of_nodes + index]) +
        (n_a.vd[(7 + ii * LBQ) * para->number_of_nodes + index] -
         n_a.vd[(8 + ii * LBQ) * para->number_of_nodes + index]) +
        (n_a.vd[(9 + ii * LBQ) * para->number_of_nodes + index] -
         n_a.vd[(10 + ii * LBQ) * para->number_of_nodes + index]) +
        (n_a.vd[(11 + ii * LBQ) * para->number_of_nodes + index] -
         n_a.vd[(12 + ii * LBQ) * para->number_of_nodes + index]) +
        (n_a.vd[(13 + ii * LBQ) * para->number_of_nodes + index] -
         n_a.vd[(14 + ii * LBQ) * para->number_of_nodes + index]);

    mode[2 + ii * LBQ] =
        (n_a.vd[(3 + ii * LBQ) * para->number_of_nodes + index] -
         n_a.vd[(4 + ii * LBQ) * para->number_of_nodes + index]) +
        (n_a.vd[(7 + ii * LBQ) * para->number_of_nodes + index] -
         n_a.vd[(8 + ii * LBQ) * para->number_of_nodes + index]) -
        (n_a.vd[(9 + ii * LBQ) * para->number_of_nodes + index] -
         n_a.vd[(10 + ii * LBQ) * para->number_of_nodes + index]) +
        (n_a.vd[(15 + ii * LBQ) * para->number_of_nodes + index] -
         n_a.vd[(16 + ii * LBQ) * para->number_of_nodes + index]) +
        (n_a.vd[(17 + ii * LBQ) * para->number_of_nodes + index] -
         n_a.vd[(18 + ii * LBQ) * para->number_of_nodes + index]);

    mode[3 + ii * LBQ] =
        (n_a.vd[(5 + ii * LBQ) * para->number_of_nodes + index] -
         n_a.vd[(6 + ii * LBQ) * para->number_of_nodes + index]) +
        (n_a.vd[(11 + ii * LBQ) * para->number_of_nodes + index] -
         n_a.vd[(12 + ii * LBQ) * para->number_of_nodes + index]) -
        (n_a.vd[(13 + ii * LBQ) * para->number_of_nodes + index] -
         n_a.vd[(14 + ii * LBQ) * para->number_of_nodes + index]) +
        (n_a.vd[(15 + ii * LBQ) * para->number_of_nodes + index] -
         n_a.vd[(16 + ii * LBQ) * para->number_of_nodes + index]) -
        (n_a.vd[(17 + ii * LBQ) * para->number_of_nodes + index] -
         n_a.vd[(18 + ii * LBQ) * para->number_of_nodes + index]);

    // stress modes
    mode[4 + ii * LBQ] =
        -n_a.vd[(0 + ii * LBQ) * para->number_of_nodes + index] +
        n_a.vd[(7 + ii * LBQ) * para->number_of_nodes + index] +
        n_a.vd[(8 + ii * LBQ) * para->number_of_nodes + index] +
        n_a.vd[(9 + ii * LBQ) * para->number_of_nodes + index] +
        n_a.vd[(10 + ii * LBQ) * para->number_of_nodes + index] +
        n_a.vd[(11 + ii * LBQ) * para->number_of_nodes + index] +
        n_a.vd[(12 + ii * LBQ) * para->number_of_nodes + index] +
        n_a.vd[(13 + ii * LBQ) * para->number_of_nodes + index] +
        n_a.vd[(14 + ii * LBQ) * para->number_of_nodes + index] +
        n_a.vd[(15 + ii * LBQ) * para->number_of_nodes + index] +
        n_a.vd[(16 + ii * LBQ) * para->number_of_nodes + index] +
        n_a.vd[(17 + ii * LBQ) * para->number_of_nodes + index] +
        n_a.vd[(18 + ii * LBQ) * para->number_of_nodes + index];

    mode[5 + ii * LBQ] =
        (n_a.vd[(1 + ii * LBQ) * para->number_of_nodes + index] +
         n_a.vd[(2 + ii * LBQ) * para->number_of_nodes + index]) -
        (n_a.vd[(3 + ii * LBQ) * para->number_of_nodes + index] +
         n_a.vd[(4 + ii * LBQ) * para->number_of_nodes + index]) +
        (n_a.vd[(11 + ii * LBQ) * para->number_of_nodes + index] +
         n_a.vd[(12 + ii * LBQ) * para->number_of_nodes + index]) +
        (n_a.vd[(13 + ii * LBQ) * para->number_of_nodes + index] +
         n_a.vd[(14 + ii * LBQ) * para->number_of_nodes + index]) -
        (n_a.vd[(15 + ii * LBQ) * para->number_of_nodes + index] +
         n_a.vd[(16 + ii * LBQ) * para->number_of_nodes + index]) -
        (n_a.vd[(17 + ii * LBQ) * para->number_of_nodes + index] +
         n_a.vd[(18 + ii * LBQ) * para->number_of_nodes + index]);

    mode[6 + ii * LBQ] =
        (n_a.vd[(1 + ii * LBQ) * para->number_of_nodes + index] +
         n_a.vd[(2 + ii * LBQ) * para->number_of_nodes + index]) +
        (n_a.vd[(3 + ii * LBQ) * para->number_of_nodes + index] +
         n_a.vd[(4 + ii * LBQ) * para->number_of_nodes + index]) -
        (n_a.vd[(11 + ii * LBQ) * para->number_of_nodes + index] +
         n_a.vd[(12 + ii * LBQ) * para->number_of_nodes + index]) -
        (n_a.vd[(13 + ii * LBQ) * para->number_of_nodes + index] +
         n_a.vd[(14 + ii * LBQ) * para->number_of_nodes + index]) -
        (n_a.vd[(15 + ii * LBQ) * para->number_of_nodes + index] +
         n_a.vd[(16 + ii * LBQ) * para->number_of_nodes + index]) -
        (n_a.vd[(17 + ii * LBQ) * para->number_of_nodes + index] +
         n_a.vd[(18 + ii * LBQ) * para->number_of_nodes + index]) -
        2.0f * ((n_a.vd[(5 + ii * LBQ) * para->number_of_nodes + index] +
                 n_a.vd[(6 + ii * LBQ) * para->number_of_nodes + index]) -
                (n_a.vd[(7 + ii * LBQ) * para->number_of_nodes + index] +
                 n_a.vd[(8 + ii * LBQ) * para->number_of_nodes + index]) -
                (n_a.vd[(9 + ii * LBQ) * para->number_of_nodes + index] +
                 n_a.vd[(10 + ii * LBQ) * para->number_of_nodes + index]));

    mode[7 + ii * LBQ] =
        (n_a.vd[(7 + ii * LBQ) * para->number_of_nodes + index] +
         n_a.vd[(8 + ii * LBQ) * para->number_of_nodes + index]) -
        (n_a.vd[(9 + ii * LBQ) * para->number_of_nodes + index] +
         n_a.vd[(10 + ii * LBQ) * para->number_of_nodes + index]);

    mode[8 + ii * LBQ] =
        (n_a.vd[(11 + ii * LBQ) * para->number_of_nodes + index] +
         n_a.vd[(12 + ii * LBQ) * para->number_of_nodes + index]) -
        (n_a.vd[(13 + ii * LBQ) * para->number_of_nodes + index] +
         n_a.vd[(14 + ii * LBQ) * para->number_of_nodes + index]);

    mode[9 + ii * LBQ] =
        (n_a.vd[(15 + ii * LBQ) * para->number_of_nodes + index] +
         n_a.vd[(16 + ii * LBQ) * para->number_of_nodes + index]) -
        (n_a.vd[(17 + ii * LBQ) * para->number_of_nodes + index] +
         n_a.vd[(18 + ii * LBQ) * para->number_of_nodes + index]);

    // kinetic modes

    mode[10 + ii * LBQ] =
        -2.0f * (n_a.vd[(1 + ii * LBQ) * para->number_of_nodes + index] -
                 n_a.vd[(2 + ii * LBQ) * para->number_of_nodes + index]) +
        (n_a.vd[(7 + ii * LBQ) * para->number_of_nodes + index] -
         n_a.vd[(8 + ii * LBQ) * para->number_of_nodes + index]) +
        (n_a.vd[(9 + ii * LBQ) * para->number_of_nodes + index] -
         n_a.vd[(10 + ii * LBQ) * para->number_of_nodes + index]) +
        (n_a.vd[(11 + ii * LBQ) * para->number_of_nodes + index] -
         n_a.vd[(12 + ii * LBQ) * para->number_of_nodes + index]) +
        (n_a.vd[(13 + ii * LBQ) * para->number_of_nodes + index] -
         n_a.vd[(14 + ii * LBQ) * para->number_of_nodes + index]);

    mode[11 + ii * LBQ] =
        -2.0f * (n_a.vd[(3 + ii * LBQ) * para->number_of_nodes + index] -
                 n_a.vd[(4 + ii * LBQ) * para->number_of_nodes + index]) +
        (n_a.vd[(7 + ii * LBQ) * para->number_of_nodes + index] -
         n_a.vd[(8 + ii * LBQ) * para->number_of_nodes + index]) -
        (n_a.vd[(9 + ii * LBQ) * para->number_of_nodes + index] -
         n_a.vd[(10 + ii * LBQ) * para->number_of_nodes + index]) +
        (n_a.vd[(15 + ii * LBQ) * para->number_of_nodes + index] -
         n_a.vd[(16 + ii * LBQ) * para->number_of_nodes + index]) +
        (n_a.vd[(17 + ii * LBQ) * para->number_of_nodes + index] -
         n_a.vd[(18 + ii * LBQ) * para->number_of_nodes + index]);

    mode[12 + ii * LBQ] =
        -2.0f * (n_a.vd[(5 + ii * LBQ) * para->number_of_nodes + index] -
                 n_a.vd[(6 + ii * LBQ) * para->number_of_nodes + index]) +
        (n_a.vd[(11 + ii * LBQ) * para->number_of_nodes + index] -
         n_a.vd[(12 + ii * LBQ) * para->number_of_nodes + index]) -
        (n_a.vd[(13 + ii * LBQ) * para->number_of_nodes + index] -
         n_a.vd[(14 + ii * LBQ) * para->number_of_nodes + index]) +
        (n_a.vd[(15 + ii * LBQ) * para->number_of_nodes + index] -
         n_a.vd[(16 + ii * LBQ) * para->number_of_nodes + index]) -
        (n_a.vd[(17 + ii * LBQ) * para->number_of_nodes + index] -
         n_a.vd[(18 + ii * LBQ) * para->number_of_nodes + index]);

    mode[13 + ii * LBQ] =
        (n_a.vd[(7 + ii * LBQ) * para->number_of_nodes + index] -
         n_a.vd[(8 + ii * LBQ) * para->number_of_nodes + index]) +
        (n_a.vd[(9 + ii * LBQ) * para->number_of_nodes + index] -
         n_a.vd[(10 + ii * LBQ) * para->number_of_nodes + index]) -
        (n_a.vd[(11 + ii * LBQ) * para->number_of_nodes + index] -
         n_a.vd[(12 + ii * LBQ) * para->number_of_nodes + index]) -
        (n_a.vd[(13 + ii * LBQ) * para->number_of_nodes + index] -
         n_a.vd[(14 + ii * LBQ) * para->number_of_nodes + index]);

    mode[14 + ii * LBQ] =
        (n_a.vd[(7 + ii * LBQ) * para->number_of_nodes + index] -
         n_a.vd[(8 + ii * LBQ) * para->number_of_nodes + index]) -
        (n_a.vd[(9 + ii * LBQ) * para->number_of_nodes + index] -
         n_a.vd[(10 + ii * LBQ) * para->number_of_nodes + index]) -
        (n_a.vd[(15 + ii * LBQ) * para->number_of_nodes + index] -
         n_a.vd[(16 + ii * LBQ) * para->number_of_nodes + index]) -
        (n_a.vd[(17 + ii * LBQ) * para->number_of_nodes + index] -
         n_a.vd[(18 + ii * LBQ) * para->number_of_nodes + index]);

    mode[15 + ii * LBQ] =
        (n_a.vd[(11 + ii * LBQ) * para->number_of_nodes + index] -
         n_a.vd[(12 + ii * LBQ) * para->number_of_nodes + index]) -
        (n_a.vd[(13 + ii * LBQ) * para->number_of_nodes + index] -
         n_a.vd[(14 + ii * LBQ) * para->number_of_nodes + index]) -
        (n_a.vd[(15 + ii * LBQ) * para->number_of_nodes + index] -
         n_a.vd[(16 + ii * LBQ) * para->number_of_nodes + index]) +
        (n_a.vd[(17 + ii * LBQ) * para->number_of_nodes + index] -
         n_a.vd[(18 + ii * LBQ) * para->number_of_nodes + index]);

    mode[16 + ii * LBQ] =
        n_a.vd[(0 + ii * LBQ) * para->number_of_nodes + index] +
        n_a.vd[(7 + ii * LBQ) * para->number_of_nodes + index] +
        n_a.vd[(8 + ii * LBQ) * para->number_of_nodes + index] +
        n_a.vd[(9 + ii * LBQ) * para->number_of_nodes + index] +
        n_a.vd[(10 + ii * LBQ) * para->number_of_nodes + index] +
        n_a.vd[(11 + ii * LBQ) * para->number_of_nodes + index] +
        n_a.vd[(12 + ii * LBQ) * para->number_of_nodes + index] +
        n_a.vd[(13 + ii * LBQ) * para->number_of_nodes + index] +
        n_a.vd[(14 + ii * LBQ) * para->number_of_nodes + index] +
        n_a.vd[(15 + ii * LBQ) * para->number_of_nodes + index] +
        n_a.vd[(16 + ii * LBQ) * para->number_of_nodes + index] +
        n_a.vd[(17 + ii * LBQ) * para->number_of_nodes + index] +
        n_a.vd[(18 + ii * LBQ) * para->number_of_nodes + index] -
        2.0f * ((n_a.vd[(1 + ii * LBQ) * para->number_of_nodes + index] +
                 n_a.vd[(2 + ii * LBQ) * para->number_of_nodes + index]) +
                (n_a.vd[(3 + ii * LBQ) * para->number_of_nodes + index] +
                 n_a.vd[(4 + ii * LBQ) * para->number_of_nodes + index]) +
                (n_a.vd[(5 + ii * LBQ) * para->number_of_nodes + index] +
                 n_a.vd[(6 + ii * LBQ) * para->number_of_nodes + index]));

    mode[17 + ii * LBQ] =
        -(n_a.vd[(1 + ii * LBQ) * para->number_of_nodes + index] +
          n_a.vd[(2 + ii * LBQ) * para->number_of_nodes + index]) +
        (n_a.vd[(3 + ii * LBQ) * para->number_of_nodes + index] +
         n_a.vd[(4 + ii * LBQ) * para->number_of_nodes + index]) +
        (n_a.vd[(11 + ii * LBQ) * para->number_of_nodes + index] +
         n_a.vd[(12 + ii * LBQ) * para->number_of_nodes + index]) +
        (n_a.vd[(13 + ii * LBQ) * para->number_of_nodes + index] +
         n_a.vd[(14 + ii * LBQ) * para->number_of_nodes + index]) -
        (n_a.vd[(15 + ii * LBQ) * para->number_of_nodes + index] +
         n_a.vd[(16 + ii * LBQ) * para->number_of_nodes + index]) -
        (n_a.vd[(17 + ii * LBQ) * para->number_of_nodes + index] +
         n_a.vd[(18 + ii * LBQ) * para->number_of_nodes + index]);

    mode[18 + ii * LBQ] =
        -(n_a.vd[(1 + ii * LBQ) * para->number_of_nodes + index] +
          n_a.vd[(2 + ii * LBQ) * para->number_of_nodes + index]) -
        (n_a.vd[(3 + ii * LBQ) * para->number_of_nodes + index] +
         n_a.vd[(4 + ii * LBQ) * para->number_of_nodes + index]) -
        (n_a.vd[(11 + ii * LBQ) * para->number_of_nodes + index] +
         n_a.vd[(12 + ii * LBQ) * para->number_of_nodes + index]) -
        (n_a.vd[(13 + ii * LBQ) * para->number_of_nodes + index] +
         n_a.vd[(14 + ii * LBQ) * para->number_of_nodes + index]) -
        (n_a.vd[(15 + ii * LBQ) * para->number_of_nodes + index] +
         n_a.vd[(16 + ii * LBQ) * para->number_of_nodes + index]) -
        (n_a.vd[(17 + ii * LBQ) * para->number_of_nodes + index] +
         n_a.vd[(18 + ii * LBQ) * para->number_of_nodes + index]) +
        2.0f * ((n_a.vd[(5 + ii * LBQ) * para->number_of_nodes + index] +
                 n_a.vd[(6 + ii * LBQ) * para->number_of_nodes + index]) +
                (n_a.vd[(7 + ii * LBQ) * para->number_of_nodes + index] +
                 n_a.vd[(8 + ii * LBQ) * para->number_of_nodes + index]) +
                (n_a.vd[(9 + ii * LBQ) * para->number_of_nodes + index] +
                 n_a.vd[(10 + ii * LBQ) * para->number_of_nodes + index]));
  }
}

__device__ void reset_LB_force_densities(unsigned int index,
                                         LB_node_force_density_gpu node_f,
                                         bool buffer = true) {
  float force_factor = powf(para->agrid, 2) * para->tau * para->tau;
  for (int ii = 0; ii < LB_COMPONENTS; ++ii) {
#if defined(VIRTUAL_SITES_INERTIALESS_TRACERS) || defined(EK_DEBUG)
    // Store backup of the node forces
    if (buffer) {
      node_f.force_density_buf[(0 + ii * 3) * para->number_of_nodes + index] =
          node_f.force_density[(0 + ii * 3) * para->number_of_nodes + index];
      node_f.force_density_buf[(1 + ii * 3) * para->number_of_nodes + index] =
          node_f.force_density[(1 + ii * 3) * para->number_of_nodes + index];
      node_f.force_density_buf[(2 + ii * 3) * para->number_of_nodes + index] =
          node_f.force_density[(2 + ii * 3) * para->number_of_nodes + index];
    }
#endif

#ifdef EXTERNAL_FORCES
    if (para->external_force_density) {
      node_f.force_density[(0 + ii * 3) * para->number_of_nodes + index] =
          para->ext_force_density[0 + ii * 3] * force_factor;
      node_f.force_density[(1 + ii * 3) * para->number_of_nodes + index] =
          para->ext_force_density[1 + ii * 3] * force_factor;
      node_f.force_density[(2 + ii * 3) * para->number_of_nodes + index] =
          para->ext_force_density[2 + ii * 3] * force_factor;
    } else {
      node_f.force_density[(0 + ii * 3) * para->number_of_nodes + index] = 0.0f;
      node_f.force_density[(1 + ii * 3) * para->number_of_nodes + index] = 0.0f;
      node_f.force_density[(2 + ii * 3) * para->number_of_nodes + index] = 0.0f;
    }
#else
    /** reset force */
    node_f.force_density[(0 + ii * 3) * para->number_of_nodes + index] = 0.0f;
    node_f.force_density[(1 + ii * 3) * para->number_of_nodes + index] = 0.0f;
    node_f.force_density[(2 + ii * 3) * para->number_of_nodes + index] = 0.0f;
#endif
  }
}

__global__ void
reset_LB_force_densities_kernel(LB_node_force_density_gpu node_f,
                                bool buffer = true) {
  unsigned int index = blockIdx.y * gridDim.x * blockDim.x +
                       blockDim.x * blockIdx.x + threadIdx.x;

  if (index < para->number_of_nodes)
    reset_LB_force_densities(index, node_f, buffer);
}

void reset_LB_force_densities_GPU(bool buffer) {
  int threads_per_block = 64;
  int blocks_per_grid_y = 4;
  int blocks_per_grid_x =
      (lbpar_gpu.number_of_nodes + threads_per_block * blocks_per_grid_y - 1) /
      (threads_per_block * blocks_per_grid_y);
  dim3 dim_grid = make_uint3(blocks_per_grid_x, blocks_per_grid_y, 1);

  KERNELCALL(reset_LB_force_densities_kernel, dim_grid, threads_per_block,
             node_f, buffer);
}

__device__ void update_rho_v(float *mode, unsigned int index,
                             LB_node_force_density_gpu node_f,
                             LB_rho_v_gpu *d_v) {
  float Rho_tot = 0.0f;
  float u_tot[3] = {0.0f, 0.0f, 0.0f};

#pragma unroll
  for (int ii = 0; ii < LB_COMPONENTS; ++ii) {
    /** re-construct the real density
     * remember that the populations are stored as differences to their
     * equilibrium value */

    d_v[index].rho[ii] = mode[0 + ii * LBQ] + para->rho[ii] * para->agrid *
                                                  para->agrid * para->agrid;
    Rho_tot += mode[0 + ii * LBQ] +
               para->rho[ii] * para->agrid * para->agrid * para->agrid;
    u_tot[0] += mode[1 + ii * LBQ];
    u_tot[1] += mode[2 + ii * LBQ];
    u_tot[2] += mode[3 + ii * LBQ];

    /** if forces are present, the momentum density is redefined to
     * include one half-step of the force action.  See the
     * Chapman-Enskog expansion in [Ladd & Verberg]. */

    u_tot[0] +=
        0.5f *
        node_f.force_density[(0 + ii * 3) * para->number_of_nodes + index];
    u_tot[1] +=
        0.5f *
        node_f.force_density[(1 + ii * 3) * para->number_of_nodes + index];
    u_tot[2] +=
        0.5f *
        node_f.force_density[(2 + ii * 3) * para->number_of_nodes + index];
  }

  u_tot[0] /= Rho_tot;
  u_tot[1] /= Rho_tot;
  u_tot[2] /= Rho_tot;

  d_v[index].v[0] = u_tot[0];
  d_v[index].v[1] = u_tot[1];
  d_v[index].v[2] = u_tot[2];
}

/**lb_relax_modes, means collision update of the modes
 * @param index   node index / thread index (Input)
 * @param mode    Pointer to the local register values mode (Input/Output)
 * @param node_f  Pointer to local node force (Input)
 * @param *d_v    Pointer to local device values
 */
__device__ void relax_modes(float *mode, unsigned int index,
                            LB_node_force_density_gpu node_f,
                            LB_rho_v_gpu *d_v) {
  float u_tot[3] = {0.0f, 0.0f, 0.0f};

  update_rho_v(mode, index, node_f, d_v);

  u_tot[0] = d_v[index].v[0];
  u_tot[1] = d_v[index].v[1];
  u_tot[2] = d_v[index].v[2];

#pragma unroll
  for (int ii = 0; ii < LB_COMPONENTS; ++ii) {
    float Rho;
    float j[3];
    float modes_from_pi_eq[6];

    Rho = mode[0 + ii * LBQ] +
          para->rho[ii] * para->agrid * para->agrid * para->agrid;
    j[0] = Rho * u_tot[0];
    j[1] = Rho * u_tot[1];
    j[2] = Rho * u_tot[2];

    /** equilibrium part of the stress modes (eq13 schiller)*/

    modes_from_pi_eq[0] = ((j[0] * j[0]) + (j[1] * j[1]) + (j[2] * j[2])) / Rho;
    modes_from_pi_eq[1] = ((j[0] * j[0]) - (j[1] * j[1])) / Rho;
    modes_from_pi_eq[2] = (((j[0] * j[0]) + (j[1] * j[1]) + (j[2] * j[2])) -
                           3.0f * (j[2] * j[2])) /
                          Rho;
    modes_from_pi_eq[3] = j[0] * j[1] / Rho;
    modes_from_pi_eq[4] = j[0] * j[2] / Rho;
    modes_from_pi_eq[5] = j[1] * j[2] / Rho;

    /** in Shan-Chen we have to relax the momentum modes as well using the
       mobility, but the total momentum is conserved */

#ifdef SHANCHEN
    mode[1 + ii * LBQ] =
        j[0] + para->gamma_mobility[0] * (mode[1 + ii * LBQ] - j[0]);
    mode[2 + ii * LBQ] =
        j[1] + para->gamma_mobility[0] * (mode[2 + ii * LBQ] - j[1]);
    mode[3 + ii * LBQ] =
        j[2] + para->gamma_mobility[0] * (mode[3 + ii * LBQ] - j[2]);
#endif

    /** relax the stress modes (eq14 schiller)*/

    mode[4 + ii * LBQ] =
        modes_from_pi_eq[0] +
        para->gamma_bulk[ii] * (mode[4 + ii * LBQ] - modes_from_pi_eq[0]);
    mode[5 + ii * LBQ] =
        modes_from_pi_eq[1] +
        para->gamma_shear[ii] * (mode[5 + ii * LBQ] - modes_from_pi_eq[1]);
    mode[6 + ii * LBQ] =
        modes_from_pi_eq[2] +
        para->gamma_shear[ii] * (mode[6 + ii * LBQ] - modes_from_pi_eq[2]);
    mode[7 + ii * LBQ] =
        modes_from_pi_eq[3] +
        para->gamma_shear[ii] * (mode[7 + ii * LBQ] - modes_from_pi_eq[3]);
    mode[8 + ii * LBQ] =
        modes_from_pi_eq[4] +
        para->gamma_shear[ii] * (mode[8 + ii * LBQ] - modes_from_pi_eq[4]);
    mode[9 + ii * LBQ] =
        modes_from_pi_eq[5] +
        para->gamma_shear[ii] * (mode[9 + ii * LBQ] - modes_from_pi_eq[5]);

    /** relax the ghost modes (project them out) */
    /** ghost modes have no equilibrium part due to orthogonality */

    mode[10 + ii * LBQ] = para->gamma_odd[ii] * mode[10 + ii * LBQ];
    mode[11 + ii * LBQ] = para->gamma_odd[ii] * mode[11 + ii * LBQ];
    mode[12 + ii * LBQ] = para->gamma_odd[ii] * mode[12 + ii * LBQ];
    mode[13 + ii * LBQ] = para->gamma_odd[ii] * mode[13 + ii * LBQ];
    mode[14 + ii * LBQ] = para->gamma_odd[ii] * mode[14 + ii * LBQ];
    mode[15 + ii * LBQ] = para->gamma_odd[ii] * mode[15 + ii * LBQ];
    mode[16 + ii * LBQ] = para->gamma_even[ii] * mode[16 + ii * LBQ];
    mode[17 + ii * LBQ] = para->gamma_even[ii] * mode[17 + ii * LBQ];
    mode[18 + ii * LBQ] = para->gamma_even[ii] * mode[18 + ii * LBQ];
  }
}

/**thermalization of the modes with Gaussian random numbers
 * @param index   node index / thread index (Input)
 * @param mode    Pointer to the local register values mode (Input/Output)
 * @param *rn     Pointer to random number array of the local node
 */
__device__ void thermalize_modes(float *mode, unsigned int index,
                                 LB_randomnr_gpu *rn,
                                 unsigned int philox_counter) {
  float Rho;
  float4 random_floats;
#ifdef SHANCHEN
  float Rho_tot = 0.0, c;
#pragma unroll
  for (int ii = 0; ii < LB_COMPONENTS; ++ii) {
    Rho_tot += mode[0 + ii * LBQ] +
               para->rho[ii] * para->agrid * para->agrid * para->agrid;
  }
  c = (mode[0 + 0 * LBQ] +
       para->rho[0] * para->agrid * para->agrid * para->agrid) /
      Rho_tot;
  for (int ii = 0; ii < LB_COMPONENTS; ++ii) {
    random_floats = random_wrapper_philox(index, 1 * ii * LBQ, philox_counter);
    mode[1 + ii * LBQ] +=
        sqrtf(c * (1 - c) * Rho_tot *
              (para->mu[ii] * (2.0f / 3.0f) *
               (1.0f - (para->gamma_mobility[0] * para->gamma_mobility[0])))) *
<<<<<<< HEAD
        (2 * ii - 1) * random_floats.w;
=======
        (2 * ii - 1) * (random_floats.w - 0.5f) * sqrt12;
>>>>>>> 999f3c67
    mode[2 + ii * LBQ] +=
        sqrtf(c * (1 - c) * Rho_tot *
              (para->mu[ii] * (2.0f / 3.0f) *
               (1.0f - (para->gamma_mobility[0] * para->gamma_mobility[0])))) *
<<<<<<< HEAD
        (2 * ii - 1) * random_floats.x;
=======
        (2 * ii - 1) * (random_floats.x - 0.5f) * sqrt12;
>>>>>>> 999f3c67
  }
  for (int ii = 0; ii < LB_COMPONENTS; ++ii)
    mode[3 + ii * LBQ] +=
        sqrtf(c * (1 - c) * Rho_tot *
              (para->mu[ii] * (2.0f / 3.0f) *
               (1.0f - (para->gamma_mobility[0] * para->gamma_mobility[0])))) *
<<<<<<< HEAD
        (2 * ii - 1) * random_floats.y;
=======
        (2 * ii - 1) * (random_floats.y - 0.5f) * sqrt12;
>>>>>>> 999f3c67
#endif

  for (int ii = 0; ii < LB_COMPONENTS; ++ii) {
    /** mass mode */
    Rho = mode[0 + ii * LBQ] +
          para->rho[ii] * para->agrid * para->agrid * para->agrid;

    /** momentum modes */

    /** stress modes */
    random_floats = random_wrapper_philox(index, 4 * ii * LBQ, philox_counter);
    mode[4 + ii * LBQ] +=
        sqrtf(Rho * (para->mu[ii] * (2.0f / 3.0f) *
                     (1.0f - (para->gamma_bulk[ii] * para->gamma_bulk[ii])))) *
<<<<<<< HEAD
        random_floats.w;
=======
        (random_floats.w - 0.5f) * sqrt12;
>>>>>>> 999f3c67
    mode[5 + ii * LBQ] +=
        sqrtf(Rho *
              (para->mu[ii] * (4.0f / 9.0f) *
               (1.0f - (para->gamma_shear[ii] * para->gamma_shear[ii])))) *
<<<<<<< HEAD
        random_floats.x;
=======
        (random_floats.x - 0.5f) * sqrt12;
>>>>>>> 999f3c67

    mode[6 + ii * LBQ] +=
        sqrtf(Rho *
              (para->mu[ii] * (4.0f / 3.0f) *
               (1.0f - (para->gamma_shear[ii] * para->gamma_shear[ii])))) *
<<<<<<< HEAD
        random_floats.y;
=======
        (random_floats.y - 0.5f) * sqrt12;
>>>>>>> 999f3c67
    mode[7 + ii * LBQ] +=
        sqrtf(Rho *
              (para->mu[ii] * (1.0f / 9.0f) *
               (1.0f - (para->gamma_shear[ii] * para->gamma_shear[ii])))) *
<<<<<<< HEAD
        random_floats.z;
=======
        (random_floats.z - 0.5f) * sqrt12;
>>>>>>> 999f3c67

    random_floats = random_wrapper_philox(index, 8 * ii * LBQ, philox_counter);
    mode[8 + ii * LBQ] +=
        sqrtf(Rho *
              (para->mu[ii] * (1.0f / 9.0f) *
               (1.0f - (para->gamma_shear[ii] * para->gamma_shear[ii])))) *
<<<<<<< HEAD
        random_floats.w;
=======
        (random_floats.w - 0.5f) * sqrt12;
>>>>>>> 999f3c67
    mode[9 + ii * LBQ] +=
        sqrtf(Rho *
              (para->mu[ii] * (1.0f / 9.0f) *
               (1.0f - (para->gamma_shear[ii] * para->gamma_shear[ii])))) *
<<<<<<< HEAD
        random_floats.x;
=======
        (random_floats.x - 0.5f) * sqrt12;
>>>>>>> 999f3c67

    /** ghost modes */
    mode[10 + ii * LBQ] +=
        sqrtf(Rho * (para->mu[ii] * (2.0f / 3.0f) *
                     (1.0f - (para->gamma_odd[ii] * para->gamma_odd[ii])))) *
<<<<<<< HEAD
        random_floats.y;
    mode[11 + ii * LBQ] +=
        sqrtf(Rho * (para->mu[ii] * (2.0f / 3.0f) *
                     (1.0f - (para->gamma_odd[ii] * para->gamma_odd[ii])))) *
        random_floats.z;
=======
        (random_floats.y - 0.5f) * sqrt12;
    mode[11 + ii * LBQ] +=
        sqrtf(Rho * (para->mu[ii] * (2.0f / 3.0f) *
                     (1.0f - (para->gamma_odd[ii] * para->gamma_odd[ii])))) *
        (random_floats.z - 0.5f) * sqrt12;
>>>>>>> 999f3c67

    random_floats = random_wrapper_philox(index, 12 * ii * LBQ, philox_counter);
    mode[12 + ii * LBQ] +=
        sqrtf(Rho * (para->mu[ii] * (2.0f / 3.0f) *
                     (1.0f - (para->gamma_odd[ii] * para->gamma_odd[ii])))) *
<<<<<<< HEAD
        random_floats.w;
    mode[13 + ii * LBQ] +=
        sqrtf(Rho * (para->mu[ii] * (2.0f / 9.0f) *
                     (1.0f - (para->gamma_odd[ii] * para->gamma_odd[ii])))) *
        random_floats.x;
=======
        (random_floats.w - 0.5f) * sqrt12;
    mode[13 + ii * LBQ] +=
        sqrtf(Rho * (para->mu[ii] * (2.0f / 9.0f) *
                     (1.0f - (para->gamma_odd[ii] * para->gamma_odd[ii])))) *
        (random_floats.x - 0.5f) * sqrt12;
>>>>>>> 999f3c67

    mode[14 + ii * LBQ] +=
        sqrtf(Rho * (para->mu[ii] * (2.0f / 9.0f) *
                     (1.0f - (para->gamma_odd[ii] * para->gamma_odd[ii])))) *
<<<<<<< HEAD
        random_floats.y;
    mode[15 + ii * LBQ] +=
        sqrtf(Rho * (para->mu[ii] * (2.0f / 9.0f) *
                     (1.0f - (para->gamma_odd[ii] * para->gamma_odd[ii])))) *
        random_floats.z;
=======
        (random_floats.y - 0.5f) * sqrt12;
    mode[15 + ii * LBQ] +=
        sqrtf(Rho * (para->mu[ii] * (2.0f / 9.0f) *
                     (1.0f - (para->gamma_odd[ii] * para->gamma_odd[ii])))) *
        (random_floats.z - 0.5f) * sqrt12;
>>>>>>> 999f3c67

    random_floats = random_wrapper_philox(index, 16 * ii * LBQ, philox_counter);
    mode[16 + ii * LBQ] +=
        sqrtf(Rho * (para->mu[ii] * (2.0f) *
                     (1.0f - (para->gamma_even[ii] * para->gamma_even[ii])))) *
<<<<<<< HEAD
        random_floats.w;
    mode[17 + ii * LBQ] +=
        sqrtf(Rho * (para->mu[ii] * (4.0f / 9.0f) *
                     (1.0f - (para->gamma_even[ii] * para->gamma_even[ii])))) *
        random_floats.x;
=======
        (random_floats.w - 0.5f) * sqrt12;
    mode[17 + ii * LBQ] +=
        sqrtf(Rho * (para->mu[ii] * (4.0f / 9.0f) *
                     (1.0f - (para->gamma_even[ii] * para->gamma_even[ii])))) *
        (random_floats.x - 0.5f) * sqrt12;
>>>>>>> 999f3c67

    mode[18 + ii * LBQ] +=
        sqrtf(Rho * (para->mu[ii] * (4.0f / 3.0f) *
                     (1.0f - (para->gamma_even[ii] * para->gamma_even[ii])))) *
<<<<<<< HEAD
        random_floats.y;
=======
        (random_floats.y - 0.5f) * sqrt12;
>>>>>>> 999f3c67
  }
}

/*-------------------------------------------------------*/
/**normalization of the modes need before back-transformation into velocity
 * space
 * @param mode    Pointer to the local register values mode (Input/Output)
 */
__device__ void normalize_modes(float *mode) {
#pragma unroll
  for (int ii = 0; ii < LB_COMPONENTS; ++ii) {
    /** normalization factors enter in the back transformation */
    mode[0 + ii * LBQ] *= 1.0f;
    mode[1 + ii * LBQ] *= 3.0f;
    mode[2 + ii * LBQ] *= 3.0f;
    mode[3 + ii * LBQ] *= 3.0f;
    mode[4 + ii * LBQ] *= 3.0f / 2.0f;
    mode[5 + ii * LBQ] *= 9.0f / 4.0f;
    mode[6 + ii * LBQ] *= 3.0f / 4.0f;
    mode[7 + ii * LBQ] *= 9.0f;
    mode[8 + ii * LBQ] *= 9.0f;
    mode[9 + ii * LBQ] *= 9.0f;
    mode[10 + ii * LBQ] *= 3.0f / 2.0f;
    mode[11 + ii * LBQ] *= 3.0f / 2.0f;
    mode[12 + ii * LBQ] *= 3.0f / 2.0f;
    mode[13 + ii * LBQ] *= 9.0f / 2.0f;
    mode[14 + ii * LBQ] *= 9.0f / 2.0f;
    mode[15 + ii * LBQ] *= 9.0f / 2.0f;
    mode[16 + ii * LBQ] *= 1.0f / 2.0f;
    mode[17 + ii * LBQ] *= 9.0f / 4.0f;
    mode[18 + ii * LBQ] *= 3.0f / 4.0f;
  }
}

/*-------------------------------------------------------*/
/**back-transformation from modespace to densityspace and streaming with the
 * push method using pbc
 * @param index   node index / thread index (Input)
 * @param mode    Pointer to the local register values mode (Input)
 * @param *n_b    Pointer to local node residing in array b (Output)
 */
__device__ void calc_n_from_modes_push(LB_nodes_gpu n_b, float *mode,
                                       unsigned int index) {
  unsigned int xyz[3];
  index_to_xyz(index, xyz);
  unsigned int x = xyz[0];
  unsigned int y = xyz[1];
  unsigned int z = xyz[2];

#pragma unroll
  for (int ii = 0; ii < LB_COMPONENTS; ++ii) {
    n_b.vd[(0 + ii * LBQ) * para->number_of_nodes + x + para->dim_x * y +
           para->dim_x * para->dim_y * z] =
        1.0f / 3.0f *
        (mode[0 + ii * LBQ] - mode[4 + ii * LBQ] + mode[16 + ii * LBQ]);

    n_b.vd[(1 + ii * LBQ) * para->number_of_nodes + (x + 1) % para->dim_x +
           para->dim_x * y + para->dim_x * para->dim_y * z] =
        1.0f / 18.0f *
        (mode[0 + ii * LBQ] + mode[1 + ii * LBQ] + mode[5 + ii * LBQ] +
         mode[6 + ii * LBQ] - mode[17 + ii * LBQ] - mode[18 + ii * LBQ] -
         2.0f * (mode[10 + ii * LBQ] + mode[16 + ii * LBQ]));

    n_b.vd[(2 + ii * LBQ) * para->number_of_nodes +
           (para->dim_x + x - 1) % para->dim_x + para->dim_x * y +
           para->dim_x * para->dim_y * z] =
        1.0f / 18.0f *
        (mode[0 + ii * LBQ] - mode[1 + ii * LBQ] + mode[5 + ii * LBQ] +
         mode[6 + ii * LBQ] - mode[17 + ii * LBQ] - mode[18 + ii * LBQ] +
         2.0f * (mode[10 + ii * LBQ] - mode[16 + ii * LBQ]));

    n_b.vd[(3 + ii * LBQ) * para->number_of_nodes + x +
           para->dim_x * ((y + 1) % para->dim_y) +
           para->dim_x * para->dim_y * z] =
        1.0f / 18.0f *
        (mode[0 + ii * LBQ] + mode[2 + ii * LBQ] - mode[5 + ii * LBQ] +
         mode[6 + ii * LBQ] + mode[17 + ii * LBQ] - mode[18 + ii * LBQ] -
         2.0f * (mode[11 + ii * LBQ] + mode[16 + ii * LBQ]));

    n_b.vd[(4 + ii * LBQ) * para->number_of_nodes + x +
           para->dim_x * ((para->dim_y + y - 1) % para->dim_y) +
           para->dim_x * para->dim_y * z] =
        1.0f / 18.0f *
        (mode[0 + ii * LBQ] - mode[2 + ii * LBQ] - mode[5 + ii * LBQ] +
         mode[6 + ii * LBQ] + mode[17 + ii * LBQ] - mode[18 + ii * LBQ] +
         2.0f * (mode[11 + ii * LBQ] - mode[16 + ii * LBQ]));

    n_b.vd[(5 + ii * LBQ) * para->number_of_nodes + x + para->dim_x * y +
           para->dim_x * para->dim_y * ((z + 1) % para->dim_z)] =
        1.0f / 18.0f *
        (mode[0 + ii * LBQ] + mode[3 + ii * LBQ] -
         2.0f * (mode[6 + ii * LBQ] + mode[12 + ii * LBQ] +
                 mode[16 + ii * LBQ] - mode[18 + ii * LBQ]));

    n_b.vd[(6 + ii * LBQ) * para->number_of_nodes + x + para->dim_x * y +
           para->dim_x * para->dim_y * ((para->dim_z + z - 1) % para->dim_z)] =
        1.0f / 18.0f *
        (mode[0 + ii * LBQ] - mode[3 + ii * LBQ] -
         2.0f * (mode[6 + ii * LBQ] - mode[12 + ii * LBQ] +
                 mode[16 + ii * LBQ] - mode[18 + ii * LBQ]));

    n_b.vd[(7 + ii * LBQ) * para->number_of_nodes + (x + 1) % para->dim_x +
           para->dim_x * ((y + 1) % para->dim_y) +
           para->dim_x * para->dim_y * z] =
        1.0f / 36.0f *
        (mode[0 + ii * LBQ] + mode[1 + ii * LBQ] + mode[2 + ii * LBQ] +
         mode[4 + ii * LBQ] + 2.0f * mode[6 + ii * LBQ] + mode[7 + ii * LBQ] +
         mode[10 + ii * LBQ] + mode[11 + ii * LBQ] + mode[13 + ii * LBQ] +
         mode[14 + ii * LBQ] + mode[16 + ii * LBQ] +
         2.0f * mode[18 + ii * LBQ]);

    n_b.vd[(8 + ii * LBQ) * para->number_of_nodes +
           (para->dim_x + x - 1) % para->dim_x +
           para->dim_x * ((para->dim_y + y - 1) % para->dim_y) +
           para->dim_x * para->dim_y * z] =
        1.0f / 36.0f *
        (mode[0 + ii * LBQ] - mode[1 + ii * LBQ] - mode[2 + ii * LBQ] +
         mode[4 + ii * LBQ] + 2.0f * mode[6 + ii * LBQ] + mode[7 + ii * LBQ] -
         mode[10 + ii * LBQ] - mode[11 + ii * LBQ] - mode[13 + ii * LBQ] -
         mode[14 + ii * LBQ] + mode[16 + ii * LBQ] +
         2.0f * mode[18 + ii * LBQ]);

    n_b.vd[(9 + ii * LBQ) * para->number_of_nodes + (x + 1) % para->dim_x +
           para->dim_x * ((para->dim_y + y - 1) % para->dim_y) +
           para->dim_x * para->dim_y * z] =
        1.0f / 36.0f *
        (mode[0 + ii * LBQ] + mode[1 + ii * LBQ] - mode[2 + ii * LBQ] +
         mode[4 + ii * LBQ] + 2.0f * mode[6 + ii * LBQ] - mode[7 + ii * LBQ] +
         mode[10 + ii * LBQ] - mode[11 + ii * LBQ] + mode[13 + ii * LBQ] -
         mode[14 + ii * LBQ] + mode[16 + ii * LBQ] +
         2.0f * mode[18 + ii * LBQ]);

    n_b.vd[(10 + ii * LBQ) * para->number_of_nodes +
           (para->dim_x + x - 1) % para->dim_x +
           para->dim_x * ((y + 1) % para->dim_y) +
           para->dim_x * para->dim_y * z] =
        1.0f / 36.0f *
        (mode[0 + ii * LBQ] - mode[1 + ii * LBQ] + mode[2 + ii * LBQ] +
         mode[4 + ii * LBQ] + 2.0f * mode[6 + ii * LBQ] - mode[7 + ii * LBQ] -
         mode[10 + ii * LBQ] + mode[11 + ii * LBQ] - mode[13 + ii * LBQ] +
         mode[14 + ii * LBQ] + mode[16 + ii * LBQ] +
         2.0f * mode[18 + ii * LBQ]);

    n_b.vd[(11 + ii * LBQ) * para->number_of_nodes + (x + 1) % para->dim_x +
           para->dim_x * y +
           para->dim_x * para->dim_y * ((z + 1) % para->dim_z)] =
        1.0f / 36.0f *
        (mode[0 + ii * LBQ] + mode[1 + ii * LBQ] + mode[3 + ii * LBQ] +
         mode[4 + ii * LBQ] + mode[5 + ii * LBQ] - mode[6 + ii * LBQ] +
         mode[8 + ii * LBQ] + mode[10 + ii * LBQ] + mode[12 + ii * LBQ] -
         mode[13 + ii * LBQ] + mode[15 + ii * LBQ] + mode[16 + ii * LBQ] +
         mode[17 + ii * LBQ] - mode[18 + ii * LBQ]);

    n_b.vd[(12 + ii * LBQ) * para->number_of_nodes +
           (para->dim_x + x - 1) % para->dim_x + para->dim_x * y +
           para->dim_x * para->dim_y * ((para->dim_z + z - 1) % para->dim_z)] =
        1.0f / 36.0f *
        (mode[0 + ii * LBQ] - mode[1 + ii * LBQ] - mode[3 + ii * LBQ] +
         mode[4 + ii * LBQ] + mode[5 + ii * LBQ] - mode[6 + ii * LBQ] +
         mode[8 + ii * LBQ] - mode[10 + ii * LBQ] - mode[12 + ii * LBQ] +
         mode[13 + ii * LBQ] - mode[15 + ii * LBQ] + mode[16 + ii * LBQ] +
         mode[17 + ii * LBQ] - mode[18 + ii * LBQ]);

    n_b.vd[(13 + ii * LBQ) * para->number_of_nodes + (x + 1) % para->dim_x +
           para->dim_x * y +
           para->dim_x * para->dim_y * ((para->dim_z + z - 1) % para->dim_z)] =
        1.0f / 36.0f *
        (mode[0 + ii * LBQ] + mode[1 + ii * LBQ] - mode[3 + ii * LBQ] +
         mode[4 + ii * LBQ] + mode[5 + ii * LBQ] - mode[6 + ii * LBQ] -
         mode[8 + ii * LBQ] + mode[10 + ii * LBQ] - mode[12 + ii * LBQ] -
         mode[13 + ii * LBQ] - mode[15 + ii * LBQ] + mode[16 + ii * LBQ] +
         mode[17 + ii * LBQ] - mode[18 + ii * LBQ]);

    n_b.vd[(14 + ii * LBQ) * para->number_of_nodes +
           (para->dim_x + x - 1) % para->dim_x + para->dim_x * y +
           para->dim_x * para->dim_y * ((z + 1) % para->dim_z)] =
        1.0f / 36.0f *
        (mode[0 + ii * LBQ] - mode[1 + ii * LBQ] + mode[3 + ii * LBQ] +
         mode[4 + ii * LBQ] + mode[5 + ii * LBQ] - mode[6 + ii * LBQ] -
         mode[8 + ii * LBQ] - mode[10 + ii * LBQ] + mode[12 + ii * LBQ] +
         mode[13 + ii * LBQ] + mode[15 + ii * LBQ] + mode[16 + ii * LBQ] +
         mode[17 + ii * LBQ] - mode[18 + ii * LBQ]);

    n_b.vd[(15 + ii * LBQ) * para->number_of_nodes + x +
           para->dim_x * ((y + 1) % para->dim_y) +
           para->dim_x * para->dim_y * ((z + 1) % para->dim_z)] =
        1.0f / 36.0f *
        (mode[0 + ii * LBQ] + mode[2 + ii * LBQ] + mode[3 + ii * LBQ] +
         mode[4 + ii * LBQ] - mode[5 + ii * LBQ] - mode[6 + ii * LBQ] +
         mode[9 + ii * LBQ] + mode[11 + ii * LBQ] + mode[12 + ii * LBQ] -
         mode[14 + ii * LBQ] - mode[15 + ii * LBQ] + mode[16 + ii * LBQ] -
         mode[17 + ii * LBQ] - mode[18 + ii * LBQ]);

    n_b.vd[(16 + ii * LBQ) * para->number_of_nodes + x +
           para->dim_x * ((para->dim_y + y - 1) % para->dim_y) +
           para->dim_x * para->dim_y * ((para->dim_z + z - 1) % para->dim_z)] =
        1.0f / 36.0f *
        (mode[0 + ii * LBQ] - mode[2 + ii * LBQ] - mode[3 + ii * LBQ] +
         mode[4 + ii * LBQ] - mode[5 + ii * LBQ] - mode[6 + ii * LBQ] +
         mode[9 + ii * LBQ] - mode[11 + ii * LBQ] - mode[12 + ii * LBQ] +
         mode[14 + ii * LBQ] + mode[15 + ii * LBQ] + mode[16 + ii * LBQ] -
         mode[17 + ii * LBQ] - mode[18 + ii * LBQ]);

    n_b.vd[(17 + ii * LBQ) * para->number_of_nodes + x +
           para->dim_x * ((y + 1) % para->dim_y) +
           para->dim_x * para->dim_y * ((para->dim_z + z - 1) % para->dim_z)] =
        1.0f / 36.0f *
        (mode[0 + ii * LBQ] + mode[2 + ii * LBQ] - mode[3 + ii * LBQ] +
         mode[4 + ii * LBQ] - mode[5 + ii * LBQ] - mode[6 + ii * LBQ] -
         mode[9 + ii * LBQ] + mode[11 + ii * LBQ] - mode[12 + ii * LBQ] -
         mode[14 + ii * LBQ] + mode[15 + ii * LBQ] + mode[16 + ii * LBQ] -
         mode[17 + ii * LBQ] - mode[18 + ii * LBQ]);

    n_b.vd[(18 + ii * LBQ) * para->number_of_nodes + x +
           para->dim_x * ((para->dim_y + y - 1) % para->dim_y) +
           para->dim_x * para->dim_y * ((z + 1) % para->dim_z)] =
        1.0f / 36.0f *
        (mode[0 + ii * LBQ] - mode[2 + ii * LBQ] + mode[3 + ii * LBQ] +
         mode[4 + ii * LBQ] - mode[5 + ii * LBQ] - mode[6 + ii * LBQ] -
         mode[9 + ii * LBQ] - mode[11 + ii * LBQ] + mode[12 + ii * LBQ] +
         mode[14 + ii * LBQ] - mode[15 + ii * LBQ] + mode[16 + ii * LBQ] -
         mode[17 + ii * LBQ] - mode[18 + ii * LBQ]);
  }
}

/** Bounce back boundary conditions.
 * The populations that have propagated into a boundary node
 * are bounced back to the node they came from. This results
 * in no slip boundary conditions.
 *
 * [cf. Ladd and Verberg, J. Stat. Phys. 104(5/6):1191-1251, 2001]
 * @param index   node index / thread index (Input)
 * @param n_curr  Pointer to local node which receives the current node field
 * (Input)
 * @param lb_boundary_velocity    The constant velocity at the boundary, set by
 * the user (Input)
 * @param lb_boundary_force       The force on the boundary nodes (Output)
 */
__device__ void bounce_back_boundaries(LB_nodes_gpu n_curr, unsigned int index,
                                       float *lb_boundary_velocity,
                                       float *lb_boundary_force) {
  unsigned int xyz[3];
  int c[3];
  float v[3];
  float shift, weight, pop_to_bounce_back;
  float boundary_force[3] = {0.0f, 0.0f, 0.0f};
  size_t to_index, to_index_x, to_index_y, to_index_z;
  int population, inverse;
  int boundary_index;

  boundary_index = n_curr.boundary[index];
  if (boundary_index != 0) {
    v[0] = lb_boundary_velocity[3 * (boundary_index - 1) + 0];
    v[1] = lb_boundary_velocity[3 * (boundary_index - 1) + 1];
    v[2] = lb_boundary_velocity[3 * (boundary_index - 1) + 2];

    index_to_xyz(index, xyz);

    unsigned int x = xyz[0];
    unsigned int y = xyz[1];
    unsigned int z = xyz[2];

    /* CPU analog of shift:
       lbpar.agrid*lbpar.agrid*lbpar.agrid*lbpar.rho*2*lbmodel.c[i][l]*lb_boundaries[lbfields[k].boundary-1].velocity[l]
     */

    /** store vd temporary in second lattice to avoid race conditions */

    // TODO : PUT IN EQUILIBRIUM CONTRIBUTION TO THE BOUNCE-BACK DENSITY FOR THE
    // BOUNDARY FORCE
    // TODO : INITIALIZE BOUNDARY FORCE PROPERLY, HAS NONZERO ELEMENTS IN FIRST
    // STEP
    // TODO : SET INTERNAL BOUNDARY NODE VALUES TO ZERO

#ifndef SHANCHEN

#define BOUNCEBACK()                                                           \
  shift = 2.0f * para->agrid * para->agrid * para->rho[0] * 3.0f * weight *    \
          para->tau * (v[0] * c[0] + v[1] * c[1] + v[2] * c[2]);               \
  pop_to_bounce_back = n_curr.vd[population * para->number_of_nodes + index];  \
  to_index_x = (x + c[0] + para->dim_x) % para->dim_x;                         \
  to_index_y = (y + c[1] + para->dim_y) % para->dim_y;                         \
  to_index_z = (z + c[2] + para->dim_z) % para->dim_z;                         \
  to_index = to_index_x + para->dim_x * to_index_y +                           \
             para->dim_x * para->dim_y * to_index_z;                           \
  if (n_curr.boundary[to_index] == 0) {                                        \
    boundary_force[0] += (2.0f * pop_to_bounce_back + shift) * c[0] /          \
                         para->tau / para->tau / para->agrid;                  \
    boundary_force[1] += (2.0f * pop_to_bounce_back + shift) * c[1] /          \
                         para->tau / para->tau / para->agrid;                  \
    boundary_force[2] += (2.0f * pop_to_bounce_back + shift) * c[2] /          \
                         para->tau / para->tau / para->agrid;                  \
    n_curr.vd[inverse * para->number_of_nodes + to_index] =                    \
        pop_to_bounce_back + shift;                                            \
  }
#else

#define BOUNCEBACK()                                                           \
  for (int component = 0; component < LB_COMPONENTS; component++) {            \
    shift = 2.0f * para->agrid * para->agrid * para->rho[component] * 3.0f *   \
            weight * para->tau * (v[0] * c[0] + v[1] * c[1] + v[2] * c[2]);    \
    pop_to_bounce_back =                                                       \
        n_curr.vd[(population + component * LBQ) * para->number_of_nodes +     \
                  index];                                                      \
    to_index_x = (x + c[0] + para->dim_x) % para->dim_x;                       \
    to_index_y = (y + c[1] + para->dim_y) % para->dim_y;                       \
    to_index_z = (z + c[2] + para->dim_z) % para->dim_z;                       \
    to_index = to_index_x + para->dim_x * to_index_y +                         \
               para->dim_x * para->dim_y * to_index_z;                         \
    if (n_curr.boundary[to_index] == 0) {                                      \
      boundary_force[0] += (2.0f * pop_to_bounce_back + shift) * c[0] /        \
                           para->tau / para->tau / para->agrid;                \
      boundary_force[1] += (2.0f * pop_to_bounce_back + shift) * c[1] /        \
                           para->tau / para->tau / para->agrid;                \
      boundary_force[2] += (2.0f * pop_to_bounce_back + shift) * c[2] /        \
                           para->tau / para->tau / para->agrid;                \
      n_curr.vd[(inverse + component * LBQ) * para->number_of_nodes +          \
                to_index] = pop_to_bounce_back + shift;                        \
      n_curr.vd[(inverse + component * LBQ) * para->number_of_nodes +          \
                to_index] = pop_to_bounce_back + shift;                        \
    }                                                                          \
  }
#endif

    // the resting population does nothing, i.e., population 0.
    c[0] = 1;
    c[1] = 0;
    c[2] = 0;
    weight = 1. / 18.;
    population = 2;
    inverse = 1;
    BOUNCEBACK();

    c[0] = -1;
    c[1] = 0;
    c[2] = 0;
    weight = 1. / 18.;
    population = 1;
    inverse = 2;
    BOUNCEBACK();

    c[0] = 0;
    c[1] = 1;
    c[2] = 0;
    weight = 1. / 18.;
    population = 4;
    inverse = 3;
    BOUNCEBACK();

    c[0] = 0;
    c[1] = -1;
    c[2] = 0;
    weight = 1. / 18.;
    population = 3;
    inverse = 4;
    BOUNCEBACK();

    c[0] = 0;
    c[1] = 0;
    c[2] = 1;
    weight = 1. / 18.;
    population = 6;
    inverse = 5;
    BOUNCEBACK();

    c[0] = 0;
    c[1] = 0;
    c[2] = -1;
    weight = 1. / 18.;
    population = 5;
    inverse = 6;
    BOUNCEBACK();

    c[0] = 1;
    c[1] = 1;
    c[2] = 0;
    weight = 1. / 36.;
    population = 8;
    inverse = 7;
    BOUNCEBACK();

    c[0] = -1;
    c[1] = -1;
    c[2] = 0;
    weight = 1. / 36.;
    population = 7;
    inverse = 8;
    BOUNCEBACK();

    c[0] = 1;
    c[1] = -1;
    c[2] = 0;
    weight = 1. / 36.;
    population = 10;
    inverse = 9;
    BOUNCEBACK();

    c[0] = -1;
    c[1] = 1;
    c[2] = 0;
    weight = 1. / 36.;
    population = 9;
    inverse = 10;
    BOUNCEBACK();

    c[0] = 1;
    c[1] = 0;
    c[2] = 1;
    weight = 1. / 36.;
    population = 12;
    inverse = 11;
    BOUNCEBACK();

    c[0] = -1;
    c[1] = 0;
    c[2] = -1;
    weight = 1. / 36.;
    population = 11;
    inverse = 12;
    BOUNCEBACK();

    c[0] = 1;
    c[1] = 0;
    c[2] = -1;
    weight = 1. / 36.;
    population = 14;
    inverse = 13;
    BOUNCEBACK();

    c[0] = -1;
    c[1] = 0;
    c[2] = 1;
    weight = 1. / 36.;
    population = 13;
    inverse = 14;
    BOUNCEBACK();

    c[0] = 0;
    c[1] = 1;
    c[2] = 1;
    weight = 1. / 36.;
    population = 16;
    inverse = 15;
    BOUNCEBACK();

    c[0] = 0;
    c[1] = -1;
    c[2] = -1;
    weight = 1. / 36.;
    population = 15;
    inverse = 16;
    BOUNCEBACK();

    c[0] = 0;
    c[1] = 1;
    c[2] = -1;
    weight = 1. / 36.;
    population = 18;
    inverse = 17;
    BOUNCEBACK();

    c[0] = 0;
    c[1] = -1;
    c[2] = 1;
    weight = 1. / 36.;
    population = 17;
    inverse = 18;
    BOUNCEBACK();

    atomicAdd(&lb_boundary_force[3 * (n_curr.boundary[index] - 1) + 0],
              boundary_force[0]);
    atomicAdd(&lb_boundary_force[3 * (n_curr.boundary[index] - 1) + 1],
              boundary_force[1]);
    atomicAdd(&lb_boundary_force[3 * (n_curr.boundary[index] - 1) + 2],
              boundary_force[2]);
  }
}

/** add of (external) forces within the modespace, needed for
 * particle-interaction
 * @param index   node index / thread index (Input)
 * @param mode    Pointer to the local register values mode (Input/Output)
 * @param node_f  Pointer to local node force (Input)
 * @param *d_v    Pointer to local device values
 */
__device__ void apply_forces(unsigned int index, float *mode,
                             LB_node_force_density_gpu node_f,
                             LB_rho_v_gpu *d_v) {
  float u[3] = {0.0f, 0.0f, 0.0f}, C[6] = {0.0f, 0.0f, 0.0f, 0.0f, 0.0f, 0.0f};
  /* Note: the values d_v were calculated in relax_modes() */

  u[0] = d_v[index].v[0];
  u[1] = d_v[index].v[1];
  u[2] = d_v[index].v[2];

#pragma unroll
  for (int ii = 0; ii < LB_COMPONENTS; ++ii) {
    C[0] +=
        (1.0f + para->gamma_bulk[ii]) * u[0] *
            node_f.force_density[(0 + ii * 3) * para->number_of_nodes + index] +
        1.0f / 3.0f * (para->gamma_bulk[ii] - para->gamma_shear[ii]) *
            (u[0] * node_f.force_density[(0 + ii * 3) * para->number_of_nodes +
                                         index] +
             u[1] * node_f.force_density[(1 + ii * 3) * para->number_of_nodes +
                                         index] +
             u[2] * node_f.force_density[(2 + ii * 3) * para->number_of_nodes +
                                         index]);

    C[2] +=
        (1.0f + para->gamma_bulk[ii]) * u[1] *
            node_f.force_density[(1 + ii * 3) * para->number_of_nodes + index] +
        1.0f / 3.0f * (para->gamma_bulk[ii] - para->gamma_shear[ii]) *
            (u[0] * node_f.force_density[(0 + ii * 3) * para->number_of_nodes +
                                         index] +
             u[1] * node_f.force_density[(1 + ii * 3) * para->number_of_nodes +
                                         index] +
             u[2] * node_f.force_density[(2 + ii * 3) * para->number_of_nodes +
                                         index]);

    C[5] +=
        (1.0f + para->gamma_bulk[ii]) * u[2] *
            node_f.force_density[(2 + ii * 3) * para->number_of_nodes + index] +
        1.0f / 3.0f * (para->gamma_bulk[ii] - para->gamma_shear[ii]) *
            (u[0] * node_f.force_density[(0 + ii * 3) * para->number_of_nodes +
                                         index] +
             u[1] * node_f.force_density[(1 + ii * 3) * para->number_of_nodes +
                                         index] +
             u[2] * node_f.force_density[(2 + ii * 3) * para->number_of_nodes +
                                         index]);

    C[1] += 1.0f / 2.0f * (1.0f + para->gamma_shear[ii]) *
            (u[0] * node_f.force_density[(1 + ii * 3) * para->number_of_nodes +
                                         index] +
             u[1] * node_f.force_density[(0 + ii * 3) * para->number_of_nodes +
                                         index]);

    C[3] += 1.0f / 2.0f * (1.0f + para->gamma_shear[ii]) *
            (u[0] * node_f.force_density[(2 + ii * 3) * para->number_of_nodes +
                                         index] +
             u[2] * node_f.force_density[(0 + ii * 3) * para->number_of_nodes +
                                         index]);

    C[4] += 1.0f / 2.0f * (1.0f + para->gamma_shear[ii]) *
            (u[1] * node_f.force_density[(2 + ii * 3) * para->number_of_nodes +
                                         index] +
             u[2] * node_f.force_density[(1 + ii * 3) * para->number_of_nodes +
                                         index]);
  }

#pragma unroll
  for (int ii = 0; ii < LB_COMPONENTS; ++ii) {
    /** update momentum modes */
#ifdef SHANCHEN
    float mobility_factor = 1.0f / 2.0f * (1.0f + para->gamma_mobility[0]);
#else
    float mobility_factor = 1.0f;
#endif
    /** update momentum modes */
    mode[1 + ii * LBQ] +=
        mobility_factor *
        node_f.force_density[(0 + ii * 3) * para->number_of_nodes + index];
    mode[2 + ii * LBQ] +=
        mobility_factor *
        node_f.force_density[(1 + ii * 3) * para->number_of_nodes + index];
    mode[3 + ii * LBQ] +=
        mobility_factor *
        node_f.force_density[(2 + ii * 3) * para->number_of_nodes + index];

    /** update stress modes */
    mode[4 + ii * LBQ] += C[0] + C[2] + C[5];
    mode[5 + ii * LBQ] += C[0] - C[2];
    mode[6 + ii * LBQ] += C[0] + C[2] - 2.0f * C[5];
    mode[7 + ii * LBQ] += C[1];
    mode[8 + ii * LBQ] += C[3];
    mode[9 + ii * LBQ] += C[4];
  }

  //#if !defined(IMMERSED_BOUNDARY)
  // This must not be done here since we need the forces after LB update for the
  // velocity interpolation It is done by calling IBM_ResetLBForces_GPU from
  // integrate_vv
  reset_LB_force_densities(index, node_f);
  //#endif

#ifdef SHANCHEN
  for (int ii = 0; ii < LB_COMPONENTS; ++ii) {
    node_f.force_density[(0 + ii * 3) * para->number_of_nodes + index] +=
        node_f.scforce_density[(0 + ii * 3) * para->number_of_nodes + index];
    node_f.force_density[(1 + ii * 3) * para->number_of_nodes + index] +=
        node_f.scforce_density[(1 + ii * 3) * para->number_of_nodes + index];
    node_f.force_density[(2 + ii * 3) * para->number_of_nodes + index] +=
        node_f.scforce_density[(2 + ii * 3) * para->number_of_nodes + index];
  }
#endif
}

/**function used to calculate hydrodynamic fields in MD units.
 * @param n_a     Pointer to local node residing in array a for boundary
 * flag(Input)
 * @param mode    Pointer to the local register values mode (Input)
 * @param d_p_v   Pointer to local print values (Output)
 * @param d_v     Pointer to local device values (Input)
 * @param node_f  Pointer to local node force (Input)
 * @param index   node index / thread index (Input)
 * @param print_index   node index / thread index (Output)
 */
__device__ void
calc_values_in_MD_units(LB_nodes_gpu n_a, float *mode, LB_rho_v_pi_gpu *d_p_v,
                        LB_rho_v_gpu *d_v, LB_node_force_density_gpu node_f,
                        unsigned int index, unsigned int print_index) {
  float j[3];
  float modes_from_pi_eq[6];
  float pi[6] = {0.0f, 0.0f, 0.0f, 0.0f, 0.0f, 0.0f};

  if (n_a.boundary[index] == 0) {
    /* Ensure we are working with the current values of d_v */

    update_rho_v(mode, index, node_f, d_v);

    for (int ii = 0; ii < LB_COMPONENTS; ii++) {
      d_p_v[print_index].rho[ii] =
          d_v[index].rho[ii] / para->agrid / para->agrid / para->agrid;
    }

    d_p_v[print_index].v[0] = d_v[index].v[0] * para->agrid / para->tau;
    d_p_v[print_index].v[1] = d_v[index].v[1] * para->agrid / para->tau;
    d_p_v[print_index].v[2] = d_v[index].v[2] * para->agrid / para->tau;

    /* stress calculation */
    for (int ii = 0; ii < LB_COMPONENTS; ii++) {
      float Rho = d_v[index].rho[ii];

      /* note that d_v[index].v[] already includes the 1/2 f term, accounting
       * for the pre- and post-collisional average
       */

      j[0] = Rho * d_v[index].v[0];
      j[1] = Rho * d_v[index].v[1];
      j[2] = Rho * d_v[index].v[2];

      // equilibrium part of the stress modes, which comes from
      // the equality between modes and stress tensor components

      /* m4 = trace(pi) - rho
         m5 = pi_xx - pi_yy
         m6 = trace(pi) - 3 pi_zz
         m7 = pi_xy
         m8 = pi_xz
         m9 = pi_yz */

      // and plugging in the Euler stress for the equilibrium:
      // pi_eq = rho_0*c_s^2*I3 + (j \otimes j)/rho
      // with I3 the 3D identity matrix and
      // rho = \trace(rho_0*c_s^2*I3), which yields

      /* m4_from_pi_eq = j.j
         m5_from_pi_eq = j_x*j_x - j_y*j_y
         m6_from_pi_eq = j.j - 3*j_z*j_z
         m7_from_pi_eq = j_x*j_y
         m8_from_pi_eq = j_x*j_z
         m9_from_pi_eq = j_y*j_z */

      // where the / Rho term has been dropped. We thus obtain:

      modes_from_pi_eq[0] = (j[0] * j[0] + j[1] * j[1] + j[2] * j[2]) / Rho;
      modes_from_pi_eq[1] = (j[0] * j[0] - j[1] * j[1]) / Rho;
      modes_from_pi_eq[2] =
          (j[0] * j[0] + j[1] * j[1] + j[2] * j[2] - 3.0f * j[2] * j[2]) / Rho;
      modes_from_pi_eq[3] = j[0] * j[1] / Rho;
      modes_from_pi_eq[4] = j[0] * j[2] / Rho;
      modes_from_pi_eq[5] = j[1] * j[2] / Rho;

      /* Now we must predict the outcome of the next collision */
      /* We immediately average pre- and post-collision.  */
      /* TODO: need a reference for this.   */

      mode[4 + ii * LBQ] =
          modes_from_pi_eq[0] + (0.5f + 0.5f * para->gamma_bulk[ii]) *
                                    (mode[4 + ii * LBQ] - modes_from_pi_eq[0]);
      mode[5 + ii * LBQ] =
          modes_from_pi_eq[1] + (0.5f + 0.5f * para->gamma_shear[ii]) *
                                    (mode[5 + ii * LBQ] - modes_from_pi_eq[1]);
      mode[6 + ii * LBQ] =
          modes_from_pi_eq[2] + (0.5f + 0.5f * para->gamma_shear[ii]) *
                                    (mode[6 + ii * LBQ] - modes_from_pi_eq[2]);
      mode[7 + ii * LBQ] =
          modes_from_pi_eq[3] + (0.5f + 0.5f * para->gamma_shear[ii]) *
                                    (mode[7 + ii * LBQ] - modes_from_pi_eq[3]);
      mode[8 + ii * LBQ] =
          modes_from_pi_eq[4] + (0.5f + 0.5f * para->gamma_shear[ii]) *
                                    (mode[8 + ii * LBQ] - modes_from_pi_eq[4]);
      mode[9 + ii * LBQ] =
          modes_from_pi_eq[5] + (0.5f + 0.5f * para->gamma_shear[ii]) *
                                    (mode[9 + ii * LBQ] - modes_from_pi_eq[5]);

      // Transform the stress tensor components according to the modes that
      // correspond to those used by U. Schiller. In terms of populations this
      // expression then corresponds exactly to those in Eqs. 116 - 121 in the
      // Duenweg and Ladd paper, when these are written out in populations.
      // But to ensure this, the expression in Schiller's modes has to be
      // different!

      pi[0] += (2.0f * (mode[0 + ii * LBQ] + mode[4 + ii * LBQ]) +
                mode[6 + ii * LBQ] + 3.0f * mode[5 + ii * LBQ]) /
               6.0f;               // xx
      pi[1] += mode[7 + ii * LBQ]; // xy
      pi[2] += (2.0f * (mode[0 + ii * LBQ] + mode[4 + ii * LBQ]) +
                mode[6 + ii * LBQ] - 3.0f * mode[5 + ii * LBQ]) /
               6.0f;               // yy
      pi[3] += mode[8 + ii * LBQ]; // xz
      pi[4] += mode[9 + ii * LBQ]; // yz
      pi[5] += (mode[0 + ii * LBQ] + mode[4 + ii * LBQ] - mode[6 + ii * LBQ]) /
               3.0f; // zz
    }

    for (int i = 0; i < 6; i++) {
      d_p_v[print_index].pi[i] = pi[i] / para->tau / para->tau / para->agrid;
    }
  } else {
    for (int ii = 0; ii < LB_COMPONENTS; ii++)
      d_p_v[print_index].rho[ii] = 0.0f;

    for (int i = 0; i < 3; i++)
      d_p_v[print_index].v[i] = 0.0f;

    for (int i = 0; i < 6; i++)
      d_p_v[print_index].pi[i] = 0.0f;
  }
}

/**function used to calculate hydrodynamic fields in MD units.
 * @param mode_single   Pointer to the local register values mode (Input)
 * @param d_v_single    Pointer to local device values (Input)
 * @param rho_out       Pointer to density (Output)
 * @param j_out         Pointer to momentum (Output)
 * @param pi_out        Pointer to pressure tensor (Output)
 */
__device__ void calc_values_from_m_in_LB_units(float *mode_single,
                                               LB_rho_v_gpu *d_v_single,
                                               float *rho_out, float *j_out,
                                               float *pi_out) {
  float modes_from_pi_eq[6];
  float j[6];
  float Rho;

  // stress calculation

  for (int ii = 0; ii < LB_COMPONENTS; ii++) {
    // Set the rho output value

    Rho = d_v_single->rho[ii];
    rho_out[ii] = Rho;

    // note that d_v_single->v[] already includes the 1/2 f term,
    // accounting for the pre- and post-collisional average

    j[0] = Rho * d_v_single->v[0];
    j[1] = Rho * d_v_single->v[1];
    j[2] = Rho * d_v_single->v[2];

    j_out[3 * ii + 0] = j[0];
    j_out[3 * ii + 1] = j[1];
    j_out[3 * ii + 2] = j[2];

    // equilibrium part of the stress modes, which comes from
    // the equality between modes and stress tensor components

    modes_from_pi_eq[0] = (j[0] * j[0] + j[1] * j[1] + j[2] * j[2]) / Rho;
    modes_from_pi_eq[1] = (j[0] * j[0] - j[1] * j[1]) / Rho;
    modes_from_pi_eq[2] =
        (j[0] * j[0] + j[1] * j[1] + j[2] * j[2] - 3.0f * j[2] * j[2]) / Rho;
    modes_from_pi_eq[3] = j[0] * j[1] / Rho;
    modes_from_pi_eq[4] = j[0] * j[2] / Rho;
    modes_from_pi_eq[5] = j[1] * j[2] / Rho;

    // Now we must predict the outcome of the next collision
    // We immediately average pre- and post-collision.

    mode_single[4 + ii * LBQ] =
        modes_from_pi_eq[0] +
        (0.5f + 0.5f * para->gamma_bulk[ii]) *
            (mode_single[4 + ii * LBQ] - modes_from_pi_eq[0]);
    mode_single[5 + ii * LBQ] =
        modes_from_pi_eq[1] +
        (0.5f + 0.5f * para->gamma_shear[ii]) *
            (mode_single[5 + ii * LBQ] - modes_from_pi_eq[1]);
    mode_single[6 + ii * LBQ] =
        modes_from_pi_eq[2] +
        (0.5f + 0.5f * para->gamma_shear[ii]) *
            (mode_single[6 + ii * LBQ] - modes_from_pi_eq[2]);
    mode_single[7 + ii * LBQ] =
        modes_from_pi_eq[3] +
        (0.5f + 0.5f * para->gamma_shear[ii]) *
            (mode_single[7 + ii * LBQ] - modes_from_pi_eq[3]);
    mode_single[8 + ii * LBQ] =
        modes_from_pi_eq[4] +
        (0.5f + 0.5f * para->gamma_shear[ii]) *
            (mode_single[8 + ii * LBQ] - modes_from_pi_eq[4]);
    mode_single[9 + ii * LBQ] =
        modes_from_pi_eq[5] +
        (0.5f + 0.5f * para->gamma_shear[ii]) *
            (mode_single[9 + ii * LBQ] - modes_from_pi_eq[5]);

    // Transform the stress tensor components according to the mode_singles.

    pi_out[6 * ii + 0] =
        (2.0f * (mode_single[0 + ii * LBQ] + mode_single[4 + ii * LBQ]) +
         mode_single[6 + ii * LBQ] + 3.0f * mode_single[5 + ii * LBQ]) /
        6.0f;                                       // xx
    pi_out[6 * ii + 1] = mode_single[7 + ii * LBQ]; // xy
    pi_out[6 * ii + 2] =
        (2.0f * (mode_single[0 + ii * LBQ] + mode_single[4 + ii * LBQ]) +
         mode_single[6 + ii * LBQ] - 3.0f * mode_single[5 + ii * LBQ]) /
        6.0f;                                       // yy
    pi_out[6 * ii + 3] = mode_single[8 + ii * LBQ]; // xz
    pi_out[6 * ii + 4] = mode_single[9 + ii * LBQ]; // yz
    pi_out[6 * ii + 5] =
        (mode_single[0 + ii * LBQ] + mode_single[4 + ii * LBQ] -
         mode_single[6 + ii * LBQ]) /
        3.0f; // zz
  }
}

/**function used to calc physical values of every node
 * @param n_a     Pointer to local node residing in array a for boundary
 * flag(Input)
 * @param mode    Pointer to the local register values mode (Input)
 * @param d_v     Pointer to local device values (Input/Output)
 * @param node_f  Pointer to local node force (Input)
 * @param index   node index / thread index (Input)
 */

/* FIXME this function is basically un-used, think about removing/replacing it
 */
__device__ void calc_values(LB_nodes_gpu n_a, float *mode, LB_rho_v_gpu *d_v,
                            LB_node_force_density_gpu node_f,
                            unsigned int index) {
  float Rho_tot = 0.0f;
  float u_tot[3] = {0.0f, 0.0f, 0.0f};

  if (n_a.boundary[index] != 1) {
#pragma unroll
    for (int ii = 0; ii < LB_COMPONENTS; ++ii) {
      /** re-construct the real density
       * remember that the populations are stored as differences to their
       * equilibrium value */
      d_v[index].rho[ii] = mode[0 + ii * 4] + para->rho[ii] * para->agrid *
                                                  para->agrid * para->agrid;
      Rho_tot += mode[0 + ii * 4] +
                 para->rho[ii] * para->agrid * para->agrid * para->agrid;
      u_tot[0] += mode[1 + ii * 4];
      u_tot[1] += mode[2 + ii * 4];
      u_tot[2] += mode[3 + ii * 4];

      /** if forces are present, the momentum density is redefined to
       * include one half-step of the force action.  See the
       * Chapman-Enskog expansion in [Ladd & Verberg]. */

      u_tot[0] +=
          0.5f *
          node_f.force_density[(0 + ii * 3) * para->number_of_nodes + index];
      u_tot[1] +=
          0.5f *
          node_f.force_density[(1 + ii * 3) * para->number_of_nodes + index];
      u_tot[2] +=
          0.5f *
          node_f.force_density[(2 + ii * 3) * para->number_of_nodes + index];
    }
    u_tot[0] /= Rho_tot;
    u_tot[1] /= Rho_tot;
    u_tot[2] /= Rho_tot;

    d_v[index].v[0] = u_tot[0];
    d_v[index].v[1] = u_tot[1];
    d_v[index].v[2] = u_tot[2];
  } else {
#pragma unroll
    for (int ii = 0; ii < LB_COMPONENTS; ++ii) {
      d_v[index].rho[ii] = 1.;
    }
    d_v[index].v[0] = 0.0f;
    d_v[index].v[1] = 0.0f;
    d_v[index].v[2] = 0.0f;
  }
}

/**
 * @param node_index  node index around (8) particle (Input)
 * @param *mode       Pointer to the local register values mode (Output)
 * @param n_a         Pointer to local node residing in array a(Input)
 * @param component_index   Shanchen component index        (Input)
 */
__device__ void calc_mode(float *mode, LB_nodes_gpu n_a,
                          unsigned int node_index, int component_index) {
  /** mass mode */
  mode[0] =
      n_a.vd[(0 + component_index * LBQ) * para->number_of_nodes + node_index] +
      n_a.vd[(1 + component_index * LBQ) * para->number_of_nodes + node_index] +
      n_a.vd[(2 + component_index * LBQ) * para->number_of_nodes + node_index] +
      n_a.vd[(3 + component_index * LBQ) * para->number_of_nodes + node_index] +
      n_a.vd[(4 + component_index * LBQ) * para->number_of_nodes + node_index] +
      n_a.vd[(5 + component_index * LBQ) * para->number_of_nodes + node_index] +
      n_a.vd[(6 + component_index * LBQ) * para->number_of_nodes + node_index] +
      n_a.vd[(7 + component_index * LBQ) * para->number_of_nodes + node_index] +
      n_a.vd[(8 + component_index * LBQ) * para->number_of_nodes + node_index] +
      n_a.vd[(9 + component_index * LBQ) * para->number_of_nodes + node_index] +
      n_a.vd[(10 + component_index * LBQ) * para->number_of_nodes +
             node_index] +
      n_a.vd[(11 + component_index * LBQ) * para->number_of_nodes +
             node_index] +
      n_a.vd[(12 + component_index * LBQ) * para->number_of_nodes +
             node_index] +
      n_a.vd[(13 + component_index * LBQ) * para->number_of_nodes +
             node_index] +
      n_a.vd[(14 + component_index * LBQ) * para->number_of_nodes +
             node_index] +
      n_a.vd[(15 + component_index * LBQ) * para->number_of_nodes +
             node_index] +
      n_a.vd[(16 + component_index * LBQ) * para->number_of_nodes +
             node_index] +
      n_a.vd[(17 + component_index * LBQ) * para->number_of_nodes +
             node_index] +
      n_a.vd[(18 + component_index * LBQ) * para->number_of_nodes + node_index];

  /** momentum modes */
  mode[1] = (n_a.vd[(1 + component_index * LBQ) * para->number_of_nodes +
                    node_index] -
             n_a.vd[(2 + component_index * LBQ) * para->number_of_nodes +
                    node_index]) +
            (n_a.vd[(7 + component_index * LBQ) * para->number_of_nodes +
                    node_index] -
             n_a.vd[(8 + component_index * LBQ) * para->number_of_nodes +
                    node_index]) +
            (n_a.vd[(9 + component_index * LBQ) * para->number_of_nodes +
                    node_index] -
             n_a.vd[(10 + component_index * LBQ) * para->number_of_nodes +
                    node_index]) +
            (n_a.vd[(11 + component_index * LBQ) * para->number_of_nodes +
                    node_index] -
             n_a.vd[(12 + component_index * LBQ) * para->number_of_nodes +
                    node_index]) +
            (n_a.vd[(13 + component_index * LBQ) * para->number_of_nodes +
                    node_index] -
             n_a.vd[(14 + component_index * LBQ) * para->number_of_nodes +
                    node_index]);

  mode[2] = (n_a.vd[(3 + component_index * LBQ) * para->number_of_nodes +
                    node_index] -
             n_a.vd[(4 + component_index * LBQ) * para->number_of_nodes +
                    node_index]) +
            (n_a.vd[(7 + component_index * LBQ) * para->number_of_nodes +
                    node_index] -
             n_a.vd[(8 + component_index * LBQ) * para->number_of_nodes +
                    node_index]) -
            (n_a.vd[(9 + component_index * LBQ) * para->number_of_nodes +
                    node_index] -
             n_a.vd[(10 + component_index * LBQ) * para->number_of_nodes +
                    node_index]) +
            (n_a.vd[(15 + component_index * LBQ) * para->number_of_nodes +
                    node_index] -
             n_a.vd[(16 + component_index * LBQ) * para->number_of_nodes +
                    node_index]) +
            (n_a.vd[(17 + component_index * LBQ) * para->number_of_nodes +
                    node_index] -
             n_a.vd[(18 + component_index * LBQ) * para->number_of_nodes +
                    node_index]);

  mode[3] = (n_a.vd[(5 + component_index * LBQ) * para->number_of_nodes +
                    node_index] -
             n_a.vd[(6 + component_index * LBQ) * para->number_of_nodes +
                    node_index]) +
            (n_a.vd[(11 + component_index * LBQ) * para->number_of_nodes +
                    node_index] -
             n_a.vd[(12 + component_index * LBQ) * para->number_of_nodes +
                    node_index]) -
            (n_a.vd[(13 + component_index * LBQ) * para->number_of_nodes +
                    node_index] -
             n_a.vd[(14 + component_index * LBQ) * para->number_of_nodes +
                    node_index]) +
            (n_a.vd[(15 + component_index * LBQ) * para->number_of_nodes +
                    node_index] -
             n_a.vd[(16 + component_index * LBQ) * para->number_of_nodes +
                    node_index]) -
            (n_a.vd[(17 + component_index * LBQ) * para->number_of_nodes +
                    node_index] -
             n_a.vd[(18 + component_index * LBQ) * para->number_of_nodes +
                    node_index]);
}

/*********************************************************/
/** \name interpolation_three_point_coupling */
/*********************************************************/
/**(Eq. (12) Ahlrichs and Duenweg, JCP 111(17):8225 (1999))
 * @param[in]  n_a                Local node residing in array a
 * @param[out] delta              Weighting of particle position
 * @param[in]  particle_position  Particle position and velocity
 * @param[in]  particle_force     Particle force
 * @param[in]  part_index         Particle id / thread id
 * @param[out] node_index         Node index around (8) particle
 * @param      d_v                Local device values
 * @param[out] interpolated_u     Interpolated velocity
 */
__device__ __inline__ void
interpolation_three_point_coupling(LB_nodes_gpu n_a, float *particle_position,
                                   unsigned int *node_index, LB_rho_v_gpu *d_v,
                                   float *delta, float *interpolated_u) {
  int my_center[3];
  float temp_delta[27];
  float mode[19 * LB_COMPONENTS];

  /** see Duenweg and Ladd http://arxiv.org/abs/0803.2826 eqn. 301 */
  /** the i index is left node, nearest node, right node */
  for (int i = 0; i < 3; ++i) {
    /** note the -0.5f is to account for the shift of the LB grid relative to
     * the MD */
    float scaledpos = particle_position[i] / para->agrid - 0.5f;
    /** the +0.5 is to turn the floorf into a round function */
    my_center[i] = (int)(floorf(scaledpos + 0.5f));
    scaledpos = scaledpos - 1.0f * my_center[i];
    temp_delta[0 + 3 * i] = (5.0f - 3.0f * abs(scaledpos + 1.0f) -
                             sqrtf(-2.0f + 6.0f * abs(scaledpos + 1.0f) -
                                   3.0f * powf(scaledpos + 1.0f, 2))) /
                            6.0f;
    temp_delta[1 + 3 * i] =
        (1.0f + sqrtf(1.0f - 3.0f * powf(scaledpos, 2))) / 3.0f;
    temp_delta[2 + 3 * i] = (5.0f - 3.0f * abs(scaledpos - 1.0f) -
                             sqrtf(-2.0f + 6.0f * abs(scaledpos - 1.0f) -
                                   3.0f * powf(scaledpos - 1.0f, 2))) /
                            6.0f;
  }

  for (int i = -1; i <= 1; i++) {
    for (int j = -1; j <= 1; j++) {
      for (int k = -1; k <= 1; k++) {
        delta[i + 3 * j + 9 * k + 13] =
            temp_delta[i + 1] * temp_delta[3 + j + 1] * temp_delta[6 + k + 1];
      }
    }
  }

  // modulo for negative numbers is strange at best, shift to make sure we are
  // positive
  int x = my_center[0] + para->dim_x;
  int y = my_center[1] + para->dim_y;
  int z = my_center[2] + para->dim_z;
  /** Here we collect the nodes for the three point coupling scheme (27 nodes in
   * 3d) with the analogous numbering scheme of the two point coupling scheme */
  for (int i = -1; i <= 1; i++) {
    for (int j = -1; j <= 1; j++) {
      for (int k = -1; k <= 1; k++) {
        node_index[i + 3 * j + 9 * k + 13] =
            (x + i + para->dim_x) % para->dim_x +
            para->dim_x * ((y + j + para->dim_y) % para->dim_y) +
            para->dim_x * para->dim_y * ((z + k + para->dim_z) % para->dim_z);
      }
    }
  }

  interpolated_u[0] = 0.0f;
  interpolated_u[1] = 0.0f;
  interpolated_u[2] = 0.0f;
#pragma unroll
  for (int i = 0; i < 27; ++i) {
    float totmass = 0.0f;
    calc_m_from_n(n_a, node_index[i], mode);
#pragma unroll
    for (int ii = 0; ii < LB_COMPONENTS; ii++) {
      totmass +=
          mode[0] + para->rho[ii] * para->agrid * para->agrid * para->agrid;
    }
    /* The boolean expression (n_a.boundary[node_index[i]] == 0) causes boundary
       nodes to couple with velocity 0 to particles. This is necessary, since
       boundary nodes undergo the same LB dynamics as fluid nodes do. The flow
       within the boundaries does not interact with the physical fluid, since
       these populations are overwritten by the bounce back kernel. Particles
       close to walls can couple to this unphysical flow, though.
    */
    interpolated_u[0] +=
        (mode[1] / totmass) * delta[i] * (n_a.boundary[node_index[i]] == 0);
    interpolated_u[1] +=
        (mode[2] / totmass) * delta[i] * (n_a.boundary[node_index[i]] == 0);
    interpolated_u[2] +=
        (mode[3] / totmass) * delta[i] * (n_a.boundary[node_index[i]] == 0);
  }
}

/*********************************************************/
/** \name calc_viscous_force_three_point_couple */
/*********************************************************/
/**(Eq. (12) Ahlrichs and Duenweg, JCP 111(17):8225 (1999))
 * @param n_a                Pointer to local node residing in array a (Input)
 * @param *delta             Pointer for the weighting of particle position
 * (Output)
 * @param *delta_j           Pointer for the weighting of particle momentum
 * (Output)
 * @param *particle_position Pointer to the particle position (Input)
 * @param *rn_part           Pointer to random number array of the particle
 * @param node_index         node index around (8) particle (Output)
 * @param *d_v               Pointer to local device values
 * @param flag_cs            Determine if we are at the centre (0, typical) or
 * at the source (1, swimmer only)
 */
__device__ void calc_viscous_force_three_point_couple(
    LB_nodes_gpu n_a, float *delta, CUDA_particle_data *particle_data,
    float *particle_force, unsigned int part_index, LB_randomnr_gpu *rn_part,
    float *delta_j, unsigned int *node_index, LB_rho_v_gpu *d_v, int flag_cs) {
  float interpolated_u[3];
  float interpolated_rho[LB_COMPONENTS];
  float viscforce_density[3 * LB_COMPONENTS];

  // Zero out workspace
#pragma unroll
  for (int ii = 0; ii < LB_COMPONENTS; ++ii) {
#pragma unroll
    for (int jj = 0; jj < 3; ++jj) {
      viscforce_density[jj + ii * 3] = 0.0f;
      delta_j[jj + ii * 3] = 0.0f;
    }
  }
  // Zero out only if we are at the centre of the particle <=> flag_cs = 0
  particle_force[3 * part_index + 0] =
      flag_cs * particle_force[3 * part_index + 0];
  particle_force[3 * part_index + 1] =
      flag_cs * particle_force[3 * part_index + 1];
  particle_force[3 * part_index + 2] =
      flag_cs * particle_force[3 * part_index + 2];

  float position[3];
  position[0] = particle_data[part_index].p[0];
  position[1] = particle_data[part_index].p[1];
  position[2] = particle_data[part_index].p[2];

  float velocity[3];
  velocity[0] = particle_data[part_index].v[0];
  velocity[1] = particle_data[part_index].v[1];
  velocity[2] = particle_data[part_index].v[2];

#ifdef ENGINE
  // First calculate interpolated velocity for dipole source,
  // such that we don't overwrite mode, d_v, etc. for the rest of the function
  float direction = float(particle_data[part_index].swim.push_pull) *
                    particle_data[part_index].swim.dipole_length;
  // Extrapolate position by dipole length if we are at the centre of the
  // particle
  position[0] +=
      flag_cs * direction * particle_data[part_index].swim.director[0];
  position[1] +=
      flag_cs * direction * particle_data[part_index].swim.director[1];
  position[2] +=
      flag_cs * direction * particle_data[part_index].swim.director[2];
#endif

  // Do the velocity interpolation
  interpolation_three_point_coupling(n_a, position, node_index, d_v, delta,
                                     interpolated_u);

#ifdef ENGINE
  velocity[0] -= (particle_data[part_index].swim.v_swim) *
                 particle_data[part_index].swim.director[0];
  velocity[1] -= (particle_data[part_index].swim.v_swim) *
                 particle_data[part_index].swim.director[1];
  velocity[2] -= (particle_data[part_index].swim.v_swim) *
                 particle_data[part_index].swim.director[2];

  // The first three components are v_center, the last three v_source
  // Do not use within LB, because these have already been converted back to MD
  // units
  particle_data[part_index].swim.v_cs[0 + 3 * flag_cs] =
      interpolated_u[0] * para->agrid / para->tau;
  particle_data[part_index].swim.v_cs[1 + 3 * flag_cs] =
      interpolated_u[1] * para->agrid / para->tau;
  particle_data[part_index].swim.v_cs[2 + 3 * flag_cs] =
      interpolated_u[2] * para->agrid / para->tau;
#endif

  /* for LB we do not reweight the friction force */
  for (int ii = 0; ii < LB_COMPONENTS; ++ii) {
    interpolated_rho[ii] = 1.0;
  }

  /** calculate viscous force
   * take care to rescale velocities with time_step and transform to MD units
   * (Eq. (9) Ahlrichs and Duenweg, JCP 111(17):8225 (1999)) */
  float rhotot = 0;

#pragma unroll
  for (int ii = 0; ii < LB_COMPONENTS; ++ii) {
    rhotot += interpolated_rho[ii];
  }

  /* Viscous force */
  for (int ii = 0; ii < LB_COMPONENTS; ++ii) {
    viscforce_density[0 + ii * 3] -=
        interpolated_rho[ii] * para->friction[ii] *
        (velocity[0] - interpolated_u[0] * para->agrid / para->tau) / rhotot;
    viscforce_density[1 + ii * 3] -=
        interpolated_rho[ii] * para->friction[ii] *
        (velocity[1] - interpolated_u[1] * para->agrid / para->tau) / rhotot;
    viscforce_density[2 + ii * 3] -=
        interpolated_rho[ii] * para->friction[ii] *
        (velocity[2] - interpolated_u[2] * para->agrid / para->tau) / rhotot;

#ifdef LB_ELECTROHYDRODYNAMICS
    viscforce_density[0 + ii * 3] += interpolated_rho[ii] * para->friction[ii] *
                                     particle_data[part_index].mu_E[0] / rhotot;
    viscforce_density[1 + ii * 3] += interpolated_rho[ii] * para->friction[ii] *
                                     particle_data[part_index].mu_E[1] / rhotot;
    viscforce_density[2 + ii * 3] += interpolated_rho[ii] * para->friction[ii] *
                                     particle_data[part_index].mu_E[2] / rhotot;
#endif

    /** add stochastic force of zero mean (Ahlrichs, Duenweg equ. 15)*/
#ifdef FLATNOISE
    random_01(rn_part);
    viscforce_density[0 + ii * 3] +=
        para->lb_coupl_pref[ii] * (rn_part->randomnr[0] - 0.5f);
    viscforce_density[1 + ii * 3] +=
        para->lb_coupl_pref[ii] * (rn_part->randomnr[1] - 0.5f);
    random_01(rn_part);
    viscforce_density[2 + ii * 3] +=
        para->lb_coupl_pref[ii] * (rn_part->randomnr[0] - 0.5f);
#elif defined(GAUSSRANDOMCUT)
    gaussian_random_cut(rn_part);
    viscforce_density[0 + ii * 3] +=
        para->lb_coupl_pref2[ii] * rn_part->randomnr[0];
    viscforce_density[1 + ii * 3] +=
        para->lb_coupl_pref2[ii] * rn_part->randomnr[1];
    gaussian_random_cut(rn_part);
    viscforce_density[2 + ii * 3] +=
        para->lb_coupl_pref2[ii] * rn_part->randomnr[0];
#elif defined(GAUSSRANDOM)
    gaussian_random(rn_part);
    viscforce_density[0 + ii * 3] +=
        para->lb_coupl_pref2[ii] * rn_part->randomnr[0];
    viscforce_density[1 + ii * 3] +=
        para->lb_coupl_pref2[ii] * rn_part->randomnr[1];
    gaussian_random(rn_part);
    viscforce_density[2 + ii * 3] +=
        para->lb_coupl_pref2[ii] * rn_part->randomnr[0];
#else
#error No noise type defined for the GPU LB
#endif
    /** delta_j for transform momentum transfer to lattice units which is done
      in calc_node_force (Eq. (12) Ahlrichs and Duenweg, JCP 111(17):8225
      (1999)) */
    // only add to particle_force for particle centre <=> (1-flag_cs) = 1
    particle_force[3 * part_index + 0] +=
        (1 - flag_cs) * viscforce_density[0 + ii * 3];
    particle_force[3 * part_index + 1] +=
        (1 - flag_cs) * viscforce_density[1 + ii * 3];
    particle_force[3 * part_index + 2] +=
        (1 - flag_cs) * viscforce_density[2 + ii * 3];

    // only add to particle_force for particle centre <=> (1-flag_cs) = 1
    delta_j[0 + 3 * ii] -= (1 - flag_cs) * viscforce_density[0 + ii * 3] *
                           para->time_step * para->tau / para->agrid;
    delta_j[1 + 3 * ii] -= (1 - flag_cs) * viscforce_density[1 + ii * 3] *
                           para->time_step * para->tau / para->agrid;
    delta_j[2 + 3 * ii] -= (1 - flag_cs) * viscforce_density[2 + ii * 3] *
                           para->time_step * para->tau / para->agrid;
#ifdef ENGINE
    // add swimming force to source position
    delta_j[0 + 3 * ii] -= flag_cs * particle_data[part_index].swim.f_swim *
                           particle_data[part_index].swim.director[0] *
                           para->time_step * para->tau / para->agrid;
    delta_j[1 + 3 * ii] -= flag_cs * particle_data[part_index].swim.f_swim *
                           particle_data[part_index].swim.director[1] *
                           para->time_step * para->tau / para->agrid;
    delta_j[2 + 3 * ii] -= flag_cs * particle_data[part_index].swim.f_swim *
                           particle_data[part_index].swim.director[2] *
                           para->time_step * para->tau / para->agrid;
#endif
  }
}

/**calculation of the node force caused by the particles, with atomicAdd due to
 * avoiding race conditions (Eq. (14) Ahlrichs and Duenweg, JCP 111(17):8225
 * (1999))
 * @param *delta    Pointer for the weighting of particle position (Input)
 * @param *delta_j    Pointer for the weighting of particle momentum (Input)
 * @param node_index    node index around (8) particle (Input)
 * @param node_f        Pointer to the node force (Output).
 */
__device__ void
calc_node_force_three_point_couple(float *delta, float *delta_j,
                                   unsigned int *node_index,
                                   LB_node_force_density_gpu node_f) {
  /* TODO: should the drag depend on the density?? */
  for (int i = -1; i <= 1; i++) {
    for (int j = -1; j <= 1; j++) {
      for (int k = -1; k <= 1; k++) {
        atomicAdd(&(node_f.force_density[0 * para->number_of_nodes +
                                         node_index[i + 3 * j + 9 * k + 13]]),
                  (delta[i + 3 * j + 9 * k + 13] * delta_j[0]));
        atomicAdd(&(node_f.force_density[1 * para->number_of_nodes +
                                         node_index[i + 3 * j + 9 * k + 13]]),
                  (delta[i + 3 * j + 9 * k + 13] * delta_j[1]));
        atomicAdd(&(node_f.force_density[2 * para->number_of_nodes +
                                         node_index[i + 3 * j + 9 * k + 13]]),
                  (delta[i + 3 * j + 9 * k + 13] * delta_j[2]));
      }
    }
  }
}

/**calculate temperature of the fluid kernel
 * @param *cpu_jsquared   Pointer to result storage value (Output)
 * @param n_a             Pointer to local node residing in array a (Input)
 */
__global__ void temperature(LB_nodes_gpu n_a, float *cpu_jsquared,
                            int *number_of_non_boundary_nodes) {
  float mode[4];
  float jsquared = 0.0f;
  unsigned int index = blockIdx.y * gridDim.x * blockDim.x +
                       blockDim.x * blockIdx.x + threadIdx.x;

  if (index < para->number_of_nodes) {
    if (!n_a.boundary[index]) {
      for (int ii = 0; ii < LB_COMPONENTS; ++ii) {
        calc_mode(mode, n_a, index, ii);
        jsquared = mode[1] * mode[1] + mode[2] * mode[2] + mode[3] * mode[3];
        atomicAdd(cpu_jsquared, jsquared);
        atomicAdd(number_of_non_boundary_nodes, 1);
      }
    }
  }
}

/*********************************************************/
/** \name interpolation_two_point_coupling */
/*********************************************************/
/**(Eq. (12) Ahlrichs and Duenweg, JCP 111(17):8225 (1999))
 * @param n_a                   Pointer to local node residing in array a
 * (Input)
 * @param *particle_position    Pointer to the particle position (Input)
 * @param node_index            node index around (8) particle (Output)
 * @param *mode                 Pointer to the 19 modes for current lattice
 * point (Output)
 * @param *d_v                  Pointer to local device values
 * @param *delta                Pointer for the weighting of particle position
 * (Output)
 * @param *interpolated_u       Pointer to the interpolated velocity (Output)
 */
__device__ __inline__ void interpolation_two_point_coupling(
    LB_nodes_gpu n_a, float *particle_position, unsigned int *node_index,
    float *mode, LB_rho_v_gpu *d_v, float *delta, float *interpolated_u) {
  int left_node_index[3];
  float temp_delta[6];
  float temp_delta_half[6];

  // see ahlrichs + duenweg page 8227 equ (10) and (11)
#pragma unroll
  for (int i = 0; i < 3; ++i) {
    float scaledpos = particle_position[i] / para->agrid - 0.5f;
    left_node_index[i] = (int)(floorf(scaledpos));
    temp_delta[3 + i] = scaledpos - left_node_index[i];
    temp_delta[i] = 1.0f - temp_delta[3 + i];
    // further value used for interpolation of fluid velocity at part pos near
    // boundaries
    temp_delta_half[3 + i] = (scaledpos - left_node_index[i]) * 2.0f;
    temp_delta_half[i] = 2.0f - temp_delta_half[3 + i];
  }

  delta[0] = temp_delta[0] * temp_delta[1] * temp_delta[2];
  delta[1] = temp_delta[3] * temp_delta[1] * temp_delta[2];
  delta[2] = temp_delta[0] * temp_delta[4] * temp_delta[2];
  delta[3] = temp_delta[3] * temp_delta[4] * temp_delta[2];
  delta[4] = temp_delta[0] * temp_delta[1] * temp_delta[5];
  delta[5] = temp_delta[3] * temp_delta[1] * temp_delta[5];
  delta[6] = temp_delta[0] * temp_delta[4] * temp_delta[5];
  delta[7] = temp_delta[3] * temp_delta[4] * temp_delta[5];

  // modulo for negative numbers is strange at best, shift to make sure we are
  // positive
  int x = left_node_index[0] + para->dim_x;
  int y = left_node_index[1] + para->dim_y;
  int z = left_node_index[2] + para->dim_z;

  node_index[0] = x % para->dim_x + para->dim_x * (y % para->dim_y) +
                  para->dim_x * para->dim_y * (z % para->dim_z);
  node_index[1] = (x + 1) % para->dim_x + para->dim_x * (y % para->dim_y) +
                  para->dim_x * para->dim_y * (z % para->dim_z);
  node_index[2] = x % para->dim_x + para->dim_x * ((y + 1) % para->dim_y) +
                  para->dim_x * para->dim_y * (z % para->dim_z);
  node_index[3] = (x + 1) % para->dim_x +
                  para->dim_x * ((y + 1) % para->dim_y) +
                  para->dim_x * para->dim_y * (z % para->dim_z);
  node_index[4] = x % para->dim_x + para->dim_x * (y % para->dim_y) +
                  para->dim_x * para->dim_y * ((z + 1) % para->dim_z);
  node_index[5] = (x + 1) % para->dim_x + para->dim_x * (y % para->dim_y) +
                  para->dim_x * para->dim_y * ((z + 1) % para->dim_z);
  node_index[6] = x % para->dim_x + para->dim_x * ((y + 1) % para->dim_y) +
                  para->dim_x * para->dim_y * ((z + 1) % para->dim_z);
  node_index[7] = (x + 1) % para->dim_x +
                  para->dim_x * ((y + 1) % para->dim_y) +
                  para->dim_x * para->dim_y * ((z + 1) % para->dim_z);

  interpolated_u[0] = 0.0f;
  interpolated_u[1] = 0.0f;
  interpolated_u[2] = 0.0f;
#pragma unroll
  for (int i = 0; i < 8; ++i) {
    float totmass = 0.0f;

    calc_m_from_n(n_a, node_index[i], mode);

#pragma unroll
    for (int ii = 0; ii < LB_COMPONENTS; ii++) {
      totmass +=
          mode[0] + para->rho[ii] * para->agrid * para->agrid * para->agrid;
    }

#ifdef SHANCHEN
    interpolated_u[0] +=
        d_v[node_index[i]].v[0] / 8.0f * (n_a.boundary[node_index[i]] == 0);
    interpolated_u[1] +=
        d_v[node_index[i]].v[1] / 8.0f * (n_a.boundary[node_index[i]] == 0);
    interpolated_u[2] +=
        d_v[node_index[i]].v[2] / 8.0f * (n_a.boundary[node_index[i]] == 0);
#else
    /* The boolean expression (n_a.boundary[node_index[i]] == 0) causes boundary
       nodes to couple with velocity 0 to particles. This is necessary, since
       boundary nodes undergo the same LB dynamics as fluid nodes do. The flow
       within the boundaries does not interact with the physical fluid, since
       these populations are overwritten by the bounce back kernel. Particles
       close to walls can couple to this unphysical flow, though.
    */
    interpolated_u[0] +=
        (mode[1] / totmass) * delta[i] * (n_a.boundary[node_index[i]] == 0);
    interpolated_u[1] +=
        (mode[2] / totmass) * delta[i] * (n_a.boundary[node_index[i]] == 0);
    interpolated_u[2] +=
        (mode[3] / totmass) * delta[i] * (n_a.boundary[node_index[i]] == 0);
#endif
  }
}

/*********************************************************/
/** \name calc_viscous_force */
/*********************************************************/
/**(Eq. (12) Ahlrichs and Duenweg, JCP 111(17):8225 (1999))
 * @param n_a                   Pointer to local node residing in array a
 * (Input)
 * @param partgrad1             particle gradient for the Shan-Chen
 * @param partgrad2             particle gradient for the Shan-Chen
 * @param partgrad3             particle gradient for the Shan-Chen
 * @param *delta                Pointer for the weighting of particle position
 * (Output)
 * @param *delta_j              Pointer for the weighting of particle momentum
 * (Output)
 * @param *particle_data        Pointer to the particle position and velocity
 * (Input)
 * @param *particle_force       Pointer to the particle force (Input)
 * @param *fluid_composition    Pointer to the fluid composition (Input)
 * @param part_index            particle id / thread id (Input)
 * @param *rn_part              Pointer to random number array of the particle
 * @param node_index            node index around (8) particle (Output)
 * @param *d_v                  Pointer to local device values
 * @param flag_cs               Determine if we are at the centre (0, typical)
 * or at the source (1, swimmer only)
 */
__device__ void calc_viscous_force(
    LB_nodes_gpu n_a, float *delta, float *partgrad1, float *partgrad2,
    float *partgrad3, CUDA_particle_data *particle_data, float *particle_force,
    CUDA_fluid_composition *fluid_composition, unsigned int part_index,
    LB_randomnr_gpu *rn_part, float *delta_j, unsigned int *node_index,
    LB_rho_v_gpu *d_v, int flag_cs, unsigned int philox_counter) {
  float interpolated_u[3];
  float interpolated_rho[LB_COMPONENTS];
  float viscforce_density[3 * LB_COMPONENTS];
  float scforce_density[3 * LB_COMPONENTS];
  float mode[19 * LB_COMPONENTS];
#ifdef SHANCHEN
  float gradrho1, gradrho2, gradrho3;
  float Rho;
#endif
// Zero out workspace
#pragma unroll
  for (int ii = 0; ii < LB_COMPONENTS; ++ii) {
#pragma unroll
    for (int jj = 0; jj < 3; ++jj) {
      scforce_density[jj + ii * 3] = 0.0f;
      viscforce_density[jj + ii * 3] = 0.0f;
      delta_j[jj + ii * 3] = 0.0f;
    }

#pragma unroll
    for (int jj = 0; jj < 8; ++jj) {
      partgrad1[jj + ii * 8] = 0.0f;
      partgrad2[jj + ii * 8] = 0.0f;
      partgrad3[jj + ii * 8] = 0.0f;
    }
  }
  // Zero out only if we are at the centre of the particle <=> flag_cs = 0
  particle_force[3 * part_index + 0] =
      flag_cs * particle_force[3 * part_index + 0];
  particle_force[3 * part_index + 1] =
      flag_cs * particle_force[3 * part_index + 1];
  particle_force[3 * part_index + 2] =
      flag_cs * particle_force[3 * part_index + 2];

  float position[3];
  position[0] = particle_data[part_index].p[0];
  position[1] = particle_data[part_index].p[1];
  position[2] = particle_data[part_index].p[2];

  float velocity[3];
  velocity[0] = particle_data[part_index].v[0];
  velocity[1] = particle_data[part_index].v[1];
  velocity[2] = particle_data[part_index].v[2];

#ifdef ENGINE
  // First calculate interpolated velocity for dipole source,
  // such that we don't overwrite mode, d_v, etc. for the rest of the function
  float direction = float(particle_data[part_index].swim.push_pull) *
                    particle_data[part_index].swim.dipole_length;
  // Extrapolate position by dipole length if we are at the centre of the
  // particle
  position[0] +=
      flag_cs * direction * particle_data[part_index].swim.director[0];
  position[1] +=
      flag_cs * direction * particle_data[part_index].swim.director[1];
  position[2] +=
      flag_cs * direction * particle_data[part_index].swim.director[2];
#endif

  // Do the velocity interpolation
  interpolation_two_point_coupling(n_a, position, node_index, mode, d_v, delta,
                                   interpolated_u);

#ifdef ENGINE
  velocity[0] -= particle_data[part_index].swim.v_swim *
                 particle_data[part_index].swim.director[0];
  velocity[1] -= particle_data[part_index].swim.v_swim *
                 particle_data[part_index].swim.director[1];
  velocity[2] -= particle_data[part_index].swim.v_swim *
                 particle_data[part_index].swim.director[2];

  // The first three components are v_center, the last three v_source
  // Do not use within LB, because these have already been converted back to MD
  // units
  particle_data[part_index].swim.v_cs[0 + 3 * flag_cs] =
      interpolated_u[0] * para->agrid / para->tau;
  particle_data[part_index].swim.v_cs[1 + 3 * flag_cs] =
      interpolated_u[1] * para->agrid / para->tau;
  particle_data[part_index].swim.v_cs[2 + 3 * flag_cs] =
      interpolated_u[2] * para->agrid / para->tau;
#endif

#ifdef SHANCHEN

#pragma unroll
  for (int ii = 0; ii < LB_COMPONENTS; ++ii) {
    float solvation2 = particle_data[part_index].solvation[2 * ii + 1];

    interpolated_rho[ii] = 0.0f;
    gradrho1 = gradrho2 = gradrho3 = 0.0f;

    // TODO: should one introduce a density-dependent friction ?
    calc_mode(mode, n_a, node_index[0], ii);
    Rho = mode[0] + para->rho[ii] * para->agrid * para->agrid * para->agrid;
    interpolated_rho[ii] += delta[0] * Rho;
    partgrad1[ii * 8 + 0] += Rho * solvation2;
    partgrad2[ii * 8 + 0] += Rho * solvation2;
    partgrad3[ii * 8 + 0] += Rho * solvation2;
    gradrho1 -= (delta[0] + delta[1]) * Rho;
    gradrho2 -= (delta[0] + delta[2]) * Rho;
    gradrho3 -= (delta[0] + delta[4]) * Rho;

    calc_mode(mode, n_a, node_index[1], ii);
    Rho = mode[0] + para->rho[ii] * para->agrid * para->agrid * para->agrid;
    interpolated_rho[ii] += delta[1] * Rho;
    partgrad1[ii * 8 + 1] -= Rho * solvation2;
    partgrad2[ii * 8 + 1] += Rho * solvation2;
    partgrad3[ii * 8 + 1] += Rho * solvation2;
    gradrho1 += (delta[1] + delta[0]) * Rho;
    gradrho2 -= (delta[1] + delta[3]) * Rho;
    gradrho3 -= (delta[1] + delta[5]) * Rho;

    calc_mode(mode, n_a, node_index[2], ii);
    Rho = mode[0] + para->rho[ii] * para->agrid * para->agrid * para->agrid;
    interpolated_rho[ii] += delta[2] * Rho;
    partgrad1[ii * 8 + 2] += Rho * solvation2;
    partgrad2[ii * 8 + 2] -= Rho * solvation2;
    partgrad3[ii * 8 + 2] += Rho * solvation2;
    gradrho1 -= (delta[2] + delta[3]) * Rho;
    gradrho2 += (delta[2] + delta[0]) * Rho;
    gradrho3 -= (delta[2] + delta[6]) * Rho;

    calc_mode(mode, n_a, node_index[3], ii);
    Rho = mode[0] + para->rho[ii] * para->agrid * para->agrid * para->agrid;
    interpolated_rho[ii] += delta[3] * Rho;
    partgrad1[ii * 8 + 3] -= Rho * solvation2;
    partgrad2[ii * 8 + 3] -= Rho * solvation2;
    partgrad3[ii * 8 + 3] += Rho * solvation2;
    gradrho1 += (delta[3] + delta[2]) * Rho;
    gradrho2 += (delta[3] + delta[1]) * Rho;
    gradrho3 -= (delta[3] + delta[7]) * Rho;

    calc_mode(mode, n_a, node_index[4], ii);
    Rho = mode[0] + para->rho[ii] * para->agrid * para->agrid * para->agrid;
    interpolated_rho[ii] += delta[4] * Rho;
    partgrad1[ii * 8 + 4] += Rho * solvation2;
    partgrad2[ii * 8 + 4] += Rho * solvation2;
    partgrad3[ii * 8 + 4] -= Rho * solvation2;
    gradrho1 -= (delta[4] + delta[5]) * Rho;
    gradrho2 -= (delta[4] + delta[6]) * Rho;
    gradrho3 += (delta[4] + delta[0]) * Rho;

    calc_mode(mode, n_a, node_index[5], ii);
    Rho = mode[0] + para->rho[ii] * para->agrid * para->agrid * para->agrid;
    interpolated_rho[ii] += delta[5] * Rho;
    partgrad1[ii * 8 + 5] -= Rho * solvation2;
    partgrad2[ii * 8 + 5] += Rho * solvation2;
    partgrad3[ii * 8 + 5] -= Rho * solvation2;
    gradrho1 += (delta[5] + delta[4]) * Rho;
    gradrho2 -= (delta[5] + delta[7]) * Rho;
    gradrho3 += (delta[5] + delta[1]) * Rho;

    calc_mode(mode, n_a, node_index[6], ii);
    Rho = mode[0] + para->rho[ii] * para->agrid * para->agrid * para->agrid;
    interpolated_rho[ii] += delta[6] * Rho;
    partgrad1[ii * 8 + 6] += Rho * solvation2;
    partgrad2[ii * 8 + 6] -= Rho * solvation2;
    partgrad3[ii * 8 + 6] -= Rho * solvation2;
    gradrho1 -= (delta[6] + delta[7]) * Rho;
    gradrho2 += (delta[6] + delta[4]) * Rho;
    gradrho3 += (delta[6] + delta[2]) * Rho;

    calc_mode(mode, n_a, node_index[7], ii);
    Rho = mode[0] + para->rho[ii] * para->agrid * para->agrid * para->agrid;
    interpolated_rho[ii] += delta[7] * Rho;
    partgrad1[ii * 8 + 7] -= Rho * solvation2;
    partgrad2[ii * 8 + 7] -= Rho * solvation2;
    partgrad3[ii * 8 + 7] -= Rho * solvation2;
    gradrho1 += (delta[7] + delta[6]) * Rho;
    gradrho2 += (delta[7] + delta[5]) * Rho;
    gradrho3 += (delta[7] + delta[3]) * Rho;

    /* normalize the gradient to md units TODO: is that correct?*/
    gradrho1 *= para->agrid;
    gradrho2 *= para->agrid;
    gradrho3 *= para->agrid;

    // scforce_density is 0 at the interpolated point where the swimming force
    // gets put back on the fluid only add sc_force up for particle centre <=>
    // (1-flag_cs) = 1
    scforce_density[0 + ii * 3] +=
        (1 - flag_cs) * particle_data[part_index].solvation[2 * ii] * gradrho1;
    scforce_density[1 + ii * 3] +=
        (1 - flag_cs) * particle_data[part_index].solvation[2 * ii] * gradrho2;
    scforce_density[2 + ii * 3] +=
        (1 - flag_cs) * particle_data[part_index].solvation[2 * ii] * gradrho3;

    /* scforce_density is used also later...*/
    particle_force[3 * part_index + 0] += scforce_density[0 + ii * 3];
    particle_force[3 * part_index + 1] += scforce_density[1 + ii * 3];
    particle_force[3 * part_index + 2] += scforce_density[2 + ii * 3];
    // only set fluid_composition for particle centre <=> (1-flag_cs) = 1
    fluid_composition[part_index].weight[ii] =
        (1 - flag_cs) * interpolated_rho[ii];
  }

#else // SHANCHEN is not defined

  /* for LB we do not reweight the friction force */
  for (int ii = 0; ii < LB_COMPONENTS; ++ii) {
    interpolated_rho[ii] = 1.0;
  }

#endif // SHANCHEN

  /** calculate viscous force
   * take care to rescale velocities with time_step and transform to MD units
   * (Eq. (9) Ahlrichs and Duenweg, JCP 111(17):8225 (1999)) */
  float rhotot = 0;

#pragma unroll
  for (int ii = 0; ii < LB_COMPONENTS; ++ii) {
    rhotot += interpolated_rho[ii];
  }

  /* Viscous force */
  for (int ii = 0; ii < LB_COMPONENTS; ++ii) {
    viscforce_density[0 + ii * 3] -=
        interpolated_rho[ii] * para->friction[ii] *
        (velocity[0] - interpolated_u[0] * para->agrid / para->tau) / rhotot;
    viscforce_density[1 + ii * 3] -=
        interpolated_rho[ii] * para->friction[ii] *
        (velocity[1] - interpolated_u[1] * para->agrid / para->tau) / rhotot;
    viscforce_density[2 + ii * 3] -=
        interpolated_rho[ii] * para->friction[ii] *
        (velocity[2] - interpolated_u[2] * para->agrid / para->tau) / rhotot;

#ifdef LB_ELECTROHYDRODYNAMICS
    viscforce_density[0 + ii * 3] += interpolated_rho[ii] * para->friction[ii] *
                                     particle_data[part_index].mu_E[0] / rhotot;
    viscforce_density[1 + ii * 3] += interpolated_rho[ii] * para->friction[ii] *
                                     particle_data[part_index].mu_E[1] / rhotot;
    viscforce_density[2 + ii * 3] += interpolated_rho[ii] * para->friction[ii] *
                                     particle_data[part_index].mu_E[2] / rhotot;
#endif

    /** add stochastic force of zero mean (Ahlrichs, Duenweg equ. 15)*/
    float4 random_floats = random_wrapper_philox(part_index, ii, philox_counter);
    viscforce_density[0 + ii * 3] +=
        para->lb_coupl_pref[ii] * (random_floats.w / sqrt12);
    viscforce_density[1 + ii * 3] +=
        para->lb_coupl_pref[ii] * (random_floats.x / sqrt12);
    viscforce_density[2 + ii * 3] +=
        para->lb_coupl_pref[ii] * (random_floats.y / sqrt12);

    /** delta_j for transform momentum transfer to lattice units which is done
      in calc_node_force (Eq. (12) Ahlrichs and Duenweg, JCP 111(17):8225
      (1999)) */

    // only add to particle_force for particle centre <=> (1-flag_cs) = 1
    particle_force[3 * part_index + 0] +=
        (1 - flag_cs) * viscforce_density[0 + ii * 3];
    particle_force[3 * part_index + 1] +=
        (1 - flag_cs) * viscforce_density[1 + ii * 3];
    particle_force[3 * part_index + 2] +=
        (1 - flag_cs) * viscforce_density[2 + ii * 3];

    /* the average force from the particle to surrounding nodes is transmitted
     * back to preserve momentum */
    for (int node = 0; node < 8; node++) {
      particle_force[3 * part_index + 0] -=
          (1 - flag_cs) * partgrad1[node + ii * 8] / 8.0f;
      particle_force[3 * part_index + 1] -=
          (1 - flag_cs) * partgrad2[node + ii * 8] / 8.0f;
      particle_force[3 * part_index + 2] -=
          (1 - flag_cs) * partgrad3[node + ii * 8] / 8.0f;
    }

    /* note that scforce_density is zero if SHANCHEN is not #defined */
    // only add to particle_force for particle centre <=> (1-flag_cs) = 1
    delta_j[0 + 3 * ii] -= (scforce_density[0 + ii * 3] +
                            (1 - flag_cs) * viscforce_density[0 + ii * 3]) *
                           para->time_step * para->tau / para->agrid;
    delta_j[1 + 3 * ii] -= (scforce_density[1 + ii * 3] +
                            (1 - flag_cs) * viscforce_density[1 + ii * 3]) *
                           para->time_step * para->tau / para->agrid;
    delta_j[2 + 3 * ii] -= (scforce_density[2 + ii * 3] +
                            (1 - flag_cs) * viscforce_density[2 + ii * 3]) *
                           para->time_step * para->tau / para->agrid;

#ifdef ENGINE
    // add swimming force to source position
    delta_j[0 + 3 * ii] -= flag_cs * particle_data[part_index].swim.f_swim *
                           particle_data[part_index].swim.director[0] *
                           para->time_step * para->tau / para->agrid;
    delta_j[1 + 3 * ii] -= flag_cs * particle_data[part_index].swim.f_swim *
                           particle_data[part_index].swim.director[1] *
                           para->time_step * para->tau / para->agrid;
    delta_j[2 + 3 * ii] -= flag_cs * particle_data[part_index].swim.f_swim *
                           particle_data[part_index].swim.director[2] *
                           para->time_step * para->tau / para->agrid;
#endif
  }

#ifdef SHANCHEN
  for (int node = 0; node < 8; node++) {
    for (int ii = 0; ii < LB_COMPONENTS; ii++) {
      partgrad1[node + ii * 8] *= (para->time_step * para->tau / para->agrid);
      partgrad2[node + ii * 8] *= (para->time_step * para->tau / para->agrid);
      partgrad3[node + ii * 8] *= (para->time_step * para->tau / para->agrid);
    }
  }
#endif
}

/**calculation of the node force caused by the particles, with atomicAdd due to
 avoiding race conditions (Eq. (14) Ahlrichs and Duenweg, JCP 111(17):8225
 (1999))
 * @param *delta        Pointer for the weighting of particle position (Input)
 * @param partgrad1             particle gradient for the Shan-Chen
 * @param partgrad2             particle gradient for the Shan-Chen
 * @param partgrad3             particle gradient for the Shan-Chen
 * @param *delta_j      Pointer for the weighting of particle momentum (Input)
 * @param node_index    node index around (8) particle (Input)
 * @param node_f        Pointer to the node force (Output).
*/
__device__ void calc_node_force(float *delta, float *delta_j, float *partgrad1,
                                float *partgrad2, float *partgrad3,
                                unsigned int *node_index,
                                LB_node_force_density_gpu node_f) {
  /* TODO: should the drag depend on the density?? */
  /* NOTE: partgrad is not zero only if SHANCHEN is defined. It is initialized
     in calc_node_force. Alternatively one
     could specialize this function to the single component LB */
  for (int ii = 0; ii < LB_COMPONENTS; ++ii) {
    atomicAdd(&(node_f.force_density[(0 + ii * 3) * para->number_of_nodes +
                                     node_index[0]]),
              (delta[0] * delta_j[0 + ii * 3] + partgrad1[ii * 8 + 0]));
    atomicAdd(&(node_f.force_density[(1 + ii * 3) * para->number_of_nodes +
                                     node_index[0]]),
              (delta[0] * delta_j[1 + ii * 3] + partgrad2[ii * 8 + 0]));
    atomicAdd(&(node_f.force_density[(2 + ii * 3) * para->number_of_nodes +
                                     node_index[0]]),
              (delta[0] * delta_j[2 + ii * 3] + partgrad3[ii * 8 + 0]));

    atomicAdd(&(node_f.force_density[(0 + ii * 3) * para->number_of_nodes +
                                     node_index[1]]),
              (delta[1] * delta_j[0 + ii * 3] + partgrad1[ii * 8 + 1]));
    atomicAdd(&(node_f.force_density[(1 + ii * 3) * para->number_of_nodes +
                                     node_index[1]]),
              (delta[1] * delta_j[1 + ii * 3] + partgrad2[ii * 8 + 1]));
    atomicAdd(&(node_f.force_density[(2 + ii * 3) * para->number_of_nodes +
                                     node_index[1]]),
              (delta[1] * delta_j[2 + ii * 3] + partgrad3[ii * 8 + 1]));

    atomicAdd(&(node_f.force_density[(0 + ii * 3) * para->number_of_nodes +
                                     node_index[2]]),
              (delta[2] * delta_j[0 + ii * 3] + partgrad1[ii * 8 + 2]));
    atomicAdd(&(node_f.force_density[(1 + ii * 3) * para->number_of_nodes +
                                     node_index[2]]),
              (delta[2] * delta_j[1 + ii * 3] + partgrad2[ii * 8 + 2]));
    atomicAdd(&(node_f.force_density[(2 + ii * 3) * para->number_of_nodes +
                                     node_index[2]]),
              (delta[2] * delta_j[2 + ii * 3] + partgrad3[ii * 8 + 2]));

    atomicAdd(&(node_f.force_density[(0 + ii * 3) * para->number_of_nodes +
                                     node_index[3]]),
              (delta[3] * delta_j[0 + ii * 3] + partgrad1[ii * 8 + 3]));
    atomicAdd(&(node_f.force_density[(1 + ii * 3) * para->number_of_nodes +
                                     node_index[3]]),
              (delta[3] * delta_j[1 + ii * 3] + partgrad2[ii * 8 + 3]));
    atomicAdd(&(node_f.force_density[(2 + ii * 3) * para->number_of_nodes +
                                     node_index[3]]),
              (delta[3] * delta_j[2 + ii * 3] + partgrad3[ii * 8 + 3]));

    atomicAdd(&(node_f.force_density[(0 + ii * 3) * para->number_of_nodes +
                                     node_index[4]]),
              (delta[4] * delta_j[0 + ii * 3] + partgrad1[ii * 8 + 4]));
    atomicAdd(&(node_f.force_density[(1 + ii * 3) * para->number_of_nodes +
                                     node_index[4]]),
              (delta[4] * delta_j[1 + ii * 3] + partgrad2[ii * 8 + 4]));
    atomicAdd(&(node_f.force_density[(2 + ii * 3) * para->number_of_nodes +
                                     node_index[4]]),
              (delta[4] * delta_j[2 + ii * 3] + partgrad3[ii * 8 + 4]));

    atomicAdd(&(node_f.force_density[(0 + ii * 3) * para->number_of_nodes +
                                     node_index[5]]),
              (delta[5] * delta_j[0 + ii * 3] + partgrad1[ii * 8 + 5]));
    atomicAdd(&(node_f.force_density[(1 + ii * 3) * para->number_of_nodes +
                                     node_index[5]]),
              (delta[5] * delta_j[1 + ii * 3] + partgrad2[ii * 8 + 5]));
    atomicAdd(&(node_f.force_density[(2 + ii * 3) * para->number_of_nodes +
                                     node_index[5]]),
              (delta[5] * delta_j[2 + ii * 3] + partgrad3[ii * 8 + 5]));

    atomicAdd(&(node_f.force_density[(0 + ii * 3) * para->number_of_nodes +
                                     node_index[6]]),
              (delta[6] * delta_j[0 + ii * 3] + partgrad1[ii * 8 + 6]));
    atomicAdd(&(node_f.force_density[(1 + ii * 3) * para->number_of_nodes +
                                     node_index[6]]),
              (delta[6] * delta_j[1 + ii * 3] + partgrad2[ii * 8 + 6]));
    atomicAdd(&(node_f.force_density[(2 + ii * 3) * para->number_of_nodes +
                                     node_index[6]]),
              (delta[6] * delta_j[2 + ii * 3] + partgrad3[ii * 8 + 6]));

    atomicAdd(&(node_f.force_density[(0 + ii * 3) * para->number_of_nodes +
                                     node_index[7]]),
              (delta[7] * delta_j[0 + ii * 3] + partgrad1[ii * 8 + 7]));
    atomicAdd(&(node_f.force_density[(1 + ii * 3) * para->number_of_nodes +
                                     node_index[7]]),
              (delta[7] * delta_j[1 + ii * 3] + partgrad2[ii * 8 + 7]));
    atomicAdd(&(node_f.force_density[(2 + ii * 3) * para->number_of_nodes +
                                     node_index[7]]),
              (delta[7] * delta_j[2 + ii * 3] + partgrad3[ii * 8 + 7]));
  }
}

/*********************************************************/
/** \name System setup and Kernel functions */
/*********************************************************/

/**kernel to calculate local populations from hydrodynamic fields.
 * The mapping is given in terms of the equilibrium distribution.
 *
 * Eq. (2.15) Ladd, J. Fluid Mech. 271, 295-309 (1994)
 * Eq. (4) in Berk Usta, Ladd and Butler, JCP 122, 094902 (2005)
 *
 * @param n_a   Pointer to the lattice site (Input).
 * @param *gpu_check additional check if gpu kernel are executed(Input).
 * @param *d_v    Pointer to local device values
 * @param *node_f          Pointer to node forces
 */
__global__ void calc_n_from_rho_j_pi(LB_nodes_gpu n_a, LB_rho_v_gpu *d_v,
                                     LB_node_force_density_gpu node_f,
                                     int *gpu_check) {
  /* TODO: this can handle only a uniform density, something similar, but local,
           has to be called every time the fields are set by the user ! */
  unsigned int index = blockIdx.y * gridDim.x * blockDim.x +
                       blockDim.x * blockIdx.x + threadIdx.x;
  if (index < para->number_of_nodes) {
    float mode[19 * LB_COMPONENTS];

#pragma unroll
    for (int ii = 0; ii < LB_COMPONENTS; ++ii) {
      /** default values for fields in lattice units */
      gpu_check[0] = 1;

      float Rho = para->rho[ii] * para->agrid * para->agrid * para->agrid;
      float v[3] = {0.0f, 0.0f, 0.0f};
      float pi[6] = {Rho * c_sound_sq, 0.0f, Rho * c_sound_sq, 0.0f, 0.0f,
                     Rho * c_sound_sq};

      float rhoc_sq = Rho * c_sound_sq;
      float avg_rho = para->rho[ii] * para->agrid * para->agrid * para->agrid;
      float local_rho, local_j[3], *local_pi, trace;

      local_rho = Rho;

      local_j[0] = Rho * v[0];
      local_j[1] = Rho * v[1];
      local_j[2] = Rho * v[2];

      local_pi = pi;

      /** reduce the pressure tensor to the part needed here.
          NOTE: this not true anymore for SHANCHEN
          if the densities are not uniform. FIXME*/

      local_pi[0] -= rhoc_sq;
      local_pi[2] -= rhoc_sq;
      local_pi[5] -= rhoc_sq;

      trace = local_pi[0] + local_pi[2] + local_pi[5];

      float rho_times_coeff;
      float tmp1, tmp2;

      /** update the q=0 sublattice */
      n_a.vd[(0 + ii * LBQ) * para->number_of_nodes + index] =
          1.0f / 3.0f * (local_rho - avg_rho) - 1.0f / 2.0f * trace;

      /** update the q=1 sublattice */
      rho_times_coeff = 1.0f / 18.0f * (local_rho - avg_rho);

      n_a.vd[(1 + ii * LBQ) * para->number_of_nodes + index] =
          rho_times_coeff + 1.0f / 6.0f * local_j[0] +
          1.0f / 4.0f * local_pi[0] - 1.0f / 12.0f * trace;
      n_a.vd[(2 + ii * LBQ) * para->number_of_nodes + index] =
          rho_times_coeff - 1.0f / 6.0f * local_j[0] +
          1.0f / 4.0f * local_pi[0] - 1.0f / 12.0f * trace;
      n_a.vd[(3 + ii * LBQ) * para->number_of_nodes + index] =
          rho_times_coeff + 1.0f / 6.0f * local_j[1] +
          1.0f / 4.0f * local_pi[2] - 1.0f / 12.0f * trace;
      n_a.vd[(4 + ii * LBQ) * para->number_of_nodes + index] =
          rho_times_coeff - 1.0f / 6.0f * local_j[1] +
          1.0f / 4.0f * local_pi[2] - 1.0f / 12.0f * trace;
      n_a.vd[(5 + ii * LBQ) * para->number_of_nodes + index] =
          rho_times_coeff + 1.0f / 6.0f * local_j[2] +
          1.0f / 4.0f * local_pi[5] - 1.0f / 12.0f * trace;
      n_a.vd[(6 + ii * LBQ) * para->number_of_nodes + index] =
          rho_times_coeff - 1.0f / 6.0f * local_j[2] +
          1.0f / 4.0f * local_pi[5] - 1.0f / 12.0f * trace;

      /** update the q=2 sublattice */
      rho_times_coeff = 1.0f / 36.0f * (local_rho - avg_rho);

      tmp1 = local_pi[0] + local_pi[2];
      tmp2 = 2.0f * local_pi[1];
      n_a.vd[(7 + ii * LBQ) * para->number_of_nodes + index] =
          rho_times_coeff + 1.0f / 12.0f * (local_j[0] + local_j[1]) +
          1.0f / 8.0f * (tmp1 + tmp2) - 1.0f / 24.0f * trace;
      n_a.vd[(8 + ii * LBQ) * para->number_of_nodes + index] =
          rho_times_coeff - 1.0f / 12.0f * (local_j[0] + local_j[1]) +
          1.0f / 8.0f * (tmp1 + tmp2) - 1.0f / 24.0f * trace;
      n_a.vd[(9 + ii * LBQ) * para->number_of_nodes + index] =
          rho_times_coeff + 1.0f / 12.0f * (local_j[0] - local_j[1]) +
          1.0f / 8.0f * (tmp1 - tmp2) - 1.0f / 24.0f * trace;
      n_a.vd[(10 + ii * LBQ) * para->number_of_nodes + index] =
          rho_times_coeff - 1.0f / 12.0f * (local_j[0] - local_j[1]) +
          1.0f / 8.0f * (tmp1 - tmp2) - 1.0f / 24.0f * trace;

      tmp1 = local_pi[0] + local_pi[5];
      tmp2 = 2.0f * local_pi[3];

      n_a.vd[(11 + ii * LBQ) * para->number_of_nodes + index] =
          rho_times_coeff + 1.0f / 12.0f * (local_j[0] + local_j[2]) +
          1.0f / 8.0f * (tmp1 + tmp2) - 1.0f / 24.0f * trace;
      n_a.vd[(12 + ii * LBQ) * para->number_of_nodes + index] =
          rho_times_coeff - 1.0f / 12.0f * (local_j[0] + local_j[2]) +
          1.0f / 8.0f * (tmp1 + tmp2) - 1.0f / 24.0f * trace;
      n_a.vd[(13 + ii * LBQ) * para->number_of_nodes + index] =
          rho_times_coeff + 1.0f / 12.0f * (local_j[0] - local_j[2]) +
          1.0f / 8.0f * (tmp1 - tmp2) - 1.0f / 24.0f * trace;
      n_a.vd[(14 + ii * LBQ) * para->number_of_nodes + index] =
          rho_times_coeff - 1.0f / 12.0f * (local_j[0] - local_j[2]) +
          1.0f / 8.0f * (tmp1 - tmp2) - 1.0f / 24.0f * trace;

      tmp1 = local_pi[2] + local_pi[5];
      tmp2 = 2.0f * local_pi[4];

      n_a.vd[(15 + ii * LBQ) * para->number_of_nodes + index] =
          rho_times_coeff + 1.0f / 12.0f * (local_j[1] + local_j[2]) +
          1.0f / 8.0f * (tmp1 + tmp2) - 1.0f / 24.0f * trace;
      n_a.vd[(16 + ii * LBQ) * para->number_of_nodes + index] =
          rho_times_coeff - 1.0f / 12.0f * (local_j[1] + local_j[2]) +
          1.0f / 8.0f * (tmp1 + tmp2) - 1.0f / 24.0f * trace;
      n_a.vd[(17 + ii * LBQ) * para->number_of_nodes + index] =
          rho_times_coeff + 1.0f / 12.0f * (local_j[1] - local_j[2]) +
          1.0f / 8.0f * (tmp1 - tmp2) - 1.0f / 24.0f * trace;
      n_a.vd[(18 + ii * LBQ) * para->number_of_nodes + index] =
          rho_times_coeff - 1.0f / 12.0f * (local_j[1] - local_j[2]) +
          1.0f / 8.0f * (tmp1 - tmp2) - 1.0f / 24.0f * trace;

      /**set different seed for randomgen on every node */
      n_a.seed[index] = para->your_seed + index;
    }

    calc_m_from_n(n_a, index, mode);
    update_rho_v(mode, index, node_f, d_v);
  }
}

/** kernel to calculate local populations from hydrodynamic fields
 * from given flow field velocities. The mapping is given in terms of
 * the equilibrium distribution.
 *
 * Eq. (2.15) Ladd, J. Fluid Mech. 271, 295-309 (1994)
 * Eq. (4) in Berk Usta, Ladd and Butler, JCP 122, 094902 (2005)
 *
 * @param n_a              the current nodes array (double buffering!)
 * @param single_nodeindex the node to set the velocity for
 * @param velocity         the velocity to set
 * @param *d_v             Pointer to local device values (Input)
 * @param *node_f          Pointer to node forces (Input)
 */
__global__ void set_u_from_rho_v_pi(LB_nodes_gpu n_a, int single_nodeindex,
                                    float *velocity, LB_rho_v_gpu *d_v,
                                    LB_node_force_density_gpu node_f) {
  unsigned int index = blockIdx.y * gridDim.x * blockDim.x +
                       blockDim.x * blockIdx.x + threadIdx.x;

  if (index == 0) {
    float local_rho;
    float local_j[3];
    float local_pi[6];
    float trace, avg_rho;
    float rho_times_coeff;
    float tmp1, tmp2;

    float mode_for_pi[19 * LB_COMPONENTS];
    float rho_from_m[1 * LB_COMPONENTS];
    float j_from_m[3 * LB_COMPONENTS];
    float pi_from_m[6 * LB_COMPONENTS];

    // Calculate the modes for this node

    calc_m_from_n(n_a, single_nodeindex, mode_for_pi);

    // Reset the d_v

    update_rho_v(mode_for_pi, single_nodeindex, node_f, d_v);

    // Calculate the density, velocity, and pressure tensor
    // in LB unit for this node

    calc_values_from_m_in_LB_units(mode_for_pi, &d_v[single_nodeindex],
                                   rho_from_m, j_from_m, pi_from_m);

#pragma unroll
    for (int ii = 0; ii < LB_COMPONENTS; ++ii) {
      // Take LB component density and calculate the equilibrium part

      local_rho = rho_from_m[ii];
      avg_rho = para->rho[ii] * para->agrid * para->agrid * para->agrid;

      // Take LB component velocity and make it a momentum

      local_j[0] = local_rho * velocity[0];
      local_j[1] = local_rho * velocity[1];
      local_j[2] = local_rho * velocity[2];

      // Take LB component pressure tensor and put in equilibrium

      local_pi[0] = pi_from_m[6 * ii + 0];
      local_pi[1] = pi_from_m[6 * ii + 1];
      local_pi[2] = pi_from_m[6 * ii + 2];
      local_pi[3] = pi_from_m[6 * ii + 3];
      local_pi[4] = pi_from_m[6 * ii + 4];
      local_pi[5] = pi_from_m[6 * ii + 5];

      trace = local_pi[0] + local_pi[2] + local_pi[5];

      // update the q=0 sublattice

      n_a.vd[(0 + ii * LBQ) * para->number_of_nodes + single_nodeindex] =
          1.0f / 3.0f * (local_rho - avg_rho) - 1.0f / 2.0f * trace;

      // update the q=1 sublattice

      rho_times_coeff = 1.0f / 18.0f * (local_rho - avg_rho);

      n_a.vd[(1 + ii * LBQ) * para->number_of_nodes + single_nodeindex] =
          rho_times_coeff + 1.0f / 6.0f * local_j[0] +
          1.0f / 4.0f * local_pi[0] - 1.0f / 12.0f * trace;
      n_a.vd[(2 + ii * LBQ) * para->number_of_nodes + single_nodeindex] =
          rho_times_coeff - 1.0f / 6.0f * local_j[0] +
          1.0f / 4.0f * local_pi[0] - 1.0f / 12.0f * trace;
      n_a.vd[(3 + ii * LBQ) * para->number_of_nodes + single_nodeindex] =
          rho_times_coeff + 1.0f / 6.0f * local_j[1] +
          1.0f / 4.0f * local_pi[2] - 1.0f / 12.0f * trace;
      n_a.vd[(4 + ii * LBQ) * para->number_of_nodes + single_nodeindex] =
          rho_times_coeff - 1.0f / 6.0f * local_j[1] +
          1.0f / 4.0f * local_pi[2] - 1.0f / 12.0f * trace;
      n_a.vd[(5 + ii * LBQ) * para->number_of_nodes + single_nodeindex] =
          rho_times_coeff + 1.0f / 6.0f * local_j[2] +
          1.0f / 4.0f * local_pi[5] - 1.0f / 12.0f * trace;
      n_a.vd[(6 + ii * LBQ) * para->number_of_nodes + single_nodeindex] =
          rho_times_coeff - 1.0f / 6.0f * local_j[2] +
          1.0f / 4.0f * local_pi[5] - 1.0f / 12.0f * trace;

      // update the q=2 sublattice

      rho_times_coeff = 1.0f / 36.0f * (local_rho - avg_rho);

      tmp1 = local_pi[0] + local_pi[2];
      tmp2 = 2.0f * local_pi[1];

      n_a.vd[(7 + ii * LBQ) * para->number_of_nodes + single_nodeindex] =
          rho_times_coeff + 1.0f / 12.0f * (local_j[0] + local_j[1]) +
          1.0f / 8.0f * (tmp1 + tmp2) - 1.0f / 24.0f * trace;
      n_a.vd[(8 + ii * LBQ) * para->number_of_nodes + single_nodeindex] =
          rho_times_coeff - 1.0f / 12.0f * (local_j[0] + local_j[1]) +
          1.0f / 8.0f * (tmp1 + tmp2) - 1.0f / 24.0f * trace;
      n_a.vd[(9 + ii * LBQ) * para->number_of_nodes + single_nodeindex] =
          rho_times_coeff + 1.0f / 12.0f * (local_j[0] - local_j[1]) +
          1.0f / 8.0f * (tmp1 - tmp2) - 1.0f / 24.0f * trace;
      n_a.vd[(10 + ii * LBQ) * para->number_of_nodes + single_nodeindex] =
          rho_times_coeff - 1.0f / 12.0f * (local_j[0] - local_j[1]) +
          1.0f / 8.0f * (tmp1 - tmp2) - 1.0f / 24.0f * trace;

      tmp1 = local_pi[0] + local_pi[5];
      tmp2 = 2.0f * local_pi[3];

      n_a.vd[(11 + ii * LBQ) * para->number_of_nodes + single_nodeindex] =
          rho_times_coeff + 1.0f / 12.0f * (local_j[0] + local_j[2]) +
          1.0f / 8.0f * (tmp1 + tmp2) - 1.0f / 24.0f * trace;
      n_a.vd[(12 + ii * LBQ) * para->number_of_nodes + single_nodeindex] =
          rho_times_coeff - 1.0f / 12.0f * (local_j[0] + local_j[2]) +
          1.0f / 8.0f * (tmp1 + tmp2) - 1.0f / 24.0f * trace;
      n_a.vd[(13 + ii * LBQ) * para->number_of_nodes + single_nodeindex] =
          rho_times_coeff + 1.0f / 12.0f * (local_j[0] - local_j[2]) +
          1.0f / 8.0f * (tmp1 - tmp2) - 1.0f / 24.0f * trace;
      n_a.vd[(14 + ii * LBQ) * para->number_of_nodes + single_nodeindex] =
          rho_times_coeff - 1.0f / 12.0f * (local_j[0] - local_j[2]) +
          1.0f / 8.0f * (tmp1 - tmp2) - 1.0f / 24.0f * trace;

      tmp1 = local_pi[2] + local_pi[5];
      tmp2 = 2.0f * local_pi[4];

      n_a.vd[(15 + ii * LBQ) * para->number_of_nodes + single_nodeindex] =
          rho_times_coeff + 1.0f / 12.0f * (local_j[1] + local_j[2]) +
          1.0f / 8.0f * (tmp1 + tmp2) - 1.0f / 24.0f * trace;
      n_a.vd[(16 + ii * LBQ) * para->number_of_nodes + single_nodeindex] =
          rho_times_coeff - 1.0f / 12.0f * (local_j[1] + local_j[2]) +
          1.0f / 8.0f * (tmp1 + tmp2) - 1.0f / 24.0f * trace;
      n_a.vd[(17 + ii * LBQ) * para->number_of_nodes + single_nodeindex] =
          rho_times_coeff + 1.0f / 12.0f * (local_j[1] - local_j[2]) +
          1.0f / 8.0f * (tmp1 - tmp2) - 1.0f / 24.0f * trace;
      n_a.vd[(18 + ii * LBQ) * para->number_of_nodes + single_nodeindex] =
          rho_times_coeff - 1.0f / 12.0f * (local_j[1] - local_j[2]) +
          1.0f / 8.0f * (tmp1 - tmp2) - 1.0f / 24.0f * trace;
    }

    // Calculate the modes for this node

    calc_m_from_n(n_a, single_nodeindex, mode_for_pi);

    // Update the density and velocity field for this mode

    update_rho_v(mode_for_pi, single_nodeindex, node_f, d_v);
  }
}

/**calculate mass of the whole fluid kernel
 * @param *sum    Pointer to result storage value (Output)
 * @param n_a     Pointer to local node residing in array a (Input)
 */
__global__ void calc_mass(LB_nodes_gpu n_a, float *sum) {
  float mode[4];

  unsigned int index = blockIdx.y * gridDim.x * blockDim.x +
                       blockDim.x * blockIdx.x + threadIdx.x;

  if (index < para->number_of_nodes) {
    for (int ii = 0; ii < LB_COMPONENTS; ++ii) {
      calc_mode(mode, n_a, index, ii);
      float Rho =
          mode[0] + para->rho[ii] * para->agrid * para->agrid * para->agrid;
      atomicAdd(&(sum[0]), Rho);
    }
  }
}

/** (re-)initialization of the node force density / set up of external force
 * density in lb units
 * @param node_f  Pointer to local node force density (Input)
 */
__global__ void reinit_node_force(LB_node_force_density_gpu node_f) {
  unsigned int index = blockIdx.y * gridDim.x * blockDim.x +
                       blockDim.x * blockIdx.x + threadIdx.x;

  if (index < para->number_of_nodes) {
#pragma unroll
    for (int ii = 0; ii < LB_COMPONENTS; ++ii) {
      node_f.force_density[(0 + ii * 3) * para->number_of_nodes + index] = 0.0f;
      node_f.force_density[(1 + ii * 3) * para->number_of_nodes + index] = 0.0f;
      node_f.force_density[(2 + ii * 3) * para->number_of_nodes + index] = 0.0f;
    }
  }
}

/**set extern force on single nodes kernel
 * @param n_extern_node_force_densities   number of nodes (Input)
 * @param *extern_node_force_densities    Pointer to extern node force array
 * (Input)
 * @param node_f                node force struct (Output)
 */
__global__ void init_extern_node_force_densities(
    int n_extern_node_force_densities,
    LB_extern_nodeforcedensity_gpu *extern_node_force_densities,
    LB_node_force_density_gpu node_f) {
  unsigned int index = blockIdx.y * gridDim.x * blockDim.x +
                       blockDim.x * blockIdx.x + threadIdx.x;
  float factor = powf(para->agrid, 2) * para->tau * para->tau;
  if (index < n_extern_node_force_densities) {
#pragma unroll
    for (int ii = 0; ii < LB_COMPONENTS; ++ii) {
      node_f.force_density[(0 + ii * 3) * para->number_of_nodes +
                           extern_node_force_densities[index].index] =
          extern_node_force_densities[index].force_density[0] * factor;
      node_f.force_density[(1 + ii * 3) * para->number_of_nodes +
                           extern_node_force_densities[index].index] =
          extern_node_force_densities[index].force_density[1] * factor;
      node_f.force_density[(2 + ii * 3) * para->number_of_nodes +
                           extern_node_force_densities[index].index] =
          extern_node_force_densities[index].force_density[2] * factor;
    }
  }
}

#ifdef SHANCHEN

/**
 * @param single_nodeindex  Single node index        (Input)
 * @param component_index   Shanchen component index        (Input)
 * @param n_a               Pointer to local node residing in array a(Input)
 */
__device__ __inline__ float
calc_massmode(LB_nodes_gpu n_a, int single_nodeindex, int component_index) {
  /** mass mode */
  float mode;
  mode = n_a.vd[(0 + component_index * LBQ) * para->number_of_nodes +
                single_nodeindex] +
         n_a.vd[(1 + component_index * LBQ) * para->number_of_nodes +
                single_nodeindex] +
         n_a.vd[(2 + component_index * LBQ) * para->number_of_nodes +
                single_nodeindex] +
         n_a.vd[(3 + component_index * LBQ) * para->number_of_nodes +
                single_nodeindex] +
         n_a.vd[(4 + component_index * LBQ) * para->number_of_nodes +
                single_nodeindex] +
         n_a.vd[(5 + component_index * LBQ) * para->number_of_nodes +
                single_nodeindex] +
         n_a.vd[(6 + component_index * LBQ) * para->number_of_nodes +
                single_nodeindex] +
         n_a.vd[(7 + component_index * LBQ) * para->number_of_nodes +
                single_nodeindex] +
         n_a.vd[(8 + component_index * LBQ) * para->number_of_nodes +
                single_nodeindex] +
         n_a.vd[(9 + component_index * LBQ) * para->number_of_nodes +
                single_nodeindex] +
         n_a.vd[(10 + component_index * LBQ) * para->number_of_nodes +
                single_nodeindex] +
         n_a.vd[(11 + component_index * LBQ) * para->number_of_nodes +
                single_nodeindex] +
         n_a.vd[(12 + component_index * LBQ) * para->number_of_nodes +
                single_nodeindex] +
         n_a.vd[(13 + component_index * LBQ) * para->number_of_nodes +
                single_nodeindex] +
         n_a.vd[(14 + component_index * LBQ) * para->number_of_nodes +
                single_nodeindex] +
         n_a.vd[(15 + component_index * LBQ) * para->number_of_nodes +
                single_nodeindex] +
         n_a.vd[(16 + component_index * LBQ) * para->number_of_nodes +
                single_nodeindex] +
         n_a.vd[(17 + component_index * LBQ) * para->number_of_nodes +
                single_nodeindex] +
         n_a.vd[(18 + component_index * LBQ) * para->number_of_nodes +
                single_nodeindex];

  mode += para->rho[component_index] * para->agrid * para->agrid * para->agrid;

  return mode;
}

__device__ __inline__ void calc_shanchen_contribution(LB_nodes_gpu n_a,
                                                      int component_index,
                                                      int x, int y, int z,
                                                      float *p) {
  float tmp_p[3] = {0.0f, 0.0f, 0.0f};
  float pseudo;
  int index;

  index =
      (x + 1) % para->dim_x + para->dim_x * y + para->dim_x * para->dim_y * z;
  pseudo = calc_massmode(n_a, index, component_index);
  tmp_p[0] += pseudo / 18.0f;

  index = (para->dim_x + x - 1) % para->dim_x + para->dim_x * y +
          para->dim_x * para->dim_y * z;
  pseudo = calc_massmode(n_a, index, component_index);
  tmp_p[0] -= pseudo / 18.0f;

  index =
      x + para->dim_x * ((y + 1) % para->dim_y) + para->dim_x * para->dim_y * z;
  pseudo = calc_massmode(n_a, index, component_index);
  tmp_p[1] += pseudo / 18.0f;

  index = x + para->dim_x * ((para->dim_y + y - 1) % para->dim_y) +
          para->dim_x * para->dim_y * z;
  pseudo = calc_massmode(n_a, index, component_index);
  tmp_p[1] -= pseudo / 18.0f;

  index =
      x + para->dim_x * y + para->dim_x * para->dim_y * ((z + 1) % para->dim_z);
  pseudo = calc_massmode(n_a, index, component_index);
  tmp_p[2] += pseudo / 18.0f;

  index = x + para->dim_x * y +
          para->dim_x * para->dim_y * ((para->dim_z + z - 1) % para->dim_z);
  pseudo = calc_massmode(n_a, index, component_index);
  tmp_p[2] -= pseudo / 18.0f;

  index = (x + 1) % para->dim_x + para->dim_x * ((y + 1) % para->dim_y) +
          para->dim_x * para->dim_y * z;
  pseudo = calc_massmode(n_a, index, component_index);
  tmp_p[0] += pseudo / 36.0f;
  tmp_p[1] += pseudo / 36.0f;

  index = (para->dim_x + x - 1) % para->dim_x +
          para->dim_x * ((para->dim_y + y - 1) % para->dim_y) +
          para->dim_x * para->dim_y * z;
  pseudo = calc_massmode(n_a, index, component_index);
  tmp_p[0] -= pseudo / 36.0f;
  tmp_p[1] -= pseudo / 36.0f;

  index = (x + 1) % para->dim_x +
          para->dim_x * ((para->dim_y + y - 1) % para->dim_y) +
          para->dim_x * para->dim_y * z;
  pseudo = calc_massmode(n_a, index, component_index);
  tmp_p[0] += pseudo / 36.0f;
  tmp_p[1] -= pseudo / 36.0f;

  index = (para->dim_x + x - 1) % para->dim_x +
          para->dim_x * ((y + 1) % para->dim_y) + para->dim_x * para->dim_y * z;
  pseudo = calc_massmode(n_a, index, component_index);
  tmp_p[0] -= pseudo / 36.0f;
  tmp_p[1] += pseudo / 36.0f;

  index = (x + 1) % para->dim_x + para->dim_x * y +
          para->dim_x * para->dim_y * ((z + 1) % para->dim_z);
  pseudo = calc_massmode(n_a, index, component_index);
  tmp_p[0] += pseudo / 36.0f;
  tmp_p[2] += pseudo / 36.0f;

  index = (para->dim_x + x - 1) % para->dim_x + para->dim_x * y +
          para->dim_x * para->dim_y * ((para->dim_z + z - 1) % para->dim_z);
  pseudo = calc_massmode(n_a, index, component_index);
  tmp_p[0] -= pseudo / 36.0f;
  tmp_p[2] -= pseudo / 36.0f;

  index = (x + 1) % para->dim_x + para->dim_x * y +
          para->dim_x * para->dim_y * ((para->dim_z + z - 1) % para->dim_z);
  pseudo = calc_massmode(n_a, index, component_index);
  tmp_p[0] += pseudo / 36.0f;
  tmp_p[2] -= pseudo / 36.0f;

  index = (para->dim_x + x - 1) % para->dim_x + para->dim_x * y +
          para->dim_x * para->dim_y * ((z + 1) % para->dim_z);
  pseudo = calc_massmode(n_a, index, component_index);
  tmp_p[0] -= pseudo / 36.0f;
  tmp_p[2] += pseudo / 36.0f;

  index = x + para->dim_x * ((y + 1) % para->dim_y) +
          para->dim_x * para->dim_y * ((z + 1) % para->dim_z);
  pseudo = calc_massmode(n_a, index, component_index);
  tmp_p[1] += pseudo / 36.0f;
  tmp_p[2] += pseudo / 36.0f;

  index = x + para->dim_x * ((para->dim_y + y - 1) % para->dim_y) +
          para->dim_x * para->dim_y * ((para->dim_z + z - 1) % para->dim_z);
  pseudo = calc_massmode(n_a, index, component_index);
  tmp_p[1] -= pseudo / 36.0f;
  tmp_p[2] -= pseudo / 36.0f;

  index = x + para->dim_x * ((y + 1) % para->dim_y) +
          para->dim_x * para->dim_y * ((para->dim_z + z - 1) % para->dim_z);
  pseudo = calc_massmode(n_a, index, component_index);
  tmp_p[1] += pseudo / 36.0f;
  tmp_p[2] -= pseudo / 36.0f;

  index = x + para->dim_x * ((para->dim_y + y - 1) % para->dim_y) +
          para->dim_x * para->dim_y * ((z + 1) % para->dim_z);
  pseudo = calc_massmode(n_a, index, component_index);
  tmp_p[1] -= pseudo / 36.0f;
  tmp_p[2] += pseudo / 36.0f;

  p[0] = tmp_p[0];
  p[1] = tmp_p[1];
  p[2] = tmp_p[2];
}

/** function to calc shanchen forces
 * @param n_a     Pointer to local node residing in array a(Input)
 * @param node_f  Pointer to local node force (Input)
 */
__global__ void lb_shanchen_GPU(LB_nodes_gpu n_a,
                                LB_node_force_density_gpu node_f) {
#ifndef D3Q19
#error Lattices other than D3Q19 not supported
#endif
#if (LB_COMPONENTS == 1)
#warning shanchen forces not implemented
#else
  unsigned int index = blockIdx.y * gridDim.x * blockDim.x +
                       blockDim.x * blockIdx.x + threadIdx.x;
  unsigned int xyz[3];
  float pseudo;

  if (index < para->number_of_nodes)
    if (n_a.boundary[index] == 0) {
      /* ShanChen forces are not reset at the end of the integration cycle,
         in order to compute properly the hydrodynamic fields, so we have
         to reset them here. For the standard LB this is not needed */
      reset_LB_force_densities(index, node_f);
      /*Let's first identify the neighboring nodes */
      index_to_xyz(index, xyz);
      int x = xyz[0];
      int y = xyz[1];
      int z = xyz[2];

#pragma unroll
      for (int ii = 0; ii < LB_COMPONENTS; ii++) {
        float p[3] = {0.0f, 0.0f, 0.0f};
        pseudo = calc_massmode(n_a, index, ii);

#pragma unroll
        for (int jj = 0; jj < LB_COMPONENTS; jj++) {
          float tmpp[3] = {0.0f, 0.0f, 0.0f};
          calc_shanchen_contribution(n_a, jj, x, y, z, tmpp);

          // FIXME  coupling HAS to be rescaled with agrid....
          p[0] += -para->coupling[(LB_COMPONENTS)*ii + jj] * pseudo * tmpp[0];
          p[1] += -para->coupling[(LB_COMPONENTS)*ii + jj] * pseudo * tmpp[1];
          p[2] += -para->coupling[(LB_COMPONENTS)*ii + jj] * pseudo * tmpp[2];
        }

        node_f.force_density[(0 + ii * 3) * para->number_of_nodes + index] +=
            p[0];
        node_f.force_density[(1 + ii * 3) * para->number_of_nodes + index] +=
            p[1];
        node_f.force_density[(2 + ii * 3) * para->number_of_nodes + index] +=
            p[2];
        /* copy to be used when resetting force densities */
        node_f.scforce_density[(0 + ii * 3) * para->number_of_nodes + index] =
            p[0];
        node_f.scforce_density[(1 + ii * 3) * para->number_of_nodes + index] =
            p[1];
        node_f.scforce_density[(2 + ii * 3) * para->number_of_nodes + index] =
            p[2];
      }
    }
#endif
  return;
}

#endif // SHANCHEN

/** kernel to set the local density
 *
 * @param n_a               the current nodes array (double buffering!)
 * @param single_nodeindex  the node to set the velocity for
 * @param rho               the density to set
 * @param d_v                Pointer to the local modes
 */
__global__ void set_rho(LB_nodes_gpu n_a, LB_rho_v_gpu *d_v,
                        int single_nodeindex, float *rho) {
  unsigned int index = blockIdx.y * gridDim.x * blockDim.x +
                       blockDim.x * blockIdx.x + threadIdx.x;
  /*Note: this sets the velocities to zero */
  if (index == 0) {
    float local_rho;

#pragma unroll
    for (int ii = 0; ii < LB_COMPONENTS; ++ii) {
      /** default values for fields in lattice units */
      local_rho =
          (rho[ii] - para->rho[ii]) * para->agrid * para->agrid * para->agrid;
      d_v[single_nodeindex].rho[ii] = rho[ii];

      n_a.vd[(0 + ii * LBQ) * para->number_of_nodes + single_nodeindex] =
          1.0f / 3.0f * local_rho;
      n_a.vd[(1 + ii * LBQ) * para->number_of_nodes + single_nodeindex] =
          1.0f / 18.0f * local_rho;
      n_a.vd[(2 + ii * LBQ) * para->number_of_nodes + single_nodeindex] =
          1.0f / 18.0f * local_rho;
      n_a.vd[(3 + ii * LBQ) * para->number_of_nodes + single_nodeindex] =
          1.0f / 18.0f * local_rho;
      n_a.vd[(4 + ii * LBQ) * para->number_of_nodes + single_nodeindex] =
          1.0f / 18.0f * local_rho;
      n_a.vd[(5 + ii * LBQ) * para->number_of_nodes + single_nodeindex] =
          1.0f / 18.0f * local_rho;
      n_a.vd[(6 + ii * LBQ) * para->number_of_nodes + single_nodeindex] =
          1.0f / 18.0f * local_rho;
      n_a.vd[(7 + ii * LBQ) * para->number_of_nodes + single_nodeindex] =
          1.0f / 36.0f * local_rho;
      n_a.vd[(8 + ii * LBQ) * para->number_of_nodes + single_nodeindex] =
          1.0f / 36.0f * local_rho;
      n_a.vd[(9 + ii * LBQ) * para->number_of_nodes + single_nodeindex] =
          1.0f / 36.0f * local_rho;
      n_a.vd[(10 + ii * LBQ) * para->number_of_nodes + single_nodeindex] =
          1.0f / 36.0f * local_rho;
      n_a.vd[(11 + ii * LBQ) * para->number_of_nodes + single_nodeindex] =
          1.0f / 36.0f * local_rho;
      n_a.vd[(12 + ii * LBQ) * para->number_of_nodes + single_nodeindex] =
          1.0f / 36.0f * local_rho;
      n_a.vd[(13 + ii * LBQ) * para->number_of_nodes + single_nodeindex] =
          1.0f / 36.0f * local_rho;
      n_a.vd[(14 + ii * LBQ) * para->number_of_nodes + single_nodeindex] =
          1.0f / 36.0f * local_rho;
      n_a.vd[(15 + ii * LBQ) * para->number_of_nodes + single_nodeindex] =
          1.0f / 36.0f * local_rho;
      n_a.vd[(16 + ii * LBQ) * para->number_of_nodes + single_nodeindex] =
          1.0f / 36.0f * local_rho;
      n_a.vd[(17 + ii * LBQ) * para->number_of_nodes + single_nodeindex] =
          1.0f / 36.0f * local_rho;
      n_a.vd[(18 + ii * LBQ) * para->number_of_nodes + single_nodeindex] =
          1.0f / 36.0f * local_rho;
    }
  }
}

/**set the boundary flag for all boundary nodes
 * @param boundary_node_list    The indices of the boundary nodes
 * @param boundary_index_list   The flag representing the corresponding boundary
 * @param number_of_boundnodes  The number of boundary nodes
 * @param n_a                   Pointer to local node residing in array a
 * (Input)
 * @param n_b                   Pointer to local node residing in array b
 * (Input)
 */
__global__ void init_boundaries(int *boundary_node_list,
                                int *boundary_index_list,
                                int number_of_boundnodes, LB_nodes_gpu n_a,
                                LB_nodes_gpu n_b) {
  unsigned int index = blockIdx.y * gridDim.x * blockDim.x +
                       blockDim.x * blockIdx.x + threadIdx.x;

  if (index < number_of_boundnodes) {
    n_a.boundary[boundary_node_list[index]] = boundary_index_list[index];
    n_b.boundary[boundary_node_list[index]] = boundary_index_list[index];
  }
}

/**reset the boundary flag of every node
 * @param n_a   Pointer to local node residing in array a (Input)
 * @param n_b   Pointer to local node residing in array b (Input)
 */
__global__ void reset_boundaries(LB_nodes_gpu n_a, LB_nodes_gpu n_b) {
  size_t index = blockIdx.y * gridDim.x * blockDim.x + blockDim.x * blockIdx.x +
                 threadIdx.x;
  if (index < para->number_of_nodes)
    n_a.boundary[index] = n_b.boundary[index] = 0;
}

/** integration step of the lb-fluid-solver
 * @param n_a     Pointer to local node residing in array a (Input)
 * @param n_b     Pointer to local node residing in array b (Input)
 * @param *d_v    Pointer to local device values (Input)
 * @param node_f  Pointer to local node force density (Input)
 * @param ek_parameters_gpu  Pointer to the parameters for the electrokinetics
 * (Input)
 */

__global__ void integrate(LB_nodes_gpu n_a, LB_nodes_gpu n_b, LB_rho_v_gpu *d_v,
                          LB_node_force_density_gpu node_f,
                          EK_parameters *ek_parameters_gpu,
                          unsigned int philox_counter) {
  /**every node is connected to a thread via the index*/
  unsigned int index = blockIdx.y * gridDim.x * blockDim.x +
                       blockDim.x * blockIdx.x + threadIdx.x;
  /**the 19 moments (modes) are only temporary register values */
  float mode[19 * LB_COMPONENTS];
  LB_randomnr_gpu rng;

  if (index < para->number_of_nodes) {
    /** storing the seed into a register value*/
    rng.seed = n_a.seed[index];
    /**calc_m_from_n*/
    calc_m_from_n(n_a, index, mode);
    /**lb_relax_modes*/
    relax_modes(mode, index, node_f, d_v);
    /**lb_thermalize_modes */
    if (para->fluct) {
      thermalize_modes(mode, index, &rng, philox_counter);
    }
    apply_forces(index, mode, node_f, d_v);
    /**lb_calc_n_from_modes_push*/
    normalize_modes(mode);
    /**calc of velocity densities and streaming with pbc*/
    calc_n_from_modes_push(n_b, mode, index);
    /** rewriting the seed back to the global memory*/
    n_b.seed[index] = rng.seed;
  }
}

/** part interaction kernel
 * @param n_a                Pointer to local node residing in array a (Input)
 * @param *particle_data     Pointer to the particle position and velocity
 * (Input)
 * @param *particle_force    Pointer to the particle force (Input)
 * @param *part              Pointer to the rn array of the particles (Input)
 * @param node_f             Pointer to local node force (Input)
 * @param *fluid_composition Pointer to the local fluid composition for the
 * Shanchen
 * @param *d_v               Pointer to local device values
 */
__global__ void calc_fluid_particle_ia(
    LB_nodes_gpu n_a, CUDA_particle_data *particle_data, float *particle_force,
    CUDA_fluid_composition *fluid_composition, LB_node_force_density_gpu node_f,
    CUDA_particle_seed *part, LB_rho_v_gpu *d_v, bool couple_virtual, unsigned int philox_counter) {

  unsigned int part_index = blockIdx.y * gridDim.x * blockDim.x +
                            blockDim.x * blockIdx.x + threadIdx.x;
  unsigned int node_index[8];
  float delta[8];
  float delta_j[3 * LB_COMPONENTS];
  float partgrad1[8 * LB_COMPONENTS];
  float partgrad2[8 * LB_COMPONENTS];
  float partgrad3[8 * LB_COMPONENTS];
  LB_randomnr_gpu rng_part;
  if (part_index < para->number_of_particles) {
#if defined(VIRTUAL_SITES)
    if (!particle_data[part_index].is_virtual || couple_virtual)
#endif
    {
      rng_part.seed = part[part_index].seed;

      /**force acting on the particle. delta_j will be used later to compute the
       * force that acts back onto the fluid. */
      calc_viscous_force(n_a, delta, partgrad1, partgrad2, partgrad3,
                         particle_data, particle_force, fluid_composition,
                         part_index, &rng_part, delta_j, node_index, d_v, 0, philox_counter);
      calc_node_force(delta, delta_j, partgrad1, partgrad2, partgrad3,
                      node_index, node_f);

#ifdef ENGINE
      if (particle_data[part_index].swim.swimming) {
        calc_viscous_force(n_a, delta, partgrad1, partgrad2, partgrad3,
                           particle_data, particle_force, fluid_composition,
                           part_index, &rng_part, delta_j, node_index, d_v, 1, philox_counter);
        calc_node_force(delta, delta_j, partgrad1, partgrad2, partgrad3,
                        node_index, node_f);
      }
#endif

      /**force which acts back to the fluid node */
      part[part_index].seed = rng_part.seed;
    }
  }
}

/** part interaction kernel
 * @param n_a       Pointer to local node residing in array a (Input)
 * @param *particle_data    Pointer to the particle position and velocity
 * (Input)
 * @param *particle_force   Pointer to the particle force (Input)
 * @param *part       Pointer to the rn array of the particles (Input)
 * @param node_f      Pointer to local node force (Input)
 * @param *d_v    Pointer to local device values
 */
__global__ void calc_fluid_particle_ia_three_point_couple(
    LB_nodes_gpu n_a, CUDA_particle_data *particle_data, float *particle_force,
    LB_node_force_density_gpu node_f, CUDA_particle_seed *part,
    LB_rho_v_gpu *d_v) {
  unsigned int part_index = blockIdx.y * gridDim.x * blockDim.x +
                            blockDim.x * blockIdx.x + threadIdx.x;
  unsigned int node_index[27];
  float delta[27];
  float delta_j[3 * LB_COMPONENTS];
  LB_randomnr_gpu rng_part;
  if (part_index < para->number_of_particles) {
    rng_part.seed = part[part_index].seed;
    /**force acting on the particle. delta_j will be used later to compute the
     * force that acts back onto the fluid. */
    calc_viscous_force_three_point_couple(n_a, delta, particle_data,
                                          particle_force, part_index, &rng_part,
                                          delta_j, node_index, d_v, 0);
    calc_node_force_three_point_couple(delta, delta_j, node_index, node_f);

#ifdef ENGINE
    if (particle_data[part_index].swim.swimming) {
      calc_viscous_force_three_point_couple(
          n_a, delta, particle_data, particle_force, part_index, &rng_part,
          delta_j, node_index, d_v, 1);
      calc_node_force_three_point_couple(delta, delta_j, node_index, node_f);
    }
#endif

    /**force which acts back to the fluid node */
    part[part_index].seed = rng_part.seed;
  }
}

#ifdef LB_BOUNDARIES_GPU
/**Bounce back boundary kernel
 * @param n_a         Pointer to local node residing in array a (Input)
 * @param n_b         Pointer to local node residing in array b (Input)
 * @param lb_boundary_velocity    The constant velocity at the boundary, set by
 * the user (Input)
 * @param lb_boundary_force       The force on the boundary nodes (Output)
 */
__global__ void apply_boundaries(LB_nodes_gpu n_curr,
                                 float *lb_boundary_velocity,
                                 float *lb_boundary_force) {
  unsigned int index = blockIdx.y * gridDim.x * blockDim.x +
                       blockDim.x * blockIdx.x + threadIdx.x;

  if (index < para->number_of_nodes)
    bounce_back_boundaries(n_curr, index, lb_boundary_velocity,
                           lb_boundary_force);
}
#ifdef SHANCHEN
__global__ void lb_shanchen_set_boundaries(LB_nodes_gpu n_curr) {
  /* This implements neutral boundary conditions for the shanchen fluid (i.e.,
   * 90 deg contact angle) */
  unsigned int index = blockIdx.y * gridDim.x * blockDim.x +
                       blockDim.x * blockIdx.x + threadIdx.x;
  unsigned int xyz[3];
  if (index < para->number_of_nodes) {
    if (n_curr.boundary[index] != 0) {
      index_to_xyz(index, xyz);
      unsigned int x = xyz[0];
      unsigned int y = xyz[1];
      unsigned int z = xyz[2];
      unsigned int to_index_x, to_index_y, to_index_z, to_index;
      int c[3], count = 0;

      for (int ii = 0; ii < LB_COMPONENTS; ii++)
        for (int comp = 0; comp < 19; comp++)
          n_curr.vd[(comp + ii * LBQ) * para->number_of_nodes + index] = 0.0;
      for (c[0] = -1; c[0] <= 1; c[0]++) {
        for (c[1] = -1; c[1] <= 1; c[1]++) {
          for (c[2] = -1; c[2] <= 1; c[2]++) {
            to_index_x = (x + c[0] + para->dim_x) % para->dim_x;
            to_index_y = (y + c[1] + para->dim_y) % para->dim_y;
            to_index_z = (z + c[2] + para->dim_z) % para->dim_z;
            to_index = to_index_x + para->dim_x * to_index_y +
                       para->dim_x * para->dim_y * to_index_z;
            if (n_curr.boundary[to_index] == 0) {
              for (int ii = 0; ii < LB_COMPONENTS; ii++) {
                for (int comp = 0; comp < 19;
                     comp++) { /* We copy all velocities: at the end we will
                                  need only the density mode, but this
                                  introduces no overhead anyway */
                  n_curr
                      .vd[(comp + ii * LBQ) * para->number_of_nodes + index] +=
                      n_curr.vd[(comp + ii * LBQ) * para->number_of_nodes +
                                to_index];
                  count++;
                }
              }
            }
          }
        }
      }
      if (count > 0)
        for (int ii = 0; ii < LB_COMPONENTS; ii++)
          for (int comp = 0; comp < 19; comp++)
            n_curr.vd[(comp + ii * LBQ) * para->number_of_nodes + index] /=
                count;
    }
  }
}
#endif /* SHANCHEN */

#endif

/** get physical values of the nodes (density, velocity, ...)
 * @param n_a     Pointer to local node residing in array a (Input)
 * @param *p_v    Pointer to local print values (Output)
 * @param *d_v    Pointer to local device values (Input)
 * @param node_f  The forces on the LB nodes
 */
__global__ void
get_mesoscopic_values_in_MD_units(LB_nodes_gpu n_a, LB_rho_v_pi_gpu *p_v,
                                  LB_rho_v_gpu *d_v,
                                  LB_node_force_density_gpu node_f) {
  unsigned int index = blockIdx.y * gridDim.x * blockDim.x +
                       blockDim.x * blockIdx.x + threadIdx.x;

  if (index < para->number_of_nodes) {
    float mode[19 * LB_COMPONENTS];
    calc_m_from_n(n_a, index, mode);
    calc_values_in_MD_units(n_a, mode, p_v, d_v, node_f, index, index);
  }
}

/** get boundary flags
 *  @param n_a                Pointer to local node residing in array a (Input)
 *  @param device_bound_array Pointer to local device values (Input)
 */
__global__ void lb_get_boundaries(LB_nodes_gpu n_a,
                                  unsigned int *device_bound_array) {
  unsigned int index = blockIdx.y * gridDim.x * blockDim.x +
                       blockDim.x * blockIdx.x + threadIdx.x;

  if (index < para->number_of_nodes)
    device_bound_array[index] = n_a.boundary[index];
}

/**print single node values kernel
 * @param single_nodeindex  index of the node (Input)
 * @param *d_p_v            Pointer to result storage array (Input)
 * @param n_a               Pointer to local node residing in array a (Input)
 * @param *d_v    Pointer to local device values
 * @param node_f  Pointer to local node force
 */
__global__ void lb_print_node(int single_nodeindex, LB_rho_v_pi_gpu *d_p_v,
                              LB_nodes_gpu n_a, LB_rho_v_gpu *d_v,
                              LB_node_force_density_gpu node_f) {
  float mode[19 * LB_COMPONENTS];
  unsigned int index = blockIdx.y * gridDim.x * blockDim.x +
                       blockDim.x * blockIdx.x + threadIdx.x;

  if (index == 0) {
    calc_m_from_n(n_a, single_nodeindex, mode);

    /* the following actually copies rho and v from d_v, and calculates pi */
    calc_values_in_MD_units(n_a, mode, d_p_v, d_v, node_f, single_nodeindex, 0);
  }
}

__global__ void momentum(LB_nodes_gpu n_a, LB_rho_v_gpu *d_v,
                         LB_node_force_density_gpu node_f, float *sum) {
  unsigned int index = blockIdx.y * gridDim.x * blockDim.x +
                       blockDim.x * blockIdx.x + threadIdx.x;

  if (index < para->number_of_nodes) {
    float j[3] = {0.0f, 0.0f, 0.0f};
    float mode[4];

    for (int ii = 0; ii < LB_COMPONENTS; ii++) {
      calc_mode(mode, n_a, index, ii);

      j[0] +=
          mode[1] +
          node_f.force_density[(0 + ii * 3) * para->number_of_nodes + index];
      j[1] +=
          mode[2] +
          node_f.force_density[(1 + ii * 3) * para->number_of_nodes + index];
      j[2] +=
          mode[3] +
          node_f.force_density[(2 + ii * 3) * para->number_of_nodes + index];
    }

#ifdef LB_BOUNDARIES_GPU
    if (n_a.boundary[index])
      j[0] = j[1] = j[2] = 0.0f;
#endif

    atomicAdd(&(sum[0]), j[0]);
    atomicAdd(&(sum[1]), j[1]);
    atomicAdd(&(sum[2]), j[2]);
  }
}
__global__ void remove_momentum(LB_nodes_gpu n_a, LB_rho_v_gpu *d_v,
                                LB_node_force_density_gpu node_f, float *sum) {
  unsigned int index = blockIdx.y * gridDim.x * blockDim.x +
                       blockDim.x * blockIdx.x + threadIdx.x;
  if (index < para->number_of_nodes) {
    for (int ii = 0; ii < LB_COMPONENTS; ii++) {
      node_f.force_density[(0 + ii * 3) * para->number_of_nodes + index] -=
          sum[0] / para->number_of_nodes;
      node_f.force_density[(1 + ii * 3) * para->number_of_nodes + index] -=
          sum[1] / para->number_of_nodes;
      node_f.force_density[(2 + ii * 3) * para->number_of_nodes + index] -=
          sum[2] / para->number_of_nodes;
    }
  }
}

/**print single node boundary flag
 * @param single_nodeindex  index of the node (Input)
 * @param *device_flag      Pointer to result storage array (Input)
 * @param n_a               Pointer to local node residing in array a (Input)
 */
__global__ void lb_get_boundary_flag(int single_nodeindex,
                                     unsigned int *device_flag,
                                     LB_nodes_gpu n_a) {
  unsigned int index = blockIdx.y * gridDim.x * blockDim.x +
                       blockDim.x * blockIdx.x + threadIdx.x;

  if (index == 0)
    device_flag[0] = n_a.boundary[single_nodeindex];
}

/**********************************************************************/
/* Host functions to setup and call kernels*/
/**********************************************************************/

void lb_get_para_pointer(LB_parameters_gpu **pointeradress) {
  if (cudaGetSymbolAddress((void **)pointeradress, HIP_SYMBOL(para)) !=
      cudaSuccess) {
    fprintf(stderr,
            "Trouble getting address of LB parameters.\n"); // TODO give proper
                                                            // error message
    errexit();
  }
}

void lb_get_lbpar_pointer(LB_parameters_gpu **pointeradress) {
  *pointeradress = &lbpar_gpu;
}

void lb_get_boundary_force_pointer(float **pointeradress) {
#ifdef LB_BOUNDARIES_GPU
  *pointeradress = lb_boundary_force;
#endif
}

void lb_get_device_values_pointer(LB_rho_v_gpu **pointeradress) {
  *pointeradress = device_rho_v;
}

/**initialization for the lb gpu fluid called from host
 * @param *lbpar_gpu  Pointer to parameters to setup the lb field
 */
void lb_init_GPU(LB_parameters_gpu *lbpar_gpu) {
#define free_realloc_and_clear(var, size)                                      \
  {                                                                            \
    if ((var) != nullptr)                                                      \
      cuda_safe_mem(cudaFree((var)));                                          \
    cuda_safe_mem(cudaMalloc((void **)&var, size));                            \
    cudaMemset(var, 0, size);                                                  \
  }

  size_of_rho_v = lbpar_gpu->number_of_nodes * sizeof(LB_rho_v_gpu);
  size_of_rho_v_pi = lbpar_gpu->number_of_nodes * sizeof(LB_rho_v_pi_gpu);

  /** Allocate structs in device memory*/
  /* see the notes to the structure device_rho_v_pi above...*/
  if (extended_values_flag == 0) {
    free_realloc_and_clear(device_rho_v, size_of_rho_v);
  } else {
    free_realloc_and_clear(device_rho_v_pi, size_of_rho_v_pi);
  }

  /* TODO: this is a almost a copy copy of  device_rho_v think about eliminating
   * it, and maybe pi can be added to device_rho_v in this case*/
  free_realloc_and_clear(print_rho_v_pi, size_of_rho_v_pi);
  free_realloc_and_clear(nodes_a.vd, lbpar_gpu->number_of_nodes * 19 *
                                         LB_COMPONENTS * sizeof(float));
  free_realloc_and_clear(nodes_b.vd, lbpar_gpu->number_of_nodes * 19 *
                                         LB_COMPONENTS * sizeof(float));
  free_realloc_and_clear(node_f.force_density, lbpar_gpu->number_of_nodes * 3 *
                                                   LB_COMPONENTS *
                                                   sizeof(lbForceFloat));
#if defined(VIRTUAL_SITES_INERTIALESS_TRACERS) || defined(EK_DEBUG)
  free_realloc_and_clear(node_f.force_density_buf, lbpar_gpu->number_of_nodes *
                                                       3 * LB_COMPONENTS *
                                                       sizeof(lbForceFloat));
#endif
#ifdef SHANCHEN
  free_realloc_and_clear(node_f.scforce_density, lbpar_gpu->number_of_nodes *
                                                     3 * LB_COMPONENTS *
                                                     sizeof(float));
#endif
  free_realloc_and_clear(nodes_a.seed,
                         lbpar_gpu->number_of_nodes * sizeof(unsigned int));
  free_realloc_and_clear(nodes_a.boundary,
                         lbpar_gpu->number_of_nodes * sizeof(unsigned int));
  free_realloc_and_clear(nodes_b.seed,
                         lbpar_gpu->number_of_nodes * sizeof(unsigned int));
  free_realloc_and_clear(nodes_b.boundary,
                         lbpar_gpu->number_of_nodes * sizeof(unsigned int));

  /**write parameters in const memory*/
  cuda_safe_mem(cudaMemcpyToSymbol(HIP_SYMBOL(para), lbpar_gpu,
                                   sizeof(LB_parameters_gpu)));

  /**check flag if lb gpu init works*/
  free_realloc_and_clear(gpu_check, sizeof(int));

  if (h_gpu_check != nullptr)
    free(h_gpu_check);

  h_gpu_check = (int *)Utils::malloc(sizeof(int));

  /** values for the kernel call */
  int threads_per_block = 64;
  int blocks_per_grid_y = 4;
  int blocks_per_grid_x =
      (lbpar_gpu->number_of_nodes + threads_per_block * blocks_per_grid_y - 1) /
      (threads_per_block * blocks_per_grid_y);
  dim3 dim_grid = make_uint3(blocks_per_grid_x, blocks_per_grid_y, 1);

  KERNELCALL(reset_boundaries, dim_grid, threads_per_block, nodes_a, nodes_b);

#ifdef SHANCHEN
// TODO FIXME:
/* We must add Shan-Chen forces, which are zero only if the densities are
 * uniform*/
#endif

  /** calc of velocitydensities from given parameters and initialize the
   * Node_Force array with zero */
  KERNELCALL(reinit_node_force, dim_grid, threads_per_block, (node_f));
  KERNELCALL(calc_n_from_rho_j_pi, dim_grid, threads_per_block, nodes_a,
             device_rho_v, node_f, gpu_check);

  intflag = 1;
  current_nodes = &nodes_a;
  h_gpu_check[0] = 0;
  cuda_safe_mem(
      cudaMemcpy(h_gpu_check, gpu_check, sizeof(int), cudaMemcpyDeviceToHost));
  // fprintf(stderr, "initialization of lb gpu code %i\n",
  // lbpar_gpu->number_of_nodes);
  cudaThreadSynchronize();

  if (!h_gpu_check[0]) {
    fprintf(stderr, "initialization of lb gpu code failed! \n");
    errexit();
  }
}

/** reinitialization for the lb gpu fluid called from host
 * @param *lbpar_gpu  Pointer to parameters to setup the lb field
 */
void lb_reinit_GPU(LB_parameters_gpu *lbpar_gpu) {
  /**write parameters in const memory*/
  cuda_safe_mem(cudaMemcpyToSymbol(HIP_SYMBOL(para), lbpar_gpu,
                                   sizeof(LB_parameters_gpu)));

  /** values for the kernel call */
  int threads_per_block = 64;
  int blocks_per_grid_y = 4;
  int blocks_per_grid_x =
      (lbpar_gpu->number_of_nodes + threads_per_block * blocks_per_grid_y - 1) /
      (threads_per_block * blocks_per_grid_y);
  dim3 dim_grid = make_uint3(blocks_per_grid_x, blocks_per_grid_y, 1);

  /** calc of velocity densities from given parameters and initialize the
   * Node_Force array with zero */
  KERNELCALL(calc_n_from_rho_j_pi, dim_grid, threads_per_block, nodes_a,
             device_rho_v, node_f, gpu_check);
}

void lb_realloc_particles_GPU_leftovers(LB_parameters_gpu *lbpar_gpu) {
  // copy parameters, especially number of parts to gpu mem
  cuda_safe_mem(cudaMemcpyToSymbol(HIP_SYMBOL(para), lbpar_gpu,
                                   sizeof(LB_parameters_gpu)));
}

#ifdef LB_BOUNDARIES_GPU
/** setup and call boundaries from the host
 * @param host_n_lb_boundaries  number of LB boundaries
 * @param number_of_boundnodes  number of boundnodes
 * @param host_boundary_node_list     The indices of the boundary nodes
 * @param host_boundary_index_list    The flag representing the corresponding
 * boundary
 * @param host_lb_boundary_velocity   The constant velocity at the boundary, set
 * by the user (Input)
 */
void lb_init_boundaries_GPU(int host_n_lb_boundaries, int number_of_boundnodes,
                            int *host_boundary_node_list,
                            int *host_boundary_index_list,
                            float *host_lb_boundary_velocity) {
  if (this_node != 0)
    return;

  size_of_boundindex = number_of_boundnodes * sizeof(int);
  cuda_safe_mem(cudaMalloc((void **)&boundary_node_list, size_of_boundindex));
  cuda_safe_mem(cudaMalloc((void **)&boundary_index_list, size_of_boundindex));
  cuda_safe_mem(cudaMemcpy(boundary_index_list, host_boundary_index_list,
                           size_of_boundindex, cudaMemcpyHostToDevice));
  cuda_safe_mem(cudaMemcpy(boundary_node_list, host_boundary_node_list,
                           size_of_boundindex, cudaMemcpyHostToDevice));
  cuda_safe_mem(cudaMalloc((void **)&lb_boundary_force,
                           3 * host_n_lb_boundaries * sizeof(float)));
  cuda_safe_mem(cudaMalloc((void **)&lb_boundary_velocity,
                           3 * host_n_lb_boundaries * sizeof(float)));
  cuda_safe_mem(
      cudaMemcpy(lb_boundary_velocity, host_lb_boundary_velocity,
                 3 * LBBoundaries::lbboundaries.size() * sizeof(float),
                 cudaMemcpyHostToDevice));

  /** values for the kernel call */
  int threads_per_block = 64;
  int blocks_per_grid_y = 4;
  int blocks_per_grid_x =
      (lbpar_gpu.number_of_nodes + threads_per_block * blocks_per_grid_y - 1) /
      (threads_per_block * blocks_per_grid_y);
  dim3 dim_grid = make_uint3(blocks_per_grid_x, blocks_per_grid_y, 1);

  KERNELCALL(reset_boundaries, dim_grid, threads_per_block, nodes_a, nodes_b);

  if (LBBoundaries::lbboundaries.size() == 0 && !pdb_boundary_lattice) {
    cudaThreadSynchronize();
    return;
  }

  if (number_of_boundnodes == 0) {
    fprintf(stderr,
            "WARNING: boundary cmd executed but no boundary node found!\n");
  } else {
    int threads_per_block_bound = 64;
    int blocks_per_grid_bound_y = 4;
    int blocks_per_grid_bound_x =
        (number_of_boundnodes +
         threads_per_block_bound * blocks_per_grid_bound_y - 1) /
        (threads_per_block_bound * blocks_per_grid_bound_y);
    dim3 dim_grid_bound =
        make_uint3(blocks_per_grid_bound_x, blocks_per_grid_bound_y, 1);

    KERNELCALL(init_boundaries, dim_grid_bound, threads_per_block_bound,
               boundary_node_list, boundary_index_list, number_of_boundnodes,
               nodes_a, nodes_b);
  }

  cudaThreadSynchronize();
}
#endif
/**setup and call extern single node force initialization from the host
 * @param *lbpar_gpu    Pointer to host parameter struct
 */
void lb_reinit_extern_nodeforce_GPU(LB_parameters_gpu *lbpar_gpu) {
  cuda_safe_mem(cudaMemcpyToSymbol(HIP_SYMBOL(para), lbpar_gpu,
                                   sizeof(LB_parameters_gpu)));

  /** values for the kernel call */
  int threads_per_block = 64;
  int blocks_per_grid_y = 4;
  int blocks_per_grid_x =
      (lbpar_gpu->number_of_nodes + threads_per_block * blocks_per_grid_y - 1) /
      (threads_per_block * blocks_per_grid_y);
  dim3 dim_grid = make_uint3(blocks_per_grid_x, blocks_per_grid_y, 1);

  KERNELCALL(reinit_node_force, dim_grid, threads_per_block, node_f);
}
/**setup and call extern single node force initialization from the host
 * @param n_extern_node_force_densities       number of nodes on which the
 * external force has to be applied
 * @param *host_extern_node_force_densities   Pointer to the host extern node
 * forces
 * @param *lbpar_gpu                Pointer to host parameter struct
 */
void lb_init_extern_nodeforcedensities_GPU(
    int n_extern_node_force_densities,
    LB_extern_nodeforcedensity_gpu *host_extern_node_force_densities,
    LB_parameters_gpu *lbpar_gpu) {

  size_of_extern_node_force_densities =
      n_extern_node_force_densities * sizeof(LB_extern_nodeforcedensity_gpu);
  cuda_safe_mem(cudaMalloc((void **)&extern_node_force_densities,
                           size_of_extern_node_force_densities));
  cuda_safe_mem(
      cudaMemcpy(extern_node_force_densities, host_extern_node_force_densities,
                 size_of_extern_node_force_densities, cudaMemcpyHostToDevice));

  cuda_safe_mem(cudaMemcpyToSymbol(HIP_SYMBOL(para), lbpar_gpu,
                                   sizeof(LB_parameters_gpu)));

  int threads_per_block_exf = 64;
  int blocks_per_grid_exf_y = 4;
  int blocks_per_grid_exf_x =
      (n_extern_node_force_densities +
       threads_per_block_exf * blocks_per_grid_exf_y - 1) /
      (threads_per_block_exf * blocks_per_grid_exf_y);
  dim3 dim_grid_exf =
      make_uint3(blocks_per_grid_exf_x, blocks_per_grid_exf_y, 1);

  KERNELCALL(init_extern_node_force_densities, dim_grid_exf,
             threads_per_block_exf, n_extern_node_force_densities,
             extern_node_force_densities, node_f);
  cudaFree(extern_node_force_densities);
}

/**setup and call particle kernel from the host
 */
void lb_calc_particle_lattice_ia_gpu(bool couple_virtual) {
  if (lbpar_gpu.number_of_particles) {
    /** call of the particle kernel */
    /** values for the particle kernel */
    int threads_per_block_particles = 64;
    int blocks_per_grid_particles_y = 4;
    int blocks_per_grid_particles_x =
        (lbpar_gpu.number_of_particles +
         threads_per_block_particles * blocks_per_grid_particles_y - 1) /
        (threads_per_block_particles * blocks_per_grid_particles_y);
    dim3 dim_grid_particles =
        make_uint3(blocks_per_grid_particles_x, blocks_per_grid_particles_y, 1);

    if (lbpar_gpu.lb_couple_switch & LB_COUPLE_TWO_POINT) {
      KERNELCALL(calc_fluid_particle_ia, dim_grid_particles,
                 threads_per_block_particles, *current_nodes,
                 gpu_get_particle_pointer(), gpu_get_particle_force_pointer(),
                 gpu_get_fluid_composition_pointer(), node_f,
                 gpu_get_particle_seed_pointer(), device_rho_v, couple_virtual, philox_counter);
    } else { /** only other option is the three point coupling scheme */
#ifdef SHANCHEN
      fprintf(stderr, "The three point particle coupling is not currently "
                      "compatible with the Shan-Chen implementation "
                      "of the LB\n");
      errexit();
#endif
      KERNELCALL(calc_fluid_particle_ia_three_point_couple, dim_grid_particles,
                 threads_per_block_particles, *current_nodes,
                 gpu_get_particle_pointer(), gpu_get_particle_force_pointer(),
                 node_f, gpu_get_particle_seed_pointer(), device_rho_v);
    }
  }
}

/** setup and call kernel for getting macroscopic fluid values of all nodes
 * @param *host_values struct to save the gpu values
 */
void lb_get_values_GPU(LB_rho_v_pi_gpu *host_values) {
  /** values for the kernel call */
  int threads_per_block = 64;
  int blocks_per_grid_y = 4;
  int blocks_per_grid_x =
      (lbpar_gpu.number_of_nodes + threads_per_block * blocks_per_grid_y - 1) /
      (threads_per_block * blocks_per_grid_y);
  dim3 dim_grid = make_uint3(blocks_per_grid_x, blocks_per_grid_y, 1);

  KERNELCALL(get_mesoscopic_values_in_MD_units, dim_grid, threads_per_block,
             *current_nodes, print_rho_v_pi, device_rho_v, node_f);
  cuda_safe_mem(cudaMemcpy(host_values, print_rho_v_pi, size_of_rho_v_pi,
                           cudaMemcpyDeviceToHost));
}

/** get all the boundary flags for all nodes
 *  @param host_bound_array here go the values of the boundary flag
 */
void lb_get_boundary_flags_GPU(unsigned int *host_bound_array) {
  unsigned int *device_bound_array;
  cuda_safe_mem(cudaMalloc((void **)&device_bound_array,
                           lbpar_gpu.number_of_nodes * sizeof(unsigned int)));
  /** values for the kernel call */
  int threads_per_block = 64;
  int blocks_per_grid_y = 4;
  int blocks_per_grid_x =
      (lbpar_gpu.number_of_nodes + threads_per_block * blocks_per_grid_y - 1) /
      (threads_per_block * blocks_per_grid_y);
  dim3 dim_grid = make_uint3(blocks_per_grid_x, blocks_per_grid_y, 1);

  KERNELCALL(lb_get_boundaries, dim_grid, threads_per_block, *current_nodes,
             device_bound_array);

  cuda_safe_mem(cudaMemcpy(host_bound_array, device_bound_array,
                           lbpar_gpu.number_of_nodes * sizeof(unsigned int),
                           cudaMemcpyDeviceToHost));

  cudaFree(device_bound_array);
}

/** setup and call kernel for getting macroscopic fluid values of a single
 * node*/
void lb_print_node_GPU(int single_nodeindex,
                       LB_rho_v_pi_gpu *host_print_values) {
  LB_rho_v_pi_gpu *device_print_values;
  cuda_safe_mem(
      cudaMalloc((void **)&device_print_values, sizeof(LB_rho_v_pi_gpu)));
  int threads_per_block_print = 1;
  int blocks_per_grid_print_y = 1;
  int blocks_per_grid_print_x = 1;
  dim3 dim_grid_print =
      make_uint3(blocks_per_grid_print_x, blocks_per_grid_print_y, 1);

  KERNELCALL(lb_print_node, dim_grid_print, threads_per_block_print,
             single_nodeindex, device_print_values, *current_nodes,
             device_rho_v, node_f);

  cuda_safe_mem(cudaMemcpy(host_print_values, device_print_values,
                           sizeof(LB_rho_v_pi_gpu), cudaMemcpyDeviceToHost));
  cudaFree(device_print_values);
}

/** setup and call kernel to calculate the total momentum of the hole fluid
 * @param *mass value of the mass calculated on the GPU
 */
void lb_calc_fluid_mass_GPU(double *mass) {
  float *tot_mass;
  float cpu_mass = 0.0f;
  cuda_safe_mem(cudaMalloc((void **)&tot_mass, sizeof(float)));
  cuda_safe_mem(
      cudaMemcpy(tot_mass, &cpu_mass, sizeof(float), cudaMemcpyHostToDevice));

  /** values for the kernel call */
  int threads_per_block = 64;
  int blocks_per_grid_y = 4;
  int blocks_per_grid_x =
      (lbpar_gpu.number_of_nodes + threads_per_block * blocks_per_grid_y - 1) /
      (threads_per_block * blocks_per_grid_y);
  dim3 dim_grid = make_uint3(blocks_per_grid_x, blocks_per_grid_y, 1);

  KERNELCALL(calc_mass, dim_grid, threads_per_block, *current_nodes, tot_mass);

  cuda_safe_mem(
      cudaMemcpy(&cpu_mass, tot_mass, sizeof(float), cudaMemcpyDeviceToHost));

  cudaFree(tot_mass);
  mass[0] = (double)(cpu_mass);
}

/** setup and call kernel to calculate the total momentum of the whole fluid
 *  @param host_mom value of the momentum calculated on the GPU
 */
void lb_calc_fluid_momentum_GPU(double *host_mom) {
  float *tot_momentum;
  float host_momentum[3] = {0.0f, 0.0f, 0.0f};
  cuda_safe_mem(cudaMalloc((void **)&tot_momentum, 3 * sizeof(float)));
  cuda_safe_mem(cudaMemcpy(tot_momentum, host_momentum, 3 * sizeof(float),
                           cudaMemcpyHostToDevice));

  /** values for the kernel call */
  int threads_per_block = 64;
  int blocks_per_grid_y = 4;
  int blocks_per_grid_x =
      (lbpar_gpu.number_of_nodes + threads_per_block * blocks_per_grid_y - 1) /
      (threads_per_block * blocks_per_grid_y);
  dim3 dim_grid = make_uint3(blocks_per_grid_x, blocks_per_grid_y, 1);

  KERNELCALL(momentum, dim_grid, threads_per_block, *current_nodes,
             device_rho_v, node_f, tot_momentum);

  cuda_safe_mem(cudaMemcpy(host_momentum, tot_momentum, 3 * sizeof(float),
                           cudaMemcpyDeviceToHost));

  cudaFree(tot_momentum);
  host_mom[0] = (double)(host_momentum[0] * lbpar_gpu.agrid / lbpar_gpu.tau);
  host_mom[1] = (double)(host_momentum[1] * lbpar_gpu.agrid / lbpar_gpu.tau);
  host_mom[2] = (double)(host_momentum[2] * lbpar_gpu.agrid / lbpar_gpu.tau);
}

/** setup and call kernel to remove the net momentum of the whole fluid
 */
void lb_remove_fluid_momentum_GPU(void) {
  float *tot_momentum;
  float host_momentum[3] = {0.0f, 0.0f, 0.0f};
  cuda_safe_mem(cudaMalloc((void **)&tot_momentum, 3 * sizeof(float)));
  cuda_safe_mem(cudaMemcpy(tot_momentum, host_momentum, 3 * sizeof(float),
                           cudaMemcpyHostToDevice));

  /** values for the kernel call */
  int threads_per_block = 64;
  int blocks_per_grid_y = 4;
  int blocks_per_grid_x =
      (lbpar_gpu.number_of_nodes + threads_per_block * blocks_per_grid_y - 1) /
      (threads_per_block * blocks_per_grid_y);
  dim3 dim_grid = make_uint3(blocks_per_grid_x, blocks_per_grid_y, 1);

  KERNELCALL(momentum, dim_grid, threads_per_block, *current_nodes,
             device_rho_v, node_f, tot_momentum);

  cuda_safe_mem(cudaMemcpy(host_momentum, tot_momentum, 3 * sizeof(float),
                           cudaMemcpyDeviceToHost));

  KERNELCALL(remove_momentum, dim_grid, threads_per_block, *current_nodes,
             device_rho_v, node_f, tot_momentum);

  cudaFree(tot_momentum);
}

/** setup and call kernel to calculate the temperature of the hole fluid
 *  @param host_temp value of the temperature calculated on the GPU
 */
void lb_calc_fluid_temperature_GPU(double *host_temp) {
  int host_number_of_non_boundary_nodes = 0;
  int *device_number_of_non_boundary_nodes;
  cuda_safe_mem(
      cudaMalloc((void **)&device_number_of_non_boundary_nodes, sizeof(int)));
  cuda_safe_mem(cudaMemcpy(device_number_of_non_boundary_nodes,
                           &host_number_of_non_boundary_nodes, sizeof(int),
                           cudaMemcpyHostToDevice));

  float host_jsquared = 0.0f;
  float *device_jsquared;
  cuda_safe_mem(cudaMalloc((void **)&device_jsquared, sizeof(float)));
  cuda_safe_mem(cudaMemcpy(device_jsquared, &host_jsquared, sizeof(float),
                           cudaMemcpyHostToDevice));

  /** values for the kernel call */
  int threads_per_block = 64;
  int blocks_per_grid_y = 4;
  int blocks_per_grid_x =
      (lbpar_gpu.number_of_nodes + threads_per_block * blocks_per_grid_y - 1) /
      (threads_per_block * blocks_per_grid_y);
  dim3 dim_grid = make_uint3(blocks_per_grid_x, blocks_per_grid_y, 1);

  KERNELCALL(temperature, dim_grid, threads_per_block, *current_nodes,
             device_jsquared, device_number_of_non_boundary_nodes);

  cuda_safe_mem(cudaMemcpy(&host_number_of_non_boundary_nodes,
                           device_number_of_non_boundary_nodes, sizeof(int),
                           cudaMemcpyDeviceToHost));
  cuda_safe_mem(cudaMemcpy(&host_jsquared, device_jsquared, sizeof(float),
                           cudaMemcpyDeviceToHost));

  // TODO: check that temperature calculation is properly implemented for
  // shanchen
  *host_temp = 0;

#pragma unroll
  for (int ii = 0; ii < LB_COMPONENTS; ++ii) {
    *host_temp +=
        (double)(host_jsquared * 1. /
                 (3.0f * lbpar_gpu.rho[ii] * host_number_of_non_boundary_nodes *
                  lbpar_gpu.tau * lbpar_gpu.tau * lbpar_gpu.agrid));
  }
}

#ifdef SHANCHEN
void lb_calc_shanchen_GPU() {
  /** values for the kernel call */
  int threads_per_block = 64;
  int blocks_per_grid_y = 4;
  int blocks_per_grid_x =
      (lbpar_gpu.number_of_nodes + threads_per_block * blocks_per_grid_y - 1) /
      (threads_per_block * blocks_per_grid_y);
  dim3 dim_grid = make_uint3(blocks_per_grid_x, blocks_per_grid_y, 1);

#ifdef LB_BOUNDARIES_GPU
  if (LBBoundaries::lbboundaries.size() != 0) {
    KERNELCALL(lb_shanchen_set_boundaries, dim_grid, threads_per_block,
               *current_nodes);
    cudaThreadSynchronize();
  }
#endif
  KERNELCALL(lb_shanchen_GPU, dim_grid, threads_per_block, *current_nodes,
             node_f);
}

#endif // SHANCHEN

/** setup and call kernel for getting macroscopic fluid values of all nodes
 * @param *host_checkpoint_vd struct to save the gpu populations
 * @param *host_checkpoint_seed struct to save the nodes' seeds for the lb on
 * the gpu
 * @param *host_checkpoint_boundary struct to save the boundary nodes
 * @param *host_checkpoint_force struct to save the forces on the nodes
 */
void lb_save_checkpoint_GPU(float *host_checkpoint_vd,
                            unsigned int *host_checkpoint_seed,
                            unsigned int *host_checkpoint_boundary,
                            lbForceFloat *host_checkpoint_force) {
  cuda_safe_mem(cudaMemcpy(host_checkpoint_vd, current_nodes->vd,
                           lbpar_gpu.number_of_nodes * 19 * sizeof(float),
                           cudaMemcpyDeviceToHost));
  cuda_safe_mem(cudaMemcpy(host_checkpoint_seed, current_nodes->seed,
                           lbpar_gpu.number_of_nodes * sizeof(unsigned int),
                           cudaMemcpyDeviceToHost));
  cuda_safe_mem(cudaMemcpy(host_checkpoint_boundary, current_nodes->boundary,
                           lbpar_gpu.number_of_nodes * sizeof(unsigned int),
                           cudaMemcpyDeviceToHost));
  cuda_safe_mem(cudaMemcpy(host_checkpoint_force, node_f.force_density,
                           lbpar_gpu.number_of_nodes * 3 * sizeof(lbForceFloat),
                           cudaMemcpyDeviceToHost));
}

/** setup and call kernel for setting macroscopic fluid values of all nodes
 * @param *host_checkpoint_vd struct to save the gpu populations
 * @param *host_checkpoint_seed struct to save the nodes' seeds for the lb on
 * the gpu
 * @param *host_checkpoint_boundary struct to save the boundary nodes
 * @param *host_checkpoint_force struct to save the forces on the nodes
 */
void lb_load_checkpoint_GPU(float *host_checkpoint_vd,
                            unsigned int *host_checkpoint_seed,
                            unsigned int *host_checkpoint_boundary,
                            lbForceFloat *host_checkpoint_force) {
  current_nodes = &nodes_a;
  intflag = 1;

  cuda_safe_mem(cudaMemcpy(current_nodes->vd, host_checkpoint_vd,
                           lbpar_gpu.number_of_nodes * 19 * sizeof(float),
                           cudaMemcpyHostToDevice));

  cuda_safe_mem(cudaMemcpy(current_nodes->seed, host_checkpoint_seed,
                           lbpar_gpu.number_of_nodes * sizeof(unsigned int),
                           cudaMemcpyHostToDevice));
  cuda_safe_mem(cudaMemcpy(current_nodes->boundary, host_checkpoint_boundary,
                           lbpar_gpu.number_of_nodes * sizeof(unsigned int),
                           cudaMemcpyHostToDevice));
  cuda_safe_mem(cudaMemcpy(node_f.force_density, host_checkpoint_force,
                           lbpar_gpu.number_of_nodes * 3 * sizeof(lbForceFloat),
                           cudaMemcpyHostToDevice));
}

/** setup and call kernel to get the boundary flag of a single node
 *  @param single_nodeindex number of the node to get the flag for
 *  @param host_flag her goes the value of the boundary flag
 */
void lb_get_boundary_flag_GPU(int single_nodeindex, unsigned int *host_flag) {
  unsigned int *device_flag;
  cuda_safe_mem(cudaMalloc((void **)&device_flag, sizeof(unsigned int)));
  int threads_per_block_flag = 1;
  int blocks_per_grid_flag_y = 1;
  int blocks_per_grid_flag_x = 1;
  dim3 dim_grid_flag =
      make_uint3(blocks_per_grid_flag_x, blocks_per_grid_flag_y, 1);

  KERNELCALL(lb_get_boundary_flag, dim_grid_flag, threads_per_block_flag,
             single_nodeindex, device_flag, *current_nodes);

  cuda_safe_mem(cudaMemcpy(host_flag, device_flag, sizeof(unsigned int),
                           cudaMemcpyDeviceToHost));

  cudaFree(device_flag);
}

/** set the density at a single node
 *  @param single_nodeindex the node to set the velocity for
 *  @param *host_rho the density to set
 */
void lb_set_node_rho_GPU(int single_nodeindex, float *host_rho) {
  float *device_rho;
  cuda_safe_mem(
      cudaMalloc((void **)&device_rho, LB_COMPONENTS * sizeof(float)));
  cuda_safe_mem(cudaMemcpy(device_rho, host_rho, LB_COMPONENTS * sizeof(float),
                           cudaMemcpyHostToDevice));
  int threads_per_block_flag = 1;
  int blocks_per_grid_flag_y = 1;
  int blocks_per_grid_flag_x = 1;
  dim3 dim_grid_flag =
      make_uint3(blocks_per_grid_flag_x, blocks_per_grid_flag_y, 1);
  KERNELCALL(set_rho, dim_grid_flag, threads_per_block_flag, *current_nodes,
             device_rho_v, single_nodeindex, device_rho);
  cudaFree(device_rho);
}

/** set the net velocity at a single node
 *  @param single_nodeindex the node to set the velocity for
 *  @param host_velocity the velocity to set
 */
void lb_set_node_velocity_GPU(int single_nodeindex, float *host_velocity) {
  float *device_velocity;
  cuda_safe_mem(cudaMalloc((void **)&device_velocity, 3 * sizeof(float)));
  cuda_safe_mem(cudaMemcpy(device_velocity, host_velocity, 3 * sizeof(float),
                           cudaMemcpyHostToDevice));
  int threads_per_block_flag = 1;
  int blocks_per_grid_flag_y = 1;
  int blocks_per_grid_flag_x = 1;
  dim3 dim_grid_flag =
      make_uint3(blocks_per_grid_flag_x, blocks_per_grid_flag_y, 1);

  KERNELCALL(set_u_from_rho_v_pi, dim_grid_flag, threads_per_block_flag,
             *current_nodes, single_nodeindex, device_velocity, device_rho_v,
             node_f);

  cudaFree(device_velocity);
}

/** reinit of params
 * @param *lbpar_gpu struct containing the parameters of the fluid
 */
void reinit_parameters_GPU(LB_parameters_gpu *lbpar_gpu) {
  /**write parameters in const memory*/
  cuda_safe_mem(cudaMemcpyToSymbol(HIP_SYMBOL(para), lbpar_gpu,
                                   sizeof(LB_parameters_gpu)));
}

/**integration kernel for the lb gpu fluid update called from host */
void lb_integrate_GPU() {
  /** values for the kernel call */
  int threads_per_block = 64;
  int blocks_per_grid_y = 4;
  int blocks_per_grid_x =
      (lbpar_gpu.number_of_nodes + threads_per_block * blocks_per_grid_y - 1) /
      (threads_per_block * blocks_per_grid_y);
  dim3 dim_grid = make_uint3(blocks_per_grid_x, blocks_per_grid_y, 1);
#ifdef LB_BOUNDARIES_GPU
  if (LBBoundaries::lbboundaries.size() > 0) {
    cuda_safe_mem(
        cudaMemset(lb_boundary_force, 0,
                   3 * LBBoundaries::lbboundaries.size() * sizeof(float)));
  }
#endif

  /**call of fluid step*/
  /* NOTE: if pi is needed at every integration step, one should call an
     extended version of the integrate kernel, or pass also device_rho_v_pi and
     make sure that either it or device_rho_v are nullptr depending on
     extended_values_flag */
  if (intflag == 1) {
    KERNELCALL(integrate, dim_grid, threads_per_block, nodes_a, nodes_b,
               device_rho_v, node_f, lb_ek_parameters_gpu, philox_counter);
    current_nodes = &nodes_b;
    intflag = 0;
  } else {
    KERNELCALL(integrate, dim_grid, threads_per_block, nodes_b, nodes_a,
               device_rho_v, node_f, lb_ek_parameters_gpu, philox_counter);
    current_nodes = &nodes_a;
    intflag = 1;
  }

#ifdef LB_BOUNDARIES_GPU
  if (LBBoundaries::lbboundaries.size() > 0) {
    KERNELCALL(apply_boundaries, dim_grid, threads_per_block, *current_nodes,
               lb_boundary_velocity, lb_boundary_force);
  }
#endif
  philox_counter += 1;
}

void lb_gpu_get_boundary_forces(double *forces) {
#ifdef LB_BOUNDARIES_GPU
  float *temp = (float *)Utils::malloc(3 * LBBoundaries::lbboundaries.size() *
                                       sizeof(float));
  cuda_safe_mem(
      cudaMemcpy(temp, lb_boundary_force,
                 3 * LBBoundaries::lbboundaries.size() * sizeof(float),
                 cudaMemcpyDeviceToHost));

  for (int i = 0; i < 3 * LBBoundaries::lbboundaries.size(); i++) {
    forces[i] = (double)temp[i];
  }
  free(temp);
#endif
}

struct lb_lbfluid_mass_of_particle {
  __device__ float operator()(CUDA_particle_data particle) const {
#ifdef MASS
    return particle.mass;
#else
    return 1.;
#endif
  };
};

void lb_lbfluid_remove_total_momentum() {
  // calculate momentum of fluid and particles
  float total_momentum[3] = {0.0f, 0.0f, 0.0f};
  lb_lbfluid_calc_linear_momentum(total_momentum, /*include_particles*/ 1,
                                  /*include_lbfluid*/ 1);

  thrust::device_ptr<CUDA_particle_data> ptr(gpu_get_particle_pointer());
  float particles_mass = thrust::transform_reduce(
      ptr, ptr + lbpar_gpu.number_of_particles, lb_lbfluid_mass_of_particle(),
      0.0f, thrust::plus<float>());

  // lb_calc_fluid_mass_GPU has to be called with double but we don't
  // want narrowing warnings, that's why we narrow it down by hand.
  double lb_calc_fluid_mass_res;
  lb_calc_fluid_mass_GPU(&lb_calc_fluid_mass_res);
  float fluid_mass = lb_calc_fluid_mass_res;

  /* Momentum fraction of the particles */
  auto const part_frac = particles_mass / (fluid_mass + particles_mass);
  /* Momentum per particle */
  float momentum_particles[3] = {-total_momentum[0] * part_frac,
                                 -total_momentum[1] * part_frac,
                                 -total_momentum[2] * part_frac};

  auto const fluid_frac = fluid_mass / (fluid_mass + particles_mass);
  float momentum_fluid[3] = {-total_momentum[0] * fluid_frac,
                             -total_momentum[1] * fluid_frac,
                             -total_momentum[2] * fluid_frac};

  lb_lbfluid_particles_add_momentum(momentum_particles);
  lb_lbfluid_fluid_add_momentum(momentum_fluid);
}

__global__ void
lb_lbfluid_fluid_add_momentum_kernel(float momentum[3], LB_nodes_gpu n_a,
                                     LB_node_force_density_gpu node_f,
                                     LB_rho_v_gpu *d_v) {
  unsigned int index = blockIdx.y * gridDim.x * blockDim.x +
                       blockDim.x * blockIdx.x + threadIdx.x;
  unsigned int number_of_nodes = para->number_of_nodes;
#ifdef LB_BOUNDARIES_GPU
  number_of_nodes -= para->number_of_boundnodes;
#endif
  if (index < para->number_of_nodes) {
    if (n_a.boundary[index] == 0) {
      float force_factor = powf(para->agrid, 2) * para->tau * para->tau;
      for (int i = 0; i < LB_COMPONENTS; ++i) {
        // add force density onto each node (momentum / time_step / Volume)
        node_f.force_density[(0 + i * 3) * para->number_of_nodes + index] +=
            momentum[0] / para->tau / (number_of_nodes * powf(para->agrid, 3)) *
            force_factor;
        node_f.force_density[(1 + i * 3) * para->number_of_nodes + index] +=
            momentum[1] / para->tau / (number_of_nodes * powf(para->agrid, 3)) *
            force_factor;
        node_f.force_density[(2 + i * 3) * para->number_of_nodes + index] +=
            momentum[2] / para->tau / (number_of_nodes * powf(para->agrid, 3)) *
            force_factor;
      }
    }
  }
}

void lb_lbfluid_fluid_add_momentum(float momentum_host[3]) {
  float *momentum_device;
  cuda_safe_mem(cudaMalloc((void **)&momentum_device, 3 * sizeof(float)));
  cuda_safe_mem(cudaMemcpy(momentum_device, momentum_host, 3 * sizeof(float),
                           cudaMemcpyHostToDevice));

  int threads_per_block = 64;
  int blocks_per_grid_y = 4;
  int blocks_per_grid_x =
      (lbpar_gpu.number_of_nodes + threads_per_block * blocks_per_grid_y - 1) /
      (threads_per_block * blocks_per_grid_y);
  dim3 dim_grid = make_uint3(blocks_per_grid_x, blocks_per_grid_y, 1);

  KERNELCALL(lb_lbfluid_fluid_add_momentum_kernel, dim_grid, threads_per_block,
             momentum_device, *current_nodes, node_f, device_rho_v);
}

/**set the populations of a specific node on the GPU
 * @param n_a            Pointer to local node residing in array a (Input)
 * @param population     Pointer to new population (Input)
 * @param x              x-coordinate of node (Input)
 * @param y              y-coordinate of node (Input)
 * @param z              z-coordinate of node (Input)
 * @param c              LB component (for SHANCHEN) (Input)
 */
__global__ void lb_lbfluid_set_population_kernel(LB_nodes_gpu n_a,
                                                 float population[LBQ], int x,
                                                 int y, int z, int c) {
  int xyz[3] = {x, y, z};
  int index = xyz_to_index(xyz);

  for (int i = 0; i < LBQ; ++i) {
    n_a.vd[(i + c * LBQ) * para->number_of_nodes + index] = population[i];
  }
}

/**interface to set the populations of a specific node for the GPU
 * @param xyz            coordinates of node (Input)
 * @param population_host     Pointer to population (Input)
 * @param c              LB component (for SHANCHEN) (Input)
 */
void lb_lbfluid_set_population(const Vector3i &xyz, float population_host[LBQ],
                               int c) {
  float *population_device;
  cuda_safe_mem(cudaMalloc((void **)&population_device, LBQ * sizeof(float)));
  cuda_safe_mem(cudaMemcpy(population_device, population_host,
                           LBQ * sizeof(float), cudaMemcpyHostToDevice));

  dim3 dim_grid = make_uint3(1, 1, 1);
  KERNELCALL(lb_lbfluid_set_population_kernel, dim_grid, 1, *current_nodes,
             population_device, xyz[0], xyz[1], xyz[2], c);

  cuda_safe_mem(cudaFree(population_device));
}

/**get the populations of a specific node on the GPU
 * @param n_a            Pointer to local node residing in array a (Input)
 * @param population     Pointer to population (Output)
 * @param x              x-coordinate of node (Input)
 * @param y              y-coordinate of node (Input)
 * @param z              z-coordinate of node (Input)
 * @param c              LB component (for SHANCHEN) (Input)
 */
__global__ void lb_lbfluid_get_population_kernel(LB_nodes_gpu n_a,
                                                 float population[LBQ], int x,
                                                 int y, int z, int c) {
  int xyz[3] = {x, y, z};
  int index = xyz_to_index(xyz);

  for (int i = 0; i < LBQ; ++i) {
    population[i] = n_a.vd[(i + c * LBQ) * para->number_of_nodes + index];
  }
}

/**interface to get the populations of a specific node for the GPU
 * @param xyz            coordinates of node (Input)
 * @param population_host     Pointer to population (Output)
 * @param c              LB component (for SHANCHEN) (Input)
 */
void lb_lbfluid_get_population(const Vector3i &xyz, float population_host[LBQ],
                               int c) {
  float *population_device;
  cuda_safe_mem(cudaMalloc((void **)&population_device, LBQ * sizeof(float)));

  dim3 dim_grid = make_uint3(1, 1, 1);
  KERNELCALL(lb_lbfluid_get_population_kernel, dim_grid, 1, *current_nodes,
             population_device, xyz[0], xyz[1], xyz[2], c);

  cuda_safe_mem(cudaMemcpy(population_host, population_device,
                           LBQ * sizeof(float), cudaMemcpyDeviceToHost));

  cuda_safe_mem(cudaFree(population_device));
}

struct two_point_interpolation {
  LB_nodes_gpu current_nodes_gpu;
  LB_rho_v_gpu *d_v_gpu;
  two_point_interpolation(LB_nodes_gpu _current_nodes_gpu,
                          LB_rho_v_gpu *_d_v_gpu)
      : current_nodes_gpu(_current_nodes_gpu), d_v_gpu(_d_v_gpu){};
  __device__ float3 operator()(const float3 &position) const {
    unsigned int node_index[8];
    float delta[8];
    float u[3];
    float mode[19 * LB_COMPONENTS];
    float _position[3] = {position.x, position.y, position.z};
    interpolation_two_point_coupling(current_nodes_gpu, _position, node_index,
                                     mode, d_v_gpu, delta, u);
    return make_float3(u[0], u[1], u[2]);
  }
};

void lb_lbfluid_get_interpolated_velocity_at_positions(double const *positions,
                                                       double *velocities,
                                                       int length) {
  thrust::host_vector<float3> positions_host(length);
  for (int p = 0; p < 3 * length; p += 3) {
    // Cast double coming from python to float.
    positions_host[p / 3].x = static_cast<float>(positions[p]);
    positions_host[p / 3].y = static_cast<float>(positions[p + 1]);
    positions_host[p / 3].z = static_cast<float>(positions[p + 2]);
  }
  thrust::device_vector<float3> positions_device = positions_host;
  thrust::device_vector<float3> velocities_device(length);
  thrust::transform(positions_device.begin(), positions_device.end(),
                    velocities_device.begin(),
                    two_point_interpolation(*current_nodes, device_rho_v));
  thrust::host_vector<float3> velocities_host = velocities_device;
  int index = 0;
  for (auto v : velocities_host) {
    velocities[index] =
        static_cast<double>(v.x) * lbpar_gpu.agrid / lbpar_gpu.tau;
    velocities[index + 1] =
        static_cast<double>(v.y) * lbpar_gpu.agrid / lbpar_gpu.tau;
    velocities[index + 2] =
        static_cast<double>(v.z) * lbpar_gpu.agrid / lbpar_gpu.tau;
    index += 3;
  }
}

#endif /* LB_GPU */<|MERGE_RESOLUTION|>--- conflicted
+++ resolved
@@ -231,13 +231,7 @@
   rnd_floats.y = rnd_ints.y * CURAND_2POW32_INV + (CURAND_2POW32_INV / 2.0f);
   rnd_floats.z = rnd_ints.z * CURAND_2POW32_INV + (CURAND_2POW32_INV / 2.0f);
   constexpr float sqrt12 = 3.46410161514f;
-<<<<<<< HEAD
-  return make_float4(
-      (rnd_floats.w - 0.5f) * sqrt12, (rnd_floats.x - 0.5f) * sqrt12,
-      (rnd_floats.y - 0.5f) * sqrt12, (rnd_floats.z - 0.5f) * sqrt12);
-=======
   return rnd_floats;
->>>>>>> 999f3c67
 }
 
 __device__ void random_wrapper(LB_randomnr_gpu *rn) {
@@ -849,31 +843,19 @@
         sqrtf(c * (1 - c) * Rho_tot *
               (para->mu[ii] * (2.0f / 3.0f) *
                (1.0f - (para->gamma_mobility[0] * para->gamma_mobility[0])))) *
-<<<<<<< HEAD
-        (2 * ii - 1) * random_floats.w;
-=======
         (2 * ii - 1) * (random_floats.w - 0.5f) * sqrt12;
->>>>>>> 999f3c67
     mode[2 + ii * LBQ] +=
         sqrtf(c * (1 - c) * Rho_tot *
               (para->mu[ii] * (2.0f / 3.0f) *
                (1.0f - (para->gamma_mobility[0] * para->gamma_mobility[0])))) *
-<<<<<<< HEAD
-        (2 * ii - 1) * random_floats.x;
-=======
         (2 * ii - 1) * (random_floats.x - 0.5f) * sqrt12;
->>>>>>> 999f3c67
   }
   for (int ii = 0; ii < LB_COMPONENTS; ++ii)
     mode[3 + ii * LBQ] +=
         sqrtf(c * (1 - c) * Rho_tot *
               (para->mu[ii] * (2.0f / 3.0f) *
                (1.0f - (para->gamma_mobility[0] * para->gamma_mobility[0])))) *
-<<<<<<< HEAD
-        (2 * ii - 1) * random_floats.y;
-=======
         (2 * ii - 1) * (random_floats.y - 0.5f) * sqrt12;
->>>>>>> 999f3c67
 #endif
 
   for (int ii = 0; ii < LB_COMPONENTS; ++ii) {
@@ -888,139 +870,79 @@
     mode[4 + ii * LBQ] +=
         sqrtf(Rho * (para->mu[ii] * (2.0f / 3.0f) *
                      (1.0f - (para->gamma_bulk[ii] * para->gamma_bulk[ii])))) *
-<<<<<<< HEAD
-        random_floats.w;
-=======
         (random_floats.w - 0.5f) * sqrt12;
->>>>>>> 999f3c67
     mode[5 + ii * LBQ] +=
         sqrtf(Rho *
               (para->mu[ii] * (4.0f / 9.0f) *
                (1.0f - (para->gamma_shear[ii] * para->gamma_shear[ii])))) *
-<<<<<<< HEAD
-        random_floats.x;
-=======
         (random_floats.x - 0.5f) * sqrt12;
->>>>>>> 999f3c67
 
     mode[6 + ii * LBQ] +=
         sqrtf(Rho *
               (para->mu[ii] * (4.0f / 3.0f) *
                (1.0f - (para->gamma_shear[ii] * para->gamma_shear[ii])))) *
-<<<<<<< HEAD
-        random_floats.y;
-=======
         (random_floats.y - 0.5f) * sqrt12;
->>>>>>> 999f3c67
     mode[7 + ii * LBQ] +=
         sqrtf(Rho *
               (para->mu[ii] * (1.0f / 9.0f) *
                (1.0f - (para->gamma_shear[ii] * para->gamma_shear[ii])))) *
-<<<<<<< HEAD
-        random_floats.z;
-=======
         (random_floats.z - 0.5f) * sqrt12;
->>>>>>> 999f3c67
 
     random_floats = random_wrapper_philox(index, 8 * ii * LBQ, philox_counter);
     mode[8 + ii * LBQ] +=
         sqrtf(Rho *
               (para->mu[ii] * (1.0f / 9.0f) *
                (1.0f - (para->gamma_shear[ii] * para->gamma_shear[ii])))) *
-<<<<<<< HEAD
-        random_floats.w;
-=======
         (random_floats.w - 0.5f) * sqrt12;
->>>>>>> 999f3c67
     mode[9 + ii * LBQ] +=
         sqrtf(Rho *
               (para->mu[ii] * (1.0f / 9.0f) *
                (1.0f - (para->gamma_shear[ii] * para->gamma_shear[ii])))) *
-<<<<<<< HEAD
-        random_floats.x;
-=======
         (random_floats.x - 0.5f) * sqrt12;
->>>>>>> 999f3c67
 
     /** ghost modes */
     mode[10 + ii * LBQ] +=
         sqrtf(Rho * (para->mu[ii] * (2.0f / 3.0f) *
                      (1.0f - (para->gamma_odd[ii] * para->gamma_odd[ii])))) *
-<<<<<<< HEAD
-        random_floats.y;
-    mode[11 + ii * LBQ] +=
-        sqrtf(Rho * (para->mu[ii] * (2.0f / 3.0f) *
-                     (1.0f - (para->gamma_odd[ii] * para->gamma_odd[ii])))) *
-        random_floats.z;
-=======
         (random_floats.y - 0.5f) * sqrt12;
     mode[11 + ii * LBQ] +=
         sqrtf(Rho * (para->mu[ii] * (2.0f / 3.0f) *
                      (1.0f - (para->gamma_odd[ii] * para->gamma_odd[ii])))) *
         (random_floats.z - 0.5f) * sqrt12;
->>>>>>> 999f3c67
 
     random_floats = random_wrapper_philox(index, 12 * ii * LBQ, philox_counter);
     mode[12 + ii * LBQ] +=
         sqrtf(Rho * (para->mu[ii] * (2.0f / 3.0f) *
                      (1.0f - (para->gamma_odd[ii] * para->gamma_odd[ii])))) *
-<<<<<<< HEAD
-        random_floats.w;
-    mode[13 + ii * LBQ] +=
-        sqrtf(Rho * (para->mu[ii] * (2.0f / 9.0f) *
-                     (1.0f - (para->gamma_odd[ii] * para->gamma_odd[ii])))) *
-        random_floats.x;
-=======
         (random_floats.w - 0.5f) * sqrt12;
     mode[13 + ii * LBQ] +=
         sqrtf(Rho * (para->mu[ii] * (2.0f / 9.0f) *
                      (1.0f - (para->gamma_odd[ii] * para->gamma_odd[ii])))) *
         (random_floats.x - 0.5f) * sqrt12;
->>>>>>> 999f3c67
 
     mode[14 + ii * LBQ] +=
         sqrtf(Rho * (para->mu[ii] * (2.0f / 9.0f) *
                      (1.0f - (para->gamma_odd[ii] * para->gamma_odd[ii])))) *
-<<<<<<< HEAD
-        random_floats.y;
-    mode[15 + ii * LBQ] +=
-        sqrtf(Rho * (para->mu[ii] * (2.0f / 9.0f) *
-                     (1.0f - (para->gamma_odd[ii] * para->gamma_odd[ii])))) *
-        random_floats.z;
-=======
         (random_floats.y - 0.5f) * sqrt12;
     mode[15 + ii * LBQ] +=
         sqrtf(Rho * (para->mu[ii] * (2.0f / 9.0f) *
                      (1.0f - (para->gamma_odd[ii] * para->gamma_odd[ii])))) *
         (random_floats.z - 0.5f) * sqrt12;
->>>>>>> 999f3c67
 
     random_floats = random_wrapper_philox(index, 16 * ii * LBQ, philox_counter);
     mode[16 + ii * LBQ] +=
         sqrtf(Rho * (para->mu[ii] * (2.0f) *
                      (1.0f - (para->gamma_even[ii] * para->gamma_even[ii])))) *
-<<<<<<< HEAD
-        random_floats.w;
-    mode[17 + ii * LBQ] +=
-        sqrtf(Rho * (para->mu[ii] * (4.0f / 9.0f) *
-                     (1.0f - (para->gamma_even[ii] * para->gamma_even[ii])))) *
-        random_floats.x;
-=======
         (random_floats.w - 0.5f) * sqrt12;
     mode[17 + ii * LBQ] +=
         sqrtf(Rho * (para->mu[ii] * (4.0f / 9.0f) *
                      (1.0f - (para->gamma_even[ii] * para->gamma_even[ii])))) *
         (random_floats.x - 0.5f) * sqrt12;
->>>>>>> 999f3c67
 
     mode[18 + ii * LBQ] +=
         sqrtf(Rho * (para->mu[ii] * (4.0f / 3.0f) *
                      (1.0f - (para->gamma_even[ii] * para->gamma_even[ii])))) *
-<<<<<<< HEAD
-        random_floats.y;
-=======
         (random_floats.y - 0.5f) * sqrt12;
->>>>>>> 999f3c67
   }
 }
 

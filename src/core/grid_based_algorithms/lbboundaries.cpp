/*
  Copyright (C) 2010-2018 The ESPResSo project
  Copyright (C) 2002,2003,2004,2005,2006,2007,2008,2009,2010
    Max-Planck-Institute for Polymer Research, Theory Group,

  This file is part of ESPResSo.

  ESPResSo is free software: you can redistribute it and/or modify
  it under the terms of the GNU General Public License as published by
  the Free Software Foundation, either version 3 of the License, or
  (at your option) any later version.

  ESPResSo is distributed in the hope that it will be useful,
  but WITHOUT ANY WARRANTY; without even the implied warranty of
  MERCHANTABILITY or FITNESS FOR A PARTICULAR PURPOSE.  See the
  GNU General Public License for more details.

  You should have received a copy of the GNU General Public License
  along with this program.  If not, see <http://www.gnu.org/licenses/>.
*/
/** \file
 *
 * Boundary conditions for lattice Boltzmann fluid dynamics.
 * Header file for \ref lbboundaries.hpp.
 *
 */

#include "config.hpp"

#include "communication.hpp"
#include "event.hpp"
#include "grid.hpp"
#include "grid_based_algorithms/electrokinetics.hpp"
#include "grid_based_algorithms/lattice.hpp"
#include "grid_based_algorithms/lb.hpp"
#include "grid_based_algorithms/lb_interface.hpp"
#include "grid_based_algorithms/lbboundaries.hpp"
#include "grid_based_algorithms/lbgpu.hpp"
<<<<<<< HEAD
#include "initialize.hpp"
#include "lattice.hpp"
=======
>>>>>>> f9d50357
#include "lbboundaries/LBBoundary.hpp"

#include <algorithm>
#include <limits>
#include <memory>
#include <vector>

namespace LBBoundaries {

std::vector<std::shared_ptr<LBBoundary>> lbboundaries;
#if defined(LB_BOUNDARIES) || defined(LB_BOUNDARIES_GPU)

void add(const std::shared_ptr<LBBoundary> &b) {
  lbboundaries.emplace_back(b);

  on_lbboundary_change();
}

void remove(const std::shared_ptr<LBBoundary> &b) {
  auto &lbb = lbboundaries;

  lbboundaries.erase(std::remove(lbb.begin(), lbb.end(), b), lbb.end());

  on_lbboundary_change();
}

void lbboundary_mindist_position(const Vector3d &pos, double *mindist,
                                 double distvec[3], int *no) {

  double vec[3] = {std::numeric_limits<double>::infinity(),
                   std::numeric_limits<double>::infinity(),
                   std::numeric_limits<double>::infinity()};
  double dist = std::numeric_limits<double>::infinity();
  *mindist = std::numeric_limits<double>::infinity();

  int n = 0;
  for (auto lbb = lbboundaries.begin(); lbb != lbboundaries.end(); ++lbb, n++) {
    (**lbb).calc_dist(pos, &dist, vec);

    if (dist < *mindist || lbb == lbboundaries.begin()) {
      *no = n;
      *mindist = dist;
      distvec[0] = vec[0];
      distvec[1] = vec[1];
      distvec[2] = vec[2];
    }
  }
}

/** Initialize boundary conditions for all constraints in the system. */
void lb_init_boundaries() {
  if (lattice_switch == ActiveLB::GPU) {
#if defined(LB_GPU) && defined(LB_BOUNDARIES_GPU)
    if (this_node != 0) {
      return;
    }

    int number_of_boundnodes = 0;
    auto *host_boundary_node_list = (int *)Utils::malloc(sizeof(int));
    auto *host_boundary_index_list = (int *)Utils::malloc(sizeof(int));
    size_t size_of_index;
    int boundary_number =
        -1; // the number the boundary will actually belong to.

#ifdef EK_BOUNDARIES
    ekfloat *host_wallcharge_species_density = nullptr;
    float node_wallcharge = 0.0f;
    int wallcharge_species = -1, charged_boundaries = 0;
    int node_charged = 0;

    for (auto &lbboundarie : lbboundaries) {
      (*lbboundarie).set_net_charge(0.0);
    }

    if (ek_initialized) {
      host_wallcharge_species_density = (ekfloat *)Utils::malloc(
          ek_parameters.number_of_nodes * sizeof(ekfloat));
      for (auto &lbboundarie : lbboundaries) {
        if ((*lbboundarie).charge_density() != 0.0) {
          charged_boundaries = 1;
          break;
        }
      }

      for (int n = 0; n < int(ek_parameters.number_of_species); n++)
        if (ek_parameters.valency[n] != 0.0) {
          wallcharge_species = n;
          break;
        }

      ek_gather_wallcharge_species_density(host_wallcharge_species_density,
                                           wallcharge_species);

      if (wallcharge_species == -1 && charged_boundaries) {
        runtimeErrorMsg()
            << "no charged species available to create wall charge\n";
      }
    }
#endif
    for (int z = 0; z < int(lbpar_gpu.dim_z); z++) {
      for (int y = 0; y < int(lbpar_gpu.dim_y); y++) {
        for (int x = 0; x < int(lbpar_gpu.dim_x); x++) {
          auto const pos =
              static_cast<double>(lbpar_gpu.agrid) *
              (Vector3d{1. * x, 1. * y, 1. * z} + Vector3d::broadcast(0.5));

          double dist = 1e99;
          double dist_tmp = 0.0;
          double dist_vec[3];

#ifdef EK_BOUNDARIES
          if (ek_initialized) {
            node_charged = 0;
            node_wallcharge = 0.0f;
          }
#endif

          int n = 0;
          for (auto lbb = lbboundaries.begin(); lbb != lbboundaries.end();
               ++lbb, n++) {
            (**lbb).calc_dist(pos, &dist_tmp, dist_vec);

            if (dist > dist_tmp || n == 0) {
              dist = dist_tmp;
              boundary_number = n;
            }
#ifdef EK_BOUNDARIES
            if (ek_initialized) {
              if (dist_tmp <= 0 && (**lbb).charge_density() != 0.0f) {
                node_charged = 1;
                node_wallcharge += (**lbb).charge_density() *
                                   ek_parameters.agrid * ek_parameters.agrid *
                                   ek_parameters.agrid;
                (**lbb).set_net_charge(
                    (**lbb).net_charge() +
                    (**lbb).charge_density() * ek_parameters.agrid *
                        ek_parameters.agrid * ek_parameters.agrid);
              }
            }
#endif
          }
          if (dist <= 0 && boundary_number >= 0 && (!lbboundaries.empty())) {
            size_of_index = (number_of_boundnodes + 1) * sizeof(int);
            host_boundary_node_list =
                Utils::realloc(host_boundary_node_list, size_of_index);
            host_boundary_index_list =
                Utils::realloc(host_boundary_index_list, size_of_index);
            host_boundary_node_list[number_of_boundnodes] =
                x + lbpar_gpu.dim_x * y + lbpar_gpu.dim_x * lbpar_gpu.dim_y * z;
            host_boundary_index_list[number_of_boundnodes] =
                boundary_number + 1;
            number_of_boundnodes++;
          }

          lbpar_gpu.number_of_boundnodes = number_of_boundnodes;

#ifdef EK_BOUNDARIES
          if (ek_initialized) {
            ek_parameters.number_of_boundary_nodes = number_of_boundnodes;

            if (wallcharge_species != -1) {
              if (node_charged)
                host_wallcharge_species_density[ek_parameters.dim_y *
                                                    ek_parameters.dim_x * z +
                                                ek_parameters.dim_x * y + x] =
                    node_wallcharge / ek_parameters.valency[wallcharge_species];
            }
          }
#endif
        }
      }
    }

    /**call of cuda fkt*/
    auto *boundary_velocity =
        (float *)Utils::malloc(3 * (lbboundaries.size() + 1) * sizeof(float));
    int n = 0;
    for (auto lbb = lbboundaries.begin(); lbb != lbboundaries.end();
         ++lbb, n++) {
      boundary_velocity[3 * n + 0] = (**lbb).velocity()[0];
      boundary_velocity[3 * n + 1] = (**lbb).velocity()[1];
      boundary_velocity[3 * n + 2] = (**lbb).velocity()[2];
    }

    boundary_velocity[3 * lbboundaries.size() + 0] = 0.0f;
    boundary_velocity[3 * lbboundaries.size() + 1] = 0.0f;
    boundary_velocity[3 * lbboundaries.size() + 2] = 0.0f;

    lb_init_boundaries_GPU(lbboundaries.size(), number_of_boundnodes,
                           host_boundary_node_list, host_boundary_index_list,
                           boundary_velocity);

    free(boundary_velocity);
    free(host_boundary_node_list);
    free(host_boundary_index_list);

#ifdef EK_BOUNDARIES
    if (ek_initialized) {
      ek_init_species_density_wallcharge(host_wallcharge_species_density,
                                         wallcharge_species);
      free(host_wallcharge_species_density);
    }
#endif

#endif /* defined (LB_GPU) && defined (LB_BOUNDARIES_GPU) */
  } else if (lattice_switch == ActiveLB::CPU) {
#if defined(LB) && defined(LB_BOUNDARIES)
    Vector3i node_domain_position, offset;
    int the_boundary = -1;
<<<<<<< HEAD
    map_node_array(this_node, node_domain_position);
=======
    map_node_array(this_node, node_domain_position.data());
>>>>>>> f9d50357
    const auto lblattice = lb_lbfluid_get_lattice();
    offset[0] = node_domain_position[0] * lblattice.grid[0];
    offset[1] = node_domain_position[1] * lblattice.grid[1];
    offset[2] = node_domain_position[2] * lblattice.grid[2];

    for (int n = 0; n < lblattice.halo_grid_volume; n++) {
      lbfields.at(n).boundary = 0;
    }

    if (lblattice.halo_grid_volume == 0)
      return;

    for (int z = 0; z < lblattice.grid[2] + 2; z++) {
      for (int y = 0; y < lblattice.grid[1] + 2; y++) {
        for (int x = 0; x < lblattice.grid[0] + 2; x++) {
          Vector3d pos;
          pos[0] = (offset[0] + (x - 0.5)) * lblattice.agrid[0];
          pos[1] = (offset[1] + (y - 0.5)) * lblattice.agrid[1];
          pos[2] = (offset[2] + (z - 0.5)) * lblattice.agrid[2];

          double dist = 1e99;
          double dist_tmp = 0.0;
          double dist_vec[3];

          int n = 0;
          for (auto it = lbboundaries.begin(); it != lbboundaries.end();
               ++it, ++n) {
            (**it).calc_dist(pos, &dist_tmp, dist_vec);

            if (dist_tmp < dist || n == 0) {
              dist = dist_tmp;
              the_boundary = n;
            }
          }

          if (dist <= 0 && the_boundary >= 0 &&
              not LBBoundaries::lbboundaries.empty()) {
            auto const index = get_linear_index(x, y, z, lblattice.halo_grid);
            auto &node = lbfields[index];
            node.boundary = the_boundary + 1;
            node.slip_velocity =
                LBBoundaries::lbboundaries[the_boundary]->velocity() *
                (lb_lbfluid_get_tau() / lb_lbfluid_get_agrid());
          } else {
            lbfields[get_linear_index(x, y, z, lblattice.halo_grid)].boundary =
                0;
          }
        }
      }
    }
#endif
  }
}

// TODO dirty hack. please someone get rid of void*
int lbboundary_get_force(void *lbb, double *f) {
#if defined(LB_BOUNDARIES) || defined(LB_BOUNDARIES_GPU)

  int no = 0;
  for (auto it = lbboundaries.begin(); it != lbboundaries.end(); ++it, ++no) {
    if (&(**it) == lbb)
      break;
  }
  if (no == lbboundaries.size())
    throw std::runtime_error("You probably tried to get the force of an "
                             "lbboundary that was not added to "
                             "system.lbboundaries.");

  std::vector<double> forces(3 * lbboundaries.size());

  if (lattice_switch == ActiveLB::GPU) {
#if defined(LB_BOUNDARIES_GPU) && defined(LB_GPU)
    lb_gpu_get_boundary_forces(forces.data());

    f[0] = -forces[3 * no + 0];
    f[1] = -forces[3 * no + 1];
    f[2] = -forces[3 * no + 2];
#else
    return ES_ERROR;
#endif
  } else {
#if defined(LB_BOUNDARIES) && defined(LB)
    mpi_gather_stats(8, forces.data(), nullptr, nullptr, nullptr);
    const auto rho = lb_lbfluid_get_density();
    const auto agrid = lb_lbfluid_get_agrid();
    const auto tau = lb_lbfluid_get_tau();
    f[0] = forces[3 * no + 0] * rho * agrid /
           (tau * tau); // lbpar.tau; TODO this makes the units wrong and
    f[1] = forces[3 * no + 1] * rho * agrid /
           (tau * tau); // lbpar.tau; the result correct. But it's 3.13AM
    f[2] = forces[3 * no + 2] * rho * agrid /
           (tau * tau); // lbpar.tau; on a Saturday at the ICP. Someone fix.
#else
    return ES_ERROR;
#endif
  }

#endif
  return 0;
}

#endif /* LB_BOUNDARIES or LB_BOUNDARIES_GPU */

} // namespace LBBoundaries<|MERGE_RESOLUTION|>--- conflicted
+++ resolved
@@ -36,11 +36,6 @@
 #include "grid_based_algorithms/lb_interface.hpp"
 #include "grid_based_algorithms/lbboundaries.hpp"
 #include "grid_based_algorithms/lbgpu.hpp"
-<<<<<<< HEAD
-#include "initialize.hpp"
-#include "lattice.hpp"
-=======
->>>>>>> f9d50357
 #include "lbboundaries/LBBoundary.hpp"
 
 #include <algorithm>
@@ -250,11 +245,7 @@
 #if defined(LB) && defined(LB_BOUNDARIES)
     Vector3i node_domain_position, offset;
     int the_boundary = -1;
-<<<<<<< HEAD
-    map_node_array(this_node, node_domain_position);
-=======
     map_node_array(this_node, node_domain_position.data());
->>>>>>> f9d50357
     const auto lblattice = lb_lbfluid_get_lattice();
     offset[0] = node_domain_position[0] * lblattice.grid[0];
     offset[1] = node_domain_position[1] * lblattice.grid[1];

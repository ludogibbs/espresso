/*
  Copyright (C) 2010-2018 The ESPResSo project
  Copyright (C) 2002,2003,2004,2005,2006,2007,2008,2009,2010
    Max-Planck-Institute for Polymer Research, Theory Group

  This file is part of ESPResSo.

  ESPResSo is free software: you can redistribute it and/or modify
  it under the terms of the GNU General Public License as published by
  the Free Software Foundation, either version 3 of the License, or
  (at your option) any later version.

  ESPResSo is distributed in the hope that it will be useful,
  but WITHOUT ANY WARRANTY; without even the implied warranty of
  MERCHANTABILITY or FITNESS FOR A PARTICULAR PURPOSE.  See the
  GNU General Public License for more details.

  You should have received a copy of the GNU General Public License
  along with this program.  If not, see <http://www.gnu.org/licenses/>.
*/
/** \file
 *
 * %Lattice Boltzmann algorithm for hydrodynamic degrees of freedom.
 *
 * Implementation in lb.cpp.
 */

#ifndef LB_H
#define LB_H

#include "config.hpp"

#include "grid_based_algorithms/lattice.hpp"
#include "grid_based_algorithms/lb_constants.hpp"

void mpi_set_lb_fluid_counter(int high, int low);

#ifdef LB

#include <array>

#include "errorhandling.hpp"

#include "halo.hpp"
#include "utils.hpp"

#include "utils/Counter.hpp"
#include "utils/Span.hpp"

<<<<<<< HEAD
/** \name Parameter fields for Lattice Boltzmann
 * The numbers are referenced in \ref mpi_bcast_lb_params
 * to determine what actions have to take place upon change
 * of the respective parameter.
 */
/*@{*/
#define LBPAR_DENSITY 0   /**< fluid density */
#define LBPAR_VISCOSITY 1 /**< fluid kinematic viscosity */
#define LBPAR_AGRID 2     /**< grid constant for fluid lattice */
#define LBPAR_TAU 3       /**< time step for fluid propagation */
/** friction coefficient for viscous coupling between particles and fluid */
#define LBPAR_FRICTION 4
#define LBPAR_EXTFORCE 5 /**< external force density acting on the fluid */
#define LBPAR_BULKVISC 6 /**< fluid bulk viscosity */
#define LBPAR_KT 7       /**< thermal energy */

/*@}*/
=======
>>>>>>> f9d50357
/** Some general remarks:
 *  This file implements the LB D3Q19 method to Espresso. The LB_Model
 *  construction is preserved for historical reasons and might be removed
 *  soon. It is constructed as a multi-relaxation time LB, thus all populations
 *  are converted to modes, then collision is performed and transfered back
 *  to population space, where the streaming is performed.
 *
 *  For performance reasons it is clever to do streaming and collision at the
 *  same time because every fluid node has to be read and written only once.
 *  This increases mainly cache efficiency. Two alternatives are implemented:
 *  stream_collide and collide_stream.
 *
 *  The hydrodynamic fields, corresponding to density, velocity and stress, are
 *  stored in LB_FluidNodes in the array lbfields, the populations in lbfluid
 *  which is constructed as 2 x (Nx x Ny x Nz) x 19 array.
 */

/** Description of the LB Model in terms of the unit vectors of the
 *  velocity sub-lattice and the corresponding coefficients
 *  of the pseudo-equilibrium distribution
 */
extern Utils::Counter<uint64_t> rng_counter_fluid;
template <size_t N_vel = 19> struct LB_Model {
  /** number of velocities */
  static const constexpr int n_veloc = static_cast<int>(N_vel);

  /** unit vectors of the velocity sublattice */
  std::array<std::array<double, 3>, N_vel> c;

  /** coefficients in the pseudo-equilibrium distribution */
  std::array<std::array<double, 4>, N_vel> coeff;

  /** weights in the functional for the equilibrium distribution */
  std::array<double, N_vel> w;

  /** basis of moment space */
  std::array<std::array<int, N_vel>, N_vel> e_ki;

  /** normalization factors for the moment basis */
  std::array<double, N_vel> w_k;

  /** speed of sound squared */
  double c_sound_sq;

  /** transposed basis of moment space */
  std::array<std::array<int, N_vel>, N_vel> e_ki_transposed;
};

/** Data structure for fluid on a local lattice site */
struct LB_FluidNode {
#ifdef LB_BOUNDARIES
  /** flag indicating whether this site belongs to a boundary */
  int boundary;
  Vector3d slip_velocity = {};
#endif // LB_BOUNDARIES

  /** local force density */
  Vector3d force_density;
#ifdef VIRTUAL_SITES_INERTIALESS_TRACERS
  // For particle update, we need the force on the nodes in LBM
  // Yet, Espresso resets the force immediately after the LBM update
  // Therefore we save it here
  Vector3d force_density_buf;
#endif
};

/** Data structure holding the parameters for the Lattice Boltzmann system. */
struct LB_Parameters {
  /** number density (LB units) */
  double rho;

  /** kinematic viscosity (LB units) */
  double viscosity;

  /** bulk viscosity (LB units) */
  double bulk_viscosity;

  /** lattice spacing */
  double agrid;

  /** time step for fluid propagation (MD units)
   *  Note: Has to be larger than MD time step! */
  double tau;

  /** external force density applied to the fluid at each lattice site (LB
   * Units) */
  Vector3d ext_force_density;

  /** relaxation of the odd kinetic modes */
  double gamma_odd;
  /** relaxation of the even kinetic modes */
  double gamma_even;
  /** relaxation rate of shear modes */
  double gamma_shear;
  /** relaxation rate of bulk modes */
  double gamma_bulk;

  /** Flag determining whether lbpar.gamma_shear, gamma_odd, and gamma_even are
   *  calculated from lbpar.gamma_shear in such a way to yield a TRT LB with
   *  minimized slip at bounce-back boundaries
   */
  bool is_TRT;

  /** \name Derived parameters */
  /** amplitudes of the fluctuations of the modes */
<<<<<<< HEAD
  Vector<19, double> phi;
  // Thermal energy
  double kT;
=======
  Vector19d phi;
  // Thermal energy
  double kT;

  template <class Archive> void serialize(Archive &ar, long int) {
    ar &rho &viscosity &bulk_viscosity &agrid &tau &ext_force_density &gamma_odd
        &gamma_even &gamma_shear &gamma_bulk &is_TRT &phi &kT;
  }
>>>>>>> f9d50357
};

/** The DnQm model to be used. */
extern LB_Model<> lbmodel;

/** %Lattice Boltzmann parameters. */
extern LB_Parameters lbpar;

/** The underlying lattice */
extern Lattice lblattice;

extern HaloCommunicator update_halo_comm;

void lb_realloc_fluid();

void lb_init();

void lb_reinit_fluid();

void lb_reinit_parameters();
/** Pointer to the velocity populations of the fluid.
 *  lbfluid contains pre-collision populations, lbfluid_post
 *  contains post-collision populations
 */
using LB_Fluid = std::array<Utils::Span<double>, 19>;
extern LB_Fluid lbfluid;

class LB_Fluid_Ref {
public:
  LB_Fluid_Ref(std::size_t index, const LB_Fluid &lb_fluid)
      : m_index(index), m_lb_fluid(lb_fluid) {}
  template <std::size_t I> const auto &get() const {
    return m_lb_fluid[I][m_index];
  }

private:
  const std::size_t m_index;
  const LB_Fluid &m_lb_fluid;
};

namespace Utils {

template <std::size_t I> auto get(const LB_Fluid_Ref &lb_fluid) {
  return lb_fluid.get<I>();
}

} // namespace Utils

/** Pointer to the hydrodynamic fields of the fluid */
extern std::vector<LB_FluidNode> lbfields;

/************************************************************/
/** \name Exported Functions */
/************************************************************/
/*@{*/

/** Update the lattice Boltzmann system for one time step.
 *  This function performs the collision step and the streaming step.
 *  If external force densities are present, they are applied prior to the
 *  collisions. If boundaries are present, it also applies the boundary
 *  conditions.
 */
void lattice_boltzmann_update();

void lb_sanity_checks();
<<<<<<< HEAD

/** Calculates the equilibrium distributions.
    @param index Index of the local site
    @param rho local fluid density
    @param j local fluid speed
    @param pi local fluid pressure
*/
void lb_calc_n_from_rho_j_pi(const Lattice::index_t index, const double rho,
                             const std::array<double, 3> &j,
                             const std::array<double, 6> &pi);

#ifdef VIRTUAL_SITES_INERTIALESS_TRACERS
Vector3d lb_lbfluid_get_interpolated_force(const Vector3d &p);
#endif

void lb_calc_local_fields(Lattice::index_t index, double *rho, double *j,
                          double *pi);

/** Calculation of hydrodynamic modes.
 *
 *  @param index number of the node to calculate the modes for
 *  @param mode output pointer to a double[19]
 */
std::array<double, 19> lb_calc_modes(Lattice::index_t index);

/** Calculate the local fluid density.
 * The calculation is implemented explicitly for the special case of D3Q19.
 * @param index the local lattice site (Input).
 * @param rho   local fluid density
 */
inline void lb_calc_local_rho(Lattice::index_t index, double *rho) {
  // unit conversion: mass density
  if (!(lattice_switch & LATTICE_LB)) {
    runtimeErrorMsg() << "Error in lb_calc_local_rho in " << __FILE__
                      << __LINE__ << ": CPU LB not switched on.";
    *rho = 0;
    return;
  }

  double avg_rho = lbpar.rho;

  *rho = avg_rho + lbfluid[0][index] + lbfluid[1][index] + lbfluid[2][index] +
         lbfluid[3][index] + lbfluid[4][index] + lbfluid[5][index] +
         lbfluid[6][index] + lbfluid[7][index] + lbfluid[8][index] +
         lbfluid[9][index] + lbfluid[10][index] + lbfluid[11][index] +
         lbfluid[12][index] + lbfluid[13][index] + lbfluid[14][index] +
         lbfluid[15][index] + lbfluid[16][index] + lbfluid[17][index] +
         lbfluid[18][index];
}

/** Calculate the local fluid momentum.
 *  The calculation is implemented explicitly for the special case of D3Q19.
 *  @param[in]  index  Local lattice site
 *  @param[out] j      Local fluid speed
 */
inline Vector3d lb_calc_local_j(Lattice::index_t index) {
  if (!(lattice_switch & LATTICE_LB)) {
    runtimeErrorMsg() << "Error in lb_calc_local_j in " << __FILE__ << __LINE__
                      << ": CPU LB not switched on.";
    return {};
  }
  return {{lbfluid[1][index] - lbfluid[2][index] + lbfluid[7][index] -
               lbfluid[8][index] + lbfluid[9][index] - lbfluid[10][index] +
               lbfluid[11][index] - lbfluid[12][index] + lbfluid[13][index] -
               lbfluid[14][index],
           lbfluid[3][index] - lbfluid[4][index] + lbfluid[7][index] -
               lbfluid[8][index] - lbfluid[9][index] + lbfluid[10][index] +
               lbfluid[15][index] - lbfluid[16][index] + lbfluid[17][index] -
               lbfluid[18][index],
           lbfluid[5][index] - lbfluid[6][index] + lbfluid[11][index] -
               lbfluid[12][index] - lbfluid[13][index] + lbfluid[14][index] +
               lbfluid[15][index] - lbfluid[16][index] - lbfluid[17][index] +
               lbfluid[18][index]}};
}

/** Calculate the local fluid fields.
 * The calculation is implemented explicitly for the special case of D3Q19.
 *
 * @param index   Index of the local lattice site.
 * @param rho     local fluid density
 * @param j       local fluid speed
 * @param pi      local fluid pressure
 */
void lb_calc_local_fields(Lattice::index_t index, double *rho, double *j,
                          double *pi);
=======

/** Calculates the equilibrium distributions.
    @param index Index of the local site
    @param rho local fluid density
    @param j local fluid speed
    @param pi local fluid pressure
*/
void lb_calc_n_from_rho_j_pi(Lattice::index_t index, double rho,
                             Vector3d const &j, Vector6d const &pi);

#ifdef VIRTUAL_SITES_INERTIALESS_TRACERS
#endif

void lb_calc_local_fields(Lattice::index_t index, double *rho, double *j,
                          double *pi);

/** Calculation of hydrodynamic modes.
 *
 *  @param index number of the node to calculate the modes for
 *  @retval Array containing the modes.
 */
std::array<double, 19> lb_calc_modes(Lattice::index_t index);
>>>>>>> f9d50357

#ifdef LB_BOUNDARIES
inline void lb_local_fields_get_boundary_flag(Lattice::index_t index,
                                              int *boundary) {
  *boundary = lbfields[index].boundary;
}
#endif

inline void lb_get_populations(Lattice::index_t index, double *pop) {
  for (int i = 0; i < LB_Model<>::n_veloc; ++i) {
    pop[i] = lbfluid[i][index] + lbmodel.coeff[i][0] * lbpar.rho;
  }
}

<<<<<<< HEAD
inline void lb_set_populations(Lattice::index_t index,
                               const Vector<19, double> &pop) {
  for (int i = 0; i < lbmodel.n_veloc; ++i) {
=======
inline void lb_set_populations(Lattice::index_t index, const Vector19d &pop) {
  for (int i = 0; i < LB_Model<>::n_veloc; ++i) {
>>>>>>> f9d50357
    lbfluid[i][index] = pop[i] - lbmodel.coeff[i][0] * lbpar.rho;
  }
}

uint64_t lb_fluid_get_rng_state();
void lb_fluid_set_rng_state(uint64_t counter);
void lb_prepare_communication();
#endif

#ifdef LB_BOUNDARIES
/** Bounce back boundary conditions.
 * The populations that have propagated into a boundary node
 * are bounced back to the node they came from. This results
 * in no slip boundary conditions.
 *
 * [cf. Ladd and Verberg, J. Stat. Phys. 104(5/6):1191-1251, 2001]
 */
void lb_bounce_back(LB_Fluid &lbfluid);

#endif /* LB_BOUNDARIES */
<<<<<<< HEAD
=======

void lb_calc_fluid_mass(double *result);
void lb_calc_fluid_momentum(double *result);
void lb_calc_fluid_temp(double *result);
void lb_collect_boundary_forces(double *result);

/*@}*/
>>>>>>> f9d50357

void lb_calc_fluid_mass(double *result);
void lb_calc_fluid_momentum(double *result);
void lb_calc_fluid_temp(double *result);
void lb_collect_boundary_forces(double *result);
#endif /* _LB_H */<|MERGE_RESOLUTION|>--- conflicted
+++ resolved
@@ -33,8 +33,6 @@
 #include "grid_based_algorithms/lattice.hpp"
 #include "grid_based_algorithms/lb_constants.hpp"
 
-void mpi_set_lb_fluid_counter(int high, int low);
-
 #ifdef LB
 
 #include <array>
@@ -47,26 +45,6 @@
 #include "utils/Counter.hpp"
 #include "utils/Span.hpp"
 
-<<<<<<< HEAD
-/** \name Parameter fields for Lattice Boltzmann
- * The numbers are referenced in \ref mpi_bcast_lb_params
- * to determine what actions have to take place upon change
- * of the respective parameter.
- */
-/*@{*/
-#define LBPAR_DENSITY 0   /**< fluid density */
-#define LBPAR_VISCOSITY 1 /**< fluid kinematic viscosity */
-#define LBPAR_AGRID 2     /**< grid constant for fluid lattice */
-#define LBPAR_TAU 3       /**< time step for fluid propagation */
-/** friction coefficient for viscous coupling between particles and fluid */
-#define LBPAR_FRICTION 4
-#define LBPAR_EXTFORCE 5 /**< external force density acting on the fluid */
-#define LBPAR_BULKVISC 6 /**< fluid bulk viscosity */
-#define LBPAR_KT 7       /**< thermal energy */
-
-/*@}*/
-=======
->>>>>>> f9d50357
 /** Some general remarks:
  *  This file implements the LB D3Q19 method to Espresso. The LB_Model
  *  construction is preserved for historical reasons and might be removed
@@ -172,11 +150,6 @@
 
   /** \name Derived parameters */
   /** amplitudes of the fluctuations of the modes */
-<<<<<<< HEAD
-  Vector<19, double> phi;
-  // Thermal energy
-  double kT;
-=======
   Vector19d phi;
   // Thermal energy
   double kT;
@@ -185,7 +158,6 @@
     ar &rho &viscosity &bulk_viscosity &agrid &tau &ext_force_density &gamma_odd
         &gamma_even &gamma_shear &gamma_bulk &is_TRT &phi &kT;
   }
->>>>>>> f9d50357
 };
 
 /** The DnQm model to be used. */
@@ -251,93 +223,6 @@
 void lattice_boltzmann_update();
 
 void lb_sanity_checks();
-<<<<<<< HEAD
-
-/** Calculates the equilibrium distributions.
-    @param index Index of the local site
-    @param rho local fluid density
-    @param j local fluid speed
-    @param pi local fluid pressure
-*/
-void lb_calc_n_from_rho_j_pi(const Lattice::index_t index, const double rho,
-                             const std::array<double, 3> &j,
-                             const std::array<double, 6> &pi);
-
-#ifdef VIRTUAL_SITES_INERTIALESS_TRACERS
-Vector3d lb_lbfluid_get_interpolated_force(const Vector3d &p);
-#endif
-
-void lb_calc_local_fields(Lattice::index_t index, double *rho, double *j,
-                          double *pi);
-
-/** Calculation of hydrodynamic modes.
- *
- *  @param index number of the node to calculate the modes for
- *  @param mode output pointer to a double[19]
- */
-std::array<double, 19> lb_calc_modes(Lattice::index_t index);
-
-/** Calculate the local fluid density.
- * The calculation is implemented explicitly for the special case of D3Q19.
- * @param index the local lattice site (Input).
- * @param rho   local fluid density
- */
-inline void lb_calc_local_rho(Lattice::index_t index, double *rho) {
-  // unit conversion: mass density
-  if (!(lattice_switch & LATTICE_LB)) {
-    runtimeErrorMsg() << "Error in lb_calc_local_rho in " << __FILE__
-                      << __LINE__ << ": CPU LB not switched on.";
-    *rho = 0;
-    return;
-  }
-
-  double avg_rho = lbpar.rho;
-
-  *rho = avg_rho + lbfluid[0][index] + lbfluid[1][index] + lbfluid[2][index] +
-         lbfluid[3][index] + lbfluid[4][index] + lbfluid[5][index] +
-         lbfluid[6][index] + lbfluid[7][index] + lbfluid[8][index] +
-         lbfluid[9][index] + lbfluid[10][index] + lbfluid[11][index] +
-         lbfluid[12][index] + lbfluid[13][index] + lbfluid[14][index] +
-         lbfluid[15][index] + lbfluid[16][index] + lbfluid[17][index] +
-         lbfluid[18][index];
-}
-
-/** Calculate the local fluid momentum.
- *  The calculation is implemented explicitly for the special case of D3Q19.
- *  @param[in]  index  Local lattice site
- *  @param[out] j      Local fluid speed
- */
-inline Vector3d lb_calc_local_j(Lattice::index_t index) {
-  if (!(lattice_switch & LATTICE_LB)) {
-    runtimeErrorMsg() << "Error in lb_calc_local_j in " << __FILE__ << __LINE__
-                      << ": CPU LB not switched on.";
-    return {};
-  }
-  return {{lbfluid[1][index] - lbfluid[2][index] + lbfluid[7][index] -
-               lbfluid[8][index] + lbfluid[9][index] - lbfluid[10][index] +
-               lbfluid[11][index] - lbfluid[12][index] + lbfluid[13][index] -
-               lbfluid[14][index],
-           lbfluid[3][index] - lbfluid[4][index] + lbfluid[7][index] -
-               lbfluid[8][index] - lbfluid[9][index] + lbfluid[10][index] +
-               lbfluid[15][index] - lbfluid[16][index] + lbfluid[17][index] -
-               lbfluid[18][index],
-           lbfluid[5][index] - lbfluid[6][index] + lbfluid[11][index] -
-               lbfluid[12][index] - lbfluid[13][index] + lbfluid[14][index] +
-               lbfluid[15][index] - lbfluid[16][index] - lbfluid[17][index] +
-               lbfluid[18][index]}};
-}
-
-/** Calculate the local fluid fields.
- * The calculation is implemented explicitly for the special case of D3Q19.
- *
- * @param index   Index of the local lattice site.
- * @param rho     local fluid density
- * @param j       local fluid speed
- * @param pi      local fluid pressure
- */
-void lb_calc_local_fields(Lattice::index_t index, double *rho, double *j,
-                          double *pi);
-=======
 
 /** Calculates the equilibrium distributions.
     @param index Index of the local site
@@ -360,7 +245,6 @@
  *  @retval Array containing the modes.
  */
 std::array<double, 19> lb_calc_modes(Lattice::index_t index);
->>>>>>> f9d50357
 
 #ifdef LB_BOUNDARIES
 inline void lb_local_fields_get_boundary_flag(Lattice::index_t index,
@@ -375,14 +259,8 @@
   }
 }
 
-<<<<<<< HEAD
-inline void lb_set_populations(Lattice::index_t index,
-                               const Vector<19, double> &pop) {
-  for (int i = 0; i < lbmodel.n_veloc; ++i) {
-=======
 inline void lb_set_populations(Lattice::index_t index, const Vector19d &pop) {
   for (int i = 0; i < LB_Model<>::n_veloc; ++i) {
->>>>>>> f9d50357
     lbfluid[i][index] = pop[i] - lbmodel.coeff[i][0] * lbpar.rho;
   }
 }
@@ -403,8 +281,6 @@
 void lb_bounce_back(LB_Fluid &lbfluid);
 
 #endif /* LB_BOUNDARIES */
-<<<<<<< HEAD
-=======
 
 void lb_calc_fluid_mass(double *result);
 void lb_calc_fluid_momentum(double *result);
@@ -412,10 +288,5 @@
 void lb_collect_boundary_forces(double *result);
 
 /*@}*/
->>>>>>> f9d50357
-
-void lb_calc_fluid_mass(double *result);
-void lb_calc_fluid_momentum(double *result);
-void lb_calc_fluid_temp(double *result);
-void lb_collect_boundary_forces(double *result);
+
 #endif /* _LB_H */
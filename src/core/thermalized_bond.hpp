
/*
  Copyright (C) 2010-2018 The ESPResSo project
  Copyright (C) 2002,2003,2004,2005,2006,2007,2008,2009,2010
  Max-Planck-Institute for Polymer Research, Theory Group

  This file is part of ESPResSo.

  ESPResSo is free software: you can redistribute it and/or modify
  it under the terms of the GNU General Public License as published by
  the Free Software Foundation, either version 3 of the License, or
  (at your option) any later version.

  ESPResSo is distributed in the hope that it will be useful,
  but WITHOUT ANY WARRANTY; without even the implied warranty of
  MERCHANTABILITY or FITNESS FOR A PARTICULAR PURPOSE.  See the
  GNU General Public License for more details.

  You should have received a copy of the GNU General Public License
  along with this program.  If not, see <http://www.gnu.org/licenses/>.
*/

#ifndef THERMALIZED_DIST_H
#define THERMALIZED_DIST_H
/** \file thermalized_bond.hpp
 *  Routines to thermalize the com and distance of a particle pair.
 *  \ref forces.c
 */

/** number of thermalized bonds */
extern int n_thermalized_bonds;

#include "debug.hpp"
#include "integrate.hpp"
#include "interaction_data.hpp"
#include "random.hpp"
#include "utils.hpp"

// Set the parameters for the thermalized bond
int thermalized_bond_set_params(int bond_type, double temp_com,
                                double gamma_com, double temp_distance,
                                double gamma_distance, double r_cut);

void thermalized_bond_heat_up();
void thermalized_bond_cool_down();
void thermalized_bond_update_params(double pref_scale);
void thermalized_bond_init();

/** Seperately thermalizes the com and distance of a particle pair
    and adds this force to the particle forces.
    @param p1        Pointer to first particle.
    @param p2        Pointer to second/middle particle.
    @param iaparams  Parameters of interaction
    @param dx        change in position
    @param force1 and force2     force on particles
    @return true if bond is broken
*/

<<<<<<< HEAD
inline int calc_thermalized_bond_forces(Particle *p1, Particle *p2, Bonded_ia_parameters *iaparams, double dx[3], double force1[3], double force2[3])
{
    //Bond broke?
    double dist = normr(dx);
    if (iaparams->p.thermalized_bond.r_cut > 0.0 && dist > iaparams->p.thermalized_bond.r_cut) {
        return 1;
    }

    double force_lv_com, force_lv_dist, com_vel, dist_vel;
    double mass_tot = p1->p.mass + p2->p.mass;
    double mass_tot_inv = 1.0 / mass_tot;
    double sqrt_mass_tot = sqrt(mass_tot);
    double sqrt_mass_red = sqrt(p1->p.mass * p2->p.mass / mass_tot);

    for (int i=0; i<3; i++) {

        //Langevin thermostat for center of mass
        com_vel = mass_tot_inv * (p1->p.mass * p1->m.v[i] + p2->p.mass * p2->m.v[i]);
        if (iaparams->p.thermalized_bond.pref2_com > 0.0) {
          force_lv_com = -iaparams->p.thermalized_bond.pref1_com * com_vel + sqrt_mass_tot * iaparams->p.thermalized_bond.pref2_com * (d_random()-0.5);
        } else {
          force_lv_com = -iaparams->p.thermalized_bond.pref1_com * com_vel;
        }

        //Langevin thermostat for distance p1->p2
        dist_vel = p2->m.v[i] - p1->m.v[i];
        if (iaparams->p.thermalized_bond.pref2_dist > 0.0) {
          force_lv_dist =  -iaparams->p.thermalized_bond.pref1_dist * dist_vel + sqrt_mass_red * iaparams->p.thermalized_bond.pref2_dist * (d_random()-0.5);
        } else {
          force_lv_dist =  -iaparams->p.thermalized_bond.pref1_dist * dist_vel;
        }
        //Add forces
        force1[i] = p1->p.mass * mass_tot_inv * force_lv_com - force_lv_dist; 
        force2[i] = p2->p.mass * mass_tot_inv * force_lv_com + force_lv_dist; 
=======
inline int calc_thermalized_bond_forces(Particle *p1, Particle *p2,
                                        Bonded_ia_parameters *iaparams,
                                        double dx[3], double force1[3],
                                        double force2[3]) {
  // Bond broke?
  double dist = Utils::veclen(dx);
  if (iaparams->p.thermalized_bond.r_cut > 0.0 &&
      dist > iaparams->p.thermalized_bond.r_cut) {
    return 1;
  }

  double force_lv_com, force_lv_dist, com_vel, dist_vel;
  double mass_tot = p1->p.mass + p2->p.mass;
  double mass_tot_inv = 1.0 / mass_tot;
  double sqrt_mass_tot = sqrt(mass_tot);
  double sqrt_mass_red = sqrt(p1->p.mass * p2->p.mass / mass_tot);

  for (int i = 0; i < 3; i++) {

    // Langevin thermostat for center of mass
    com_vel =
        mass_tot_inv * (p1->p.mass * p1->m.v[i] + p2->p.mass * p2->m.v[i]);
    if (iaparams->p.thermalized_bond.pref2_com > 0.0) {
      force_lv_com = -iaparams->p.thermalized_bond.pref1_com * com_vel +
                     sqrt_mass_tot * iaparams->p.thermalized_bond.pref2_com *
                         (d_random() - 0.5);
    } else {
      force_lv_com = -iaparams->p.thermalized_bond.pref1_com * com_vel;
    }

    // Langevin thermostat for distance p1->p2
    dist_vel = p2->m.v[i] - p1->m.v[i];
    if (iaparams->p.thermalized_bond.pref2_dist > 0.0) {
      force_lv_dist = -iaparams->p.thermalized_bond.pref1_dist * dist_vel +
                      sqrt_mass_red * iaparams->p.thermalized_bond.pref2_dist *
                          (d_random() - 0.5);
    } else {
      force_lv_dist = -iaparams->p.thermalized_bond.pref1_dist * dist_vel;
>>>>>>> e78d82ce
    }
    // Add forces
    force1[i] = p1->p.mass * mass_tot_inv * force_lv_com - force_lv_dist;
    force2[i] = p2->p.mass * mass_tot_inv * force_lv_com + force_lv_dist;
  }

  ONEPART_TRACE(if (p1->p.identity == check_id) fprintf(
      stderr, "%d: OPT: THERMALIZED BOND f = (%.3e,%.3e,%.3e)\n", this_node,
      p1->f.f[0] + force1[0], p1->f.f[1] + force1[1], p1->f.f[2] + force1[2]));
  ONEPART_TRACE(if (p2->p.identity == check_id) fprintf(
      stderr, "%d: OPT: THERMALIZED BOND f = (%.3e,%.3e,%.3e)\n", this_node,
      p2->f.f[0] + force2[0], p2->f.f[1] + force2[1], p2->f.f[2] + force2[2]));
  return 0;
}

inline int thermalized_bond_energy(const Particle *p1, const Particle *p2,
                                   const Bonded_ia_parameters *iaparams,
                                   double dx[3], double *_energy) {
  return 0;
}

#endif<|MERGE_RESOLUTION|>--- conflicted
+++ resolved
@@ -1,6 +1,6 @@
 
 /*
-  Copyright (C) 2010-2018 The ESPResSo project
+  Copyright (C) 2010,2012,2013 The ESPResSo project
   Copyright (C) 2002,2003,2004,2005,2006,2007,2008,2009,2010
   Max-Planck-Institute for Polymer Research, Theory Group
 
@@ -56,48 +56,12 @@
     @return true if bond is broken
 */
 
-<<<<<<< HEAD
-inline int calc_thermalized_bond_forces(Particle *p1, Particle *p2, Bonded_ia_parameters *iaparams, double dx[3], double force1[3], double force2[3])
-{
-    //Bond broke?
-    double dist = normr(dx);
-    if (iaparams->p.thermalized_bond.r_cut > 0.0 && dist > iaparams->p.thermalized_bond.r_cut) {
-        return 1;
-    }
-
-    double force_lv_com, force_lv_dist, com_vel, dist_vel;
-    double mass_tot = p1->p.mass + p2->p.mass;
-    double mass_tot_inv = 1.0 / mass_tot;
-    double sqrt_mass_tot = sqrt(mass_tot);
-    double sqrt_mass_red = sqrt(p1->p.mass * p2->p.mass / mass_tot);
-
-    for (int i=0; i<3; i++) {
-
-        //Langevin thermostat for center of mass
-        com_vel = mass_tot_inv * (p1->p.mass * p1->m.v[i] + p2->p.mass * p2->m.v[i]);
-        if (iaparams->p.thermalized_bond.pref2_com > 0.0) {
-          force_lv_com = -iaparams->p.thermalized_bond.pref1_com * com_vel + sqrt_mass_tot * iaparams->p.thermalized_bond.pref2_com * (d_random()-0.5);
-        } else {
-          force_lv_com = -iaparams->p.thermalized_bond.pref1_com * com_vel;
-        }
-
-        //Langevin thermostat for distance p1->p2
-        dist_vel = p2->m.v[i] - p1->m.v[i];
-        if (iaparams->p.thermalized_bond.pref2_dist > 0.0) {
-          force_lv_dist =  -iaparams->p.thermalized_bond.pref1_dist * dist_vel + sqrt_mass_red * iaparams->p.thermalized_bond.pref2_dist * (d_random()-0.5);
-        } else {
-          force_lv_dist =  -iaparams->p.thermalized_bond.pref1_dist * dist_vel;
-        }
-        //Add forces
-        force1[i] = p1->p.mass * mass_tot_inv * force_lv_com - force_lv_dist; 
-        force2[i] = p2->p.mass * mass_tot_inv * force_lv_com + force_lv_dist; 
-=======
 inline int calc_thermalized_bond_forces(Particle *p1, Particle *p2,
                                         Bonded_ia_parameters *iaparams,
                                         double dx[3], double force1[3],
                                         double force2[3]) {
   // Bond broke?
-  double dist = Utils::veclen(dx);
+  double dist = normr(dx);
   if (iaparams->p.thermalized_bond.r_cut > 0.0 &&
       dist > iaparams->p.thermalized_bond.r_cut) {
     return 1;
@@ -130,7 +94,6 @@
                           (d_random() - 0.5);
     } else {
       force_lv_dist = -iaparams->p.thermalized_bond.pref1_dist * dist_vel;
->>>>>>> e78d82ce
     }
     // Add forces
     force1[i] = p1->p.mass * mass_tot_inv * force_lv_com - force_lv_dist;

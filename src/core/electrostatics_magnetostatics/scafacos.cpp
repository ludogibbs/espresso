/*
 * Copyright (C) 2010-2019 The ESPResSo project
 * Copyright (C) 2002,2003,2004,2005,2006,2007,2008,2009,2010
 *   Max-Planck-Institute for Polymer Research, Theory Group
 *
 * This file is part of ESPResSo.
 *
 * ESPResSo is free software: you can redistribute it and/or modify
 * it under the terms of the GNU General Public License as published by
 * the Free Software Foundation, either version 3 of the License, or
 * (at your option) any later version.
 *
 * ESPResSo is distributed in the hope that it will be useful,
 * but WITHOUT ANY WARRANTY; without even the implied warranty of
 * MERCHANTABILITY or FITNESS FOR A PARTICULAR PURPOSE.  See the
 * GNU General Public License for more details.
 *
 * You should have received a copy of the GNU General Public License
 * along with this program.  If not, see <http://www.gnu.org/licenses/>.
 */

#include "config.hpp"

#if defined(SCAFACOS)

#include "electrostatics_magnetostatics/scafacos.hpp"

#include "Scafacos.hpp"
#include "communication.hpp"
#include "electrostatics_magnetostatics/ScafacosContext.hpp"
#include "electrostatics_magnetostatics/coulomb.hpp"
#include "electrostatics_magnetostatics/dipole.hpp"
#include "errorhandling.hpp"
#include "event.hpp"
#include "grid.hpp"

#include <utils/Vector.hpp>
#include <utils/matrix.hpp>

#include <list>
#include <stdexcept>
#include <string>

namespace Scafacos {

/** Get available ScaFaCoS methods */
std::list<std::string> available_methods() {
  return Scafacos::available_methods();
}

namespace {
#ifdef SCAFACOS_DIPOLES
ScafacosContextDipoles *dipoles_instance = nullptr;
#endif
ScafacosContextCoulomb *coulomb_instance = nullptr;
} // namespace

#ifdef SCAFACOS_DIPOLES
ScafacosContextBase *fcs_dipoles() {
  if (!dipoles_instance) {
    throw std::runtime_error(
        "Attempted access to uninitialized Scafacos Dipoles instance.");
  }
  return dipoles_instance;
}
<<<<<<< HEAD

/** \brief Write forces back to particles */
void ScafacosData::update_particle_forces() const {
  int it = 0;
  if (positions.empty())
    return;

  for (auto &p : cell_structure.local_particles()) {
    if (!dipolar()) {
      p.f.f += coulomb.prefactor * p.p.q *
               Utils::Vector3d(Utils::Span<const double>(&(fields[it]), 3));
      it += 3;
    } else {
#ifdef SCAFACOS_DIPOLES
      // Indices
      // 3 "potential" values per particles (see below)
      int const it_p = 3 * it;
      // 6 "field" values per particles (see below)
      int const it_f = 6 * it;

      // The scafacos term "potential" here in fact refers to the magnetic
      // field
      // So, the torques are given by m \times B
      auto const dip = p.calc_dip();
      auto const t = vector_product(
          dip,
          Utils::Vector3d(Utils::Span<const double>(&(potentials[it_p]), 3)));
      // The force is given by G m, where G is a matrix
      // which comes from the "fields" output of scafacos like this
      // 0 1 2
      // 1 3 4
      // 2 4 5
      // where the numbers refer to indices in the "field" output from scafacos
      auto const G = Utils::Matrix<double, 3, 3>{
          {fields[it_f + 0], fields[it_f + 1], fields[it_f + 2]},
          {fields[it_f + 1], fields[it_f + 3], fields[it_f + 4]},
          {fields[it_f + 2], fields[it_f + 4], fields[it_f + 5]}};
      auto const f = G * dip;

      // Add to particles
      p.f.f += dipole.prefactor * f;
      p.f.torque += dipole.prefactor * t;
      it++;
=======
>>>>>>> 972b0a85
#endif

ScafacosContextBase *fcs_coulomb() {
  if (!coulomb_instance) {
    throw std::runtime_error(
        "Attempted access to uninitialized Scafacos Coulomb instance.");
  }
  return coulomb_instance;
}

#ifdef SCAFACOS_DIPOLES
static void set_parameters_dipoles_worker(const std::string &method,
                                          const std::string &params) {
  delete dipoles_instance;
  dipoles_instance = nullptr;

  auto *instance = new ScafacosContextDipoles(method, comm_cart, params);
  if (!instance) {
    runtimeErrorMsg() << "Scafacos Dipoles failed to initialize";
    return;
  }
  dipoles_instance = instance;

  instance->set_dipolar(true);
  instance->update_system_params();

  dipole.method = DIPOLAR_SCAFACOS;
  on_coulomb_change();
}

REGISTER_CALLBACK(set_parameters_dipoles_worker)
#endif

static void set_parameters_coulomb_worker(const std::string &method,
                                          const std::string &params) {
  delete coulomb_instance;
  coulomb_instance = nullptr;

  auto *instance = new ScafacosContextCoulomb(method, comm_cart, params);
  if (!instance) {
    runtimeErrorMsg() << "Scafacos Coulomb failed to initialize";
    return;
  }
  coulomb_instance = instance;

  instance->set_dipolar(false);
  instance->update_system_params();

  coulomb.method = COULOMB_SCAFACOS;
  on_coulomb_change();
  instance->tune();
}

REGISTER_CALLBACK(set_parameters_coulomb_worker)

void set_r_cut_and_tune_local(double r_cut) {
  coulomb_instance->set_r_cut_and_tune_local(r_cut);
}

void free_handle(bool dipolar) {
  if (this_node == 0)
    mpi_call(free_handle, dipolar);
  if (dipolar) {
#ifdef SCAFACOS_DIPOLES
    delete dipoles_instance;
    dipoles_instance = nullptr;
#endif
  } else {
    delete coulomb_instance;
    coulomb_instance = nullptr;
  }
}

REGISTER_CALLBACK(free_handle)

void set_parameters(const std::string &method, const std::string &params,
                    bool dipolar) {
  if (dipolar) {
#ifdef SCAFACOS_DIPOLES
    mpi_call_all(set_parameters_dipoles_worker, method, params);
#endif
  } else {
    mpi_call_all(set_parameters_coulomb_worker, method, params);
  }
}

std::string get_method_and_parameters(bool dipolar) {
  if (dipolar) {
#ifdef SCAFACOS_DIPOLES
    return fcs_dipoles()->get_method_and_parameters();
#else
    return std::string();
#endif
  }
  return fcs_coulomb()->get_method_and_parameters();
}

} // namespace Scafacos
#endif /* SCAFACOS */<|MERGE_RESOLUTION|>--- conflicted
+++ resolved
@@ -63,52 +63,6 @@
   }
   return dipoles_instance;
 }
-<<<<<<< HEAD
-
-/** \brief Write forces back to particles */
-void ScafacosData::update_particle_forces() const {
-  int it = 0;
-  if (positions.empty())
-    return;
-
-  for (auto &p : cell_structure.local_particles()) {
-    if (!dipolar()) {
-      p.f.f += coulomb.prefactor * p.p.q *
-               Utils::Vector3d(Utils::Span<const double>(&(fields[it]), 3));
-      it += 3;
-    } else {
-#ifdef SCAFACOS_DIPOLES
-      // Indices
-      // 3 "potential" values per particles (see below)
-      int const it_p = 3 * it;
-      // 6 "field" values per particles (see below)
-      int const it_f = 6 * it;
-
-      // The scafacos term "potential" here in fact refers to the magnetic
-      // field
-      // So, the torques are given by m \times B
-      auto const dip = p.calc_dip();
-      auto const t = vector_product(
-          dip,
-          Utils::Vector3d(Utils::Span<const double>(&(potentials[it_p]), 3)));
-      // The force is given by G m, where G is a matrix
-      // which comes from the "fields" output of scafacos like this
-      // 0 1 2
-      // 1 3 4
-      // 2 4 5
-      // where the numbers refer to indices in the "field" output from scafacos
-      auto const G = Utils::Matrix<double, 3, 3>{
-          {fields[it_f + 0], fields[it_f + 1], fields[it_f + 2]},
-          {fields[it_f + 1], fields[it_f + 3], fields[it_f + 4]},
-          {fields[it_f + 2], fields[it_f + 4], fields[it_f + 5]}};
-      auto const f = G * dip;
-
-      // Add to particles
-      p.f.f += dipole.prefactor * f;
-      p.f.torque += dipole.prefactor * t;
-      it++;
-=======
->>>>>>> 972b0a85
 #endif
 
 ScafacosContextBase *fcs_coulomb() {

/*
  Copyright (C) 2010-2018 The ESPResSo project
  Copyright (C) 2002,2003,2004,2005,2006,2007,2008,2009,2010
    Max-Planck-Institute for Polymer Research, Theory Group

  This file is part of ESPResSo.

  ESPResSo is free software: you can redistribute it and/or modify
  it under the terms of the GNU General Public License as published by
  the Free Software Foundation, either version 3 of the License, or
  (at your option) any later version.

  ESPResSo is distributed in the hope that it will be useful,
  but WITHOUT ANY WARRANTY; without even the implied warranty of
  MERCHANTABILITY or FITNESS FOR A PARTICULAR PURPOSE.  See the
  GNU General Public License for more details.

  You should have received a copy of the GNU General Public License
  along with this program.  If not, see <http://www.gnu.org/licenses/>.
*/
/** \file
 *  P3M algorithm for long range magnetic dipole-dipole interaction.
 *
 *  @note
 *      In general the magnetic dipole-dipole functions bear the same name than
 *      the charge-charge, but adding a "D" in front of the name and replacing
 *      "charge" by "dipole". In this way one can recognize the similarity of
 *      the functions while avoiding nasty confusions in their use.
 *
 *       By default the magnetic epsilon is metallic = 0.
 *
 *  The corresponding header file is p3m-dipolar.hpp.
 */

#include "electrostatics_magnetostatics/p3m-dipolar.hpp"

#ifdef DP3M

#include "cells.hpp"
#include "communication.hpp"
#include "domain_decomposition.hpp"
#include "errorhandling.hpp"
#include "global.hpp"
#include "grid.hpp"
#include "integrate.hpp"
#include "particle_data.hpp"
#include "tuning.hpp"

#include <utils/strcat_alloc.hpp>
using Utils::strcat_alloc;
#include <utils/math/sinc.hpp>
using Utils::sinc;
#include <utils/constants.hpp>
#include <utils/math/sqr.hpp>

#include <boost/range/algorithm/min_element.hpp>
#include <cstdio>
#include <cstdlib>
#include <cstring>
#include <mpi.h>

/************************************************
 * DEFINES
 ************************************************/

/** @name MPI tags for the dipole-dipole p3m communications */
/*@{*/
/** Tag for communication in dp3m_init() -> dp3m_calc_send_mesh(). */
#define REQ_P3M_INIT_D 2001
/** Tag for communication in dp3m_gather_fft_grid(). */
#define REQ_P3M_GATHER_D 2011
/** Tag for communication in dp3m_spread_force_grid(). */
#define REQ_P3M_SPREAD_D 2021
/*@}*/

/************************************************
 * variables
 ************************************************/

dp3m_data_struct dp3m;

/** \name Private Functions */
/*@{*/

/** Calculate for magnetic dipoles the properties of the send/recv sub-meshes
 *  of the local FFT mesh.
 *  In order to calculate the recv sub-meshes there is a communication of
 *  the margins between neighbouring nodes.
 */
static void dp3m_calc_send_mesh();

/** Initialize for magnetic dipoles the (inverse) mesh constant @ref
 *  P3MParameters::a "a" (@ref P3MParameters::ai "ai") and the
 *  cutoff for charge assignment @ref P3MParameters::cao_cut "cao_cut".
 *
 *  Function called by @ref dp3m_init() once and by @ref
 *  dp3m_scaleby_box_l() whenever the box_length changes.
 */
static void dp3m_init_a_ai_cao_cut();

/** Calculate for magnetic dipoles the spatial position of the left down mesh
 *  point of the local mesh, to be stored in
 *  @ref p3m_local_mesh::ld_pos "ld_pos".
 *
 *  Function called by @ref dp3m_calc_local_ca_mesh() once and by
 *  @ref dp3m_scaleby_box_l() whenever the box size changes.
 */
static void dp3m_calc_lm_ld_pos();

/** Gather FFT grid.
 *  After the charge assignment Each node needs to gather the
 *  information for the FFT grid in his spatial domain.
 */
static void dp3m_gather_fft_grid(double *mesh);

/** Spread force grid.
 *  After the k-space calculations each node needs to get all force
 *  information to reassign the forces from the grid to the particles.
 */
static void dp3m_spread_force_grid(double *mesh);

/** realloc charge assignment fields. */
static void dp3m_realloc_ca_fields(int newsize);

/** Checks for correctness for magnetic dipoles in P3M of the cao_cut,
 *  necessary when the box length changes
 */
static bool dp3m_sanity_checks_boxl();

/** Calculate properties of the local FFT mesh for the
 *   charge assignment process.
 */
static void dp3m_calc_local_ca_mesh();

/** Interpolate the P-th order charge assignment function from
 *  Hockney/Eastwood 5-189 (or 8-61). The following charge fractions
 *  are also tabulated in Deserno/Holm.
 */
static void dp3m_interpolate_dipole_assignment_function();

/** Shift the mesh points by mesh/2 */
static void dp3m_calc_meshift();

/** Calculate the Fourier transformed differential operator.
 *  Remark: This is done on the level of n-vectors and not k-vectors,
 *          i.e. the prefactor i*2*PI/L is missing!
 */
static void dp3m_calc_differential_operator();

/** Calculate the influence function optimized for the dipolar forces. */
static void dp3m_calc_influence_function_force();

/** Calculate the influence function optimized for the dipolar energy and
 *  torques.
 */
static void dp3m_calc_influence_function_energy();

/** Calculate the constants necessary to correct the dipolar energy to minimize
 *  the error.
 */
static void dp3m_compute_constants_energy_dipolar();

/** Calculate the aliasing sums for the optimal influence function.
 *
 *  Calculates the aliasing sums in the nominator and denominator of
 *  the expression for the optimal influence function (see
 *  Hockney/Eastwood: 8-22, p. 275).
 *
 *  \param  n           n-vector for which the aliasing sum is to be performed
 *  \param  nominator   aliasing sums in the nominator
 *  \retval denominator aliasing sum in the denominator
 */
static double dp3m_perform_aliasing_sums_force(const int n[3],
                                               double nominator[1]);
static double dp3m_perform_aliasing_sums_energy(const int n[3],
                                                double nominator[1]);

static double dp3m_k_space_error(double box_size, double prefac, int mesh,
                                 int cao, int n_c_part, double sum_q2,
                                 double alpha_L);
/*@}*/

/** Compute the dipolar surface terms */
static double calc_surface_term(bool force_flag, bool energy_flag,
<<<<<<< HEAD
                                ParticleRange const &particles);
=======
                                const ParticleRange &particles);
>>>>>>> 5c698421

/** \name P3M Tuning Functions */
/************************************************************/
/*@{*/

// These 3 functions are to tune the P3M code in the case of dipolar
// interactions

double P3M_DIPOLAR_real_space_error(double box_size, double prefac,
                                    double r_cut_iL, int n_c_part,
                                    double sum_q2, double alpha_L);
static void dp3m_tune_aliasing_sums(int nx, int ny, int nz, int mesh,
                                    double mesh_i, int cao, double alpha_L_i,
                                    double *alias1, double *alias2);

// To compute the value of alpha through a bibisection method from the formula
// 33 of JCP115,6351,(2001).
double dp3m_rtbisection(double box_size, double prefac, double r_cut_iL,
                        int n_c_part, double sum_q2, double x1, double x2,
                        double xacc, double tuned_accuracy);

/*@}*/

/************************************************************/
/* functions related to the correction of the dipolar p3m-energy */

static double dp3m_average_dipolar_self_energy(double box_l, int mesh);
static double dp3m_perform_aliasing_sums_dipolar_self_energy(const int n[3]);

/************************************************************/
/* functions related to the correction of the dipolar p3m-energy */

/*

// Do the sum over k<>0 where k={kx,ky,kz} with kx,ky,kz INTEGERS, of
// exp(-Utils::pi()**2*k**2/alpha**2/L**2)
static double dp3m_sumi1(double alpha_L){
       int k2,kx,ky,kz,kx2,ky2,limit=60;
       double suma,alpha_L2;

       alpha_L2= alpha_L* alpha_L;

       //fprintf(stderr,"alpha_L=%le\n",alpha_L);
       //fprintf(stderr,"Utils::pi()=%le\n",Utils::pi());


       suma=0.0;
       for(kx=-limit;kx<=limit;kx++){
         kx2=kx*kx;
       for(ky=-limit;ky<=limit;ky++){
         ky2=ky*ky;
       for(kz=-limit;kz<=limit;kz++){
           k2=kx2+ky2+kz*kz;
           suma+=exp(-Utils::pi()*Utils::pi()*k2/(alpha_L*alpha_L));
       }}}
       suma-=1; //It's easier to subtract the term k=0 later than put an if
inside the loops


         //fprintf(stderr,"suma=%le\n",suma);


   return suma;
}

*/

/************************************************************/

/*
// Do the sum over n<>0 where n={nx*L,ny*L,nz*L} with nx,ny,nz INTEGERS, of
// exp(-alpha_iL**2*n**2)
static double dp3m_sumi2(double alpha_L){
       int n2,nx,ny,nz,nx2,ny2,limit=60;
       double suma;



       suma=0.0;
       for(nx=-limit;nx<=limit;nx++){
         nx2=nx*nx;
       for(ny=-limit;ny<=limit;ny++){
         ny2=ny*ny;
       for(nz=-limit;nz<=limit;nz++){
           n2=nx2+ny2+nz*nz;
           suma+=exp(-alpha_L*alpha_L*n2);
       }}}
       suma-=1; //It's easier to subtract the term n=0 later than put an if
inside the loops



   return suma;
}

*/

dp3m_data_struct::dp3m_data_struct() {
  params.epsilon = P3M_EPSILON_MAGNETIC;

  /* local_mesh is uninitialized */
  /* sm is uninitialized */
  rs_mesh = nullptr;
  rs_mesh_dip[0] = nullptr;
  rs_mesh_dip[1] = nullptr;
  rs_mesh_dip[2] = nullptr;
  ks_mesh = nullptr;

  sum_dip_part = 0;
  sum_mu2 = 0.0;

  for (auto &i : int_caf)
    i = nullptr;
  pos_shift = 0.0;
  meshift = nullptr;

  d_op = nullptr;
  g_force = nullptr;
  g_energy = nullptr;

  ca_num = 0;
  ca_frac = nullptr;
  ca_fmp = nullptr;
  ks_pnum = 0;

  send_grid = nullptr;
  recv_grid = nullptr;

  energy_correction = 0.0;
}

void dp3m_deactivate() {
  dp3m.params.alpha = 0.0;
  dp3m.params.alpha_L = 0.0;
  dp3m.params.r_cut = 0.0;
  dp3m.params.r_cut_iL = 0.0;
  dp3m.params.mesh[0] = 0;
  dp3m.params.mesh[1] = 0;
  dp3m.params.mesh[2] = 0;
  dp3m.params.cao = 0;
}

void dp3m_init() {
  int n;

  if (dipole.prefactor <= 0.0) {
    // dipolar prefactor is zero: magnetostatics switched off
    dp3m.params.r_cut = 0.0;
    dp3m.params.r_cut_iL = 0.0;
  } else {
    if (dp3m_sanity_checks(node_grid))
      return;

    dp3m.params.cao3 = dp3m.params.cao * dp3m.params.cao * dp3m.params.cao;

    /* initializes the (inverse) mesh constant dp3m.params.a (dp3m.params.ai)
     * and the cutoff for charge assignment dp3m.params.cao_cut */
    dp3m_init_a_ai_cao_cut();

    /* initialize ca fields to size CA_INCREMENT: dp3m.ca_frac and dp3m.ca_fmp
     */
    dp3m.ca_num = 0;
    if (dp3m.ca_num < CA_INCREMENT) {
      dp3m.ca_num = 0;
      dp3m_realloc_ca_fields(CA_INCREMENT);
    }

    dp3m_calc_local_ca_mesh();

    dp3m_calc_send_mesh();

    dp3m.send_grid =
        Utils::realloc(dp3m.send_grid, sizeof(double) * dp3m.sm.max);
    dp3m.recv_grid =
        Utils::realloc(dp3m.recv_grid, sizeof(double) * dp3m.sm.max);

    /* fix box length dependent constants */
    dp3m_scaleby_box_l();

    if (dp3m.params.inter > 0)
      dp3m_interpolate_dipole_assignment_function();

    dp3m.pos_shift =
        std::floor((dp3m.params.cao - 1) / 2.0) - (dp3m.params.cao % 2) / 2.0;

    int ca_mesh_size =
        fft_init(&dp3m.rs_mesh, dp3m.local_mesh.dim, dp3m.local_mesh.margin,
                 dp3m.params.mesh, dp3m.params.mesh_off, &dp3m.ks_pnum,
                 dp3m.fft, node_grid, comm_cart);
    dp3m.ks_mesh = Utils::realloc(dp3m.ks_mesh, ca_mesh_size * sizeof(double));

    for (n = 0; n < 3; n++)
      dp3m.rs_mesh_dip[n] =
          Utils::realloc(dp3m.rs_mesh_dip[n], ca_mesh_size * sizeof(double));

    /* k-space part: */

    dp3m_calc_differential_operator();

    dp3m_calc_influence_function_force();
    dp3m_calc_influence_function_energy();

    dp3m_count_magnetic_particles();
  }
}

void dp3m_free_dipoles() {
  for (auto &i : dp3m.rs_mesh_dip)
    free(i);
  free(dp3m.ca_frac);
  free(dp3m.ca_fmp);
  free(dp3m.send_grid);
  free(dp3m.recv_grid);
  free(dp3m.rs_mesh);
  free(dp3m.ks_mesh);
}

double dp3m_average_dipolar_self_energy(double box_l, int mesh) {
  int i, ind, n[3];
  double node_phi = 0.0, phi = 0.0;
  double U2;

  int end[3];
  int size = 1;

  for (i = 0; i < 3; i++) {
    size *= dp3m.fft.plan[3].new_mesh[i];
    end[i] = dp3m.fft.plan[3].start[i] + dp3m.fft.plan[3].new_mesh[i];
  }

  for (n[0] = dp3m.fft.plan[3].start[0]; n[0] < end[0]; n[0]++) {
    for (n[1] = dp3m.fft.plan[3].start[1]; n[1] < end[1]; n[1]++) {
      for (n[2] = dp3m.fft.plan[3].start[2]; n[2] < end[2]; n[2]++) {
        ind = (n[2] - dp3m.fft.plan[3].start[2]) +
              dp3m.fft.plan[3].new_mesh[2] *
                  ((n[1] - dp3m.fft.plan[3].start[1]) +
                   (dp3m.fft.plan[3].new_mesh[1] *
                    (n[0] - dp3m.fft.plan[3].start[0])));

        if ((n[0] == 0) && (n[1] == 0) && (n[2] == 0))
          node_phi += 0.0;
        else if ((n[0] % (dp3m.params.mesh[0] / 2) == 0) &&
                 (n[1] % (dp3m.params.mesh[0] / 2) == 0) &&
                 (n[2] % (dp3m.params.mesh[0] / 2) == 0))
          node_phi += 0.0;
        else {
          U2 = dp3m_perform_aliasing_sums_dipolar_self_energy(n);
          node_phi +=
              dp3m.g_energy[ind] * U2 *
              (Utils::sqr(dp3m.d_op[n[0]]) + Utils::sqr(dp3m.d_op[n[1]]) +
               Utils::sqr(dp3m.d_op[n[2]]));
        }
      }
    }
  }

  MPI_Reduce(&node_phi, &phi, 1, MPI_DOUBLE, MPI_SUM, 0, comm_cart);

  phi *= Utils::pi() / 3. / box_l / pow(mesh, 3.0);

  return phi;
}

double dp3m_perform_aliasing_sums_dipolar_self_energy(const int n[3]) {
  double u_sum = 0.0;
  /* lots of temporary variables... */
  double f1, sx, sy, sz, mx, my, mz, nmx, nmy, nmz;
  int limit = P3M_BRILLOUIN + 5;

  f1 = 1.0 / (double)dp3m.params.mesh[0];

  for (mx = -limit; mx <= limit; mx++) {
    nmx = dp3m.meshift[n[0]] + dp3m.params.mesh[0] * mx;
    sx = pow(sinc(f1 * nmx), 2.0 * dp3m.params.cao);
    for (my = -limit; my <= limit; my++) {
      nmy = dp3m.meshift[n[1]] + dp3m.params.mesh[0] * my;
      sy = sx * pow(sinc(f1 * nmy), 2.0 * dp3m.params.cao);
      for (mz = -limit; mz <= limit; mz++) {
        nmz = dp3m.meshift[n[2]] + dp3m.params.mesh[0] * mz;
        sz = sy * pow(sinc(f1 * nmz), 2.0 * dp3m.params.cao);
        u_sum += sz;
      }
    }
  }
  return u_sum;
}

/******************
 * functions related to the parsing & tuning of the dipolar parameters
 ******************/

void dp3m_set_tune_params(double r_cut, int mesh, int cao, double alpha,
                          double accuracy, int n_interpol) {
  if (r_cut >= 0) {
    dp3m.params.r_cut = r_cut;
    dp3m.params.r_cut_iL = r_cut * (1. / box_geo.length()[0]);
  }

  if (mesh >= 0)
    dp3m.params.mesh[2] = dp3m.params.mesh[1] = dp3m.params.mesh[0] = mesh;

  if (cao >= 0)
    dp3m.params.cao = cao;

  if (alpha >= 0) {
    dp3m.params.alpha = alpha;
    dp3m.params.alpha_L = alpha * box_geo.length()[0];
  }

  if (accuracy >= 0)
    dp3m.params.accuracy = accuracy;

  if (n_interpol != -1)
    dp3m.params.inter = n_interpol;
}

/*****************************************************************************/

int dp3m_set_params(double r_cut, int mesh, int cao, double alpha,
                    double accuracy) {
  if (dipole.method != DIPOLAR_P3M && dipole.method != DIPOLAR_MDLC_P3M)
    Dipole::set_method_local(DIPOLAR_P3M);

  if (r_cut < 0)
    return -1;

  if (mesh < 0)
    return -2;

  if (cao < 1 || cao > 7 || cao > mesh)
    return -3;

  dp3m.params.r_cut = r_cut;
  dp3m.params.r_cut_iL = r_cut * (1. / box_geo.length()[0]);
  dp3m.params.mesh[2] = dp3m.params.mesh[1] = dp3m.params.mesh[0] = mesh;
  dp3m.params.cao = cao;

  if (alpha > 0) {
    dp3m.params.alpha = alpha;
    dp3m.params.alpha_L = alpha * box_geo.length()[0];
  } else if (alpha != -1.0)
    return -4;

  if (accuracy >= 0)
    dp3m.params.accuracy = accuracy;
  else if (accuracy != -1.0)
    return -5;

  mpi_bcast_coulomb_params();

  return 0;
}

int dp3m_set_mesh_offset(double x, double y, double z) {
  if (x < 0.0 || x > 1.0 || y < 0.0 || y > 1.0 || z < 0.0 || z > 1.0)
    return ES_ERROR;

  dp3m.params.mesh_off[0] = x;
  dp3m.params.mesh_off[1] = y;
  dp3m.params.mesh_off[2] = z;

  mpi_bcast_coulomb_params();

  return ES_OK;
}

/* We left the handling of the epsilon, due to portability reasons in
the future for the electrical dipoles, or if people wants to do
electrical dipoles alone using the magnetic code .. */

int dp3m_set_eps(double eps) {
  dp3m.params.epsilon = eps;

  mpi_bcast_coulomb_params();

  return ES_OK;
}

int dp3m_set_ninterpol(int n) {
  if (n < 0)
    return ES_ERROR;

  dp3m.params.inter = n;

  mpi_bcast_coulomb_params();

  return ES_OK;
}

/*****************************************************************************/

void dp3m_interpolate_dipole_assignment_function() {
  double dInterpol = 0.5 / (double)dp3m.params.inter;
  int i;
  long j;

  if (dp3m.params.inter == 0)
    return;

  dp3m.params.inter2 = 2 * dp3m.params.inter + 1;

  for (i = 0; i < dp3m.params.cao; i++) {
    /* allocate memory for interpolation array */
    dp3m.int_caf[i] = Utils::realloc(
        dp3m.int_caf[i], sizeof(double) * (2 * dp3m.params.inter + 1));

    /* loop over all interpolation points */
    for (j = -dp3m.params.inter; j <= dp3m.params.inter; j++)
      dp3m.int_caf[i][j + dp3m.params.inter] =
          p3m_caf(i, j * dInterpol, dp3m.params.cao);
  }
}

void dp3m_dipole_assign(const ParticleRange &particles) {
  /* magnetic particle counter, dipole fraction counter */
  int cp_cnt = 0;

  /* prepare local FFT mesh */
  for (auto &i : dp3m.rs_mesh_dip)
    for (int j = 0; j < dp3m.local_mesh.size; j++)
      i[j] = 0.0;

  for (auto const &p : particles) {
    if (p.p.dipm != 0.0) {
      dp3m_assign_dipole(p.r.p.data(), p.p.dipm, p.calc_dip().data(), cp_cnt);
      cp_cnt++;
    }
  }

  dp3m_shrink_wrap_dipole_grid(cp_cnt);
}

void dp3m_assign_dipole(double const real_pos[3], double mu,
                        double const dip[3], int cp_cnt) {
  /* we do not really want to export these, but this function should be inlined
   */
  double p3m_caf(int i, double x, int cao_value);
  void dp3m_realloc_ca_fields(int size);

  int d, i0, i1, i2;
  double tmp0, tmp1;
  /* position of a particle in local mesh units */
  double pos;
  /* 1d-index of nearest mesh point */
  int nmp;
  /* distance to nearest mesh point */
  double dist[3];
  /* index for caf interpolation grid */
  int arg[3];
  /* index, index jumps for dp3m.rs_mesh array */
  int q_ind = 0;
  double cur_ca_frac_val, *cur_ca_frac;

  // make sure we have enough space
  if (cp_cnt >= dp3m.ca_num)
    dp3m_realloc_ca_fields(cp_cnt + 1);
  // do it here, since p3m_realloc_ca_fields may change the address of
  // dp3m.ca_frac
  cur_ca_frac = dp3m.ca_frac + dp3m.params.cao3 * cp_cnt;

  if (dp3m.params.inter == 0) {
    for (d = 0; d < 3; d++) {
      /* particle position in mesh coordinates */
      pos = ((real_pos[d] - dp3m.local_mesh.ld_pos[d]) * dp3m.params.ai[d]) -
            dp3m.pos_shift;
      /* nearest mesh point */
      nmp = (int)pos;
      /* distance to nearest mesh point */
      dist[d] = (pos - nmp) - 0.5;
      /* 3d-array index of nearest mesh point */
      q_ind = (d == 0) ? nmp : nmp + dp3m.local_mesh.dim[d] * q_ind;
    }

    if (cp_cnt >= 0)
      dp3m.ca_fmp[cp_cnt] = q_ind;

    for (i0 = 0; i0 < dp3m.params.cao; i0++) {
      tmp0 = p3m_caf(i0, dist[0], dp3m.params.cao);
      for (i1 = 0; i1 < dp3m.params.cao; i1++) {
        tmp1 = tmp0 * p3m_caf(i1, dist[1], dp3m.params.cao);
        for (i2 = 0; i2 < dp3m.params.cao; i2++) {
          cur_ca_frac_val = tmp1 * p3m_caf(i2, dist[2], dp3m.params.cao);
          if (cp_cnt >= 0)
            *(cur_ca_frac++) = cur_ca_frac_val;
          if (mu != 0.0) {
            dp3m.rs_mesh_dip[0][q_ind] += dip[0] * cur_ca_frac_val;
            dp3m.rs_mesh_dip[1][q_ind] += dip[1] * cur_ca_frac_val;
            dp3m.rs_mesh_dip[2][q_ind] += dip[2] * cur_ca_frac_val;
          }
          q_ind++;
        }
        q_ind += dp3m.local_mesh.q_2_off;
      }
      q_ind += dp3m.local_mesh.q_21_off;
    }
  } else {
    /* particle position in mesh coordinates */
    for (d = 0; d < 3; d++) {
      pos = ((real_pos[d] - dp3m.local_mesh.ld_pos[d]) * dp3m.params.ai[d]) -
            dp3m.pos_shift;
      nmp = (int)pos;
      arg[d] = (int)((pos - nmp) * dp3m.params.inter2);
      /* for the first dimension, q_ind is always zero, so this shifts correctly
       */
      q_ind = nmp + dp3m.local_mesh.dim[d] * q_ind;
    }
    if (cp_cnt >= 0)
      dp3m.ca_fmp[cp_cnt] = q_ind;

    for (i0 = 0; i0 < dp3m.params.cao; i0++) {
      tmp0 = dp3m.int_caf[i0][arg[0]];
      for (i1 = 0; i1 < dp3m.params.cao; i1++) {
        tmp1 = tmp0 * dp3m.int_caf[i1][arg[1]];
        for (i2 = 0; i2 < dp3m.params.cao; i2++) {
          cur_ca_frac_val = tmp1 * dp3m.int_caf[i2][arg[2]];
          if (cp_cnt >= 0)
            *(cur_ca_frac++) = cur_ca_frac_val;
          if (mu != 0.0) {
            dp3m.rs_mesh_dip[0][q_ind] += dip[0] * cur_ca_frac_val;
            dp3m.rs_mesh_dip[1][q_ind] += dip[1] * cur_ca_frac_val;
            dp3m.rs_mesh_dip[2][q_ind] += dip[2] * cur_ca_frac_val;
          }
          q_ind++;
        }
        q_ind += dp3m.local_mesh.q_2_off;
      }
      q_ind += dp3m.local_mesh.q_21_off;
    }
  }
}

void dp3m_shrink_wrap_dipole_grid(int n_dipoles) {
  if (n_dipoles < dp3m.ca_num)
    dp3m_realloc_ca_fields(n_dipoles);
}

#ifdef ROTATION
/** Assign the torques obtained from k-space */
static void P3M_assign_torques(double prefac, int d_rs,
                               const ParticleRange &particles) {
  /* particle counter, charge fraction counter */
  int cp_cnt = 0, cf_cnt = 0;
  /* index, index jumps for dp3m.rs_mesh array */
  int q_ind;
  int q_m_off = (dp3m.local_mesh.dim[2] - dp3m.params.cao);
  int q_s_off =
      dp3m.local_mesh.dim[2] * (dp3m.local_mesh.dim[1] - dp3m.params.cao);

  cp_cnt = 0;
  cf_cnt = 0;

  for (auto &p : particles) {
    if ((p.p.dipm) != 0.0) {
      const Utils::Vector3d dip = p.calc_dip();
      q_ind = dp3m.ca_fmp[cp_cnt];
      for (int i0 = 0; i0 < dp3m.params.cao; i0++) {
        for (int i1 = 0; i1 < dp3m.params.cao; i1++) {
          for (int i2 = 0; i2 < dp3m.params.cao; i2++) {
            /*
            The following line would fill the torque with the k-space electric
            field (without the self-field term) [notice the minus sign!]:
                                p.f.torque[d_rs] -=
                prefac*dp3m.ca_frac[cf_cnt]*dp3m.rs_mesh[q_ind];
            Since the torque is the dipole moment cross-product with E, we
            have:
            */
            switch (d_rs) {
            case 0: // E_x
              p.f.torque[1] -=
                  dip[2] * prefac * dp3m.ca_frac[cf_cnt] * dp3m.rs_mesh[q_ind];
              p.f.torque[2] +=
                  dip[1] * prefac * dp3m.ca_frac[cf_cnt] * dp3m.rs_mesh[q_ind];
              break;
            case 1: // E_y
              p.f.torque[0] +=
                  dip[2] * prefac * dp3m.ca_frac[cf_cnt] * dp3m.rs_mesh[q_ind];
              p.f.torque[2] -=
                  dip[0] * prefac * dp3m.ca_frac[cf_cnt] * dp3m.rs_mesh[q_ind];
              break;
            case 2: // E_z
              p.f.torque[0] -=
                  dip[1] * prefac * dp3m.ca_frac[cf_cnt] * dp3m.rs_mesh[q_ind];
              p.f.torque[1] +=
                  dip[0] * prefac * dp3m.ca_frac[cf_cnt] * dp3m.rs_mesh[q_ind];
            }
            q_ind++;
            cf_cnt++;
          }
          q_ind += q_m_off;
        }
        q_ind += q_s_off;
      }
      cp_cnt++;
    }
  }
}
#endif

/** Assign the dipolar forces obtained from k-space */
static void dp3m_assign_forces_dip(double prefac, int d_rs,
                                   const ParticleRange &particles) {
  /* particle counter, charge fraction counter */
  int cp_cnt = 0, cf_cnt = 0;
  /* index, index jumps for dp3m.rs_mesh array */
  int q_ind;
  int q_m_off = (dp3m.local_mesh.dim[2] - dp3m.params.cao);
  int q_s_off =
      dp3m.local_mesh.dim[2] * (dp3m.local_mesh.dim[1] - dp3m.params.cao);

  cp_cnt = 0;
  cf_cnt = 0;

  for (auto &p : particles) {
    if ((p.p.dipm) != 0.0) {
      const Utils::Vector3d dip = p.calc_dip();
      q_ind = dp3m.ca_fmp[cp_cnt];
      for (int i0 = 0; i0 < dp3m.params.cao; i0++) {
        for (int i1 = 0; i1 < dp3m.params.cao; i1++) {
          for (int i2 = 0; i2 < dp3m.params.cao; i2++) {
            p.f.f[d_rs] += prefac * dp3m.ca_frac[cf_cnt] *
                           (dp3m.rs_mesh_dip[0][q_ind] * dip[0] +
                            dp3m.rs_mesh_dip[1][q_ind] * dip[1] +
                            dp3m.rs_mesh_dip[2][q_ind] * dip[2]);
            q_ind++;
            cf_cnt++;
          }
          q_ind += q_m_off;
        }
        q_ind += q_s_off;
      }
      cp_cnt++;
    }
  }
}

/*****************************************************************************/

double dp3m_calc_kspace_forces(bool force_flag, bool energy_flag,
                               const ParticleRange &particles) {
  int i, d, d_rs, ind, j[3];
  /* k-space energy */
  double dipole_prefac;
  double surface_term = 0.0;
  double k_space_energy_dip = 0.0, node_k_space_energy_dip = 0.0;
  double tmp0, tmp1;

  dipole_prefac =
      dipole.prefactor /
      (double)(dp3m.params.mesh[0] * dp3m.params.mesh[1] * dp3m.params.mesh[2]);

  if (dp3m.sum_mu2 > 0) {
    /* Gather information for FFT grid inside the nodes domain (inner local
     * mesh) and Perform forward 3D FFT (Charge Assignment Mesh). */
    dp3m_gather_fft_grid(dp3m.rs_mesh_dip[0]);
    dp3m_gather_fft_grid(dp3m.rs_mesh_dip[1]);
    dp3m_gather_fft_grid(dp3m.rs_mesh_dip[2]);
    fft_perform_forw(dp3m.rs_mesh_dip[0], dp3m.fft, comm_cart);
    fft_perform_forw(dp3m.rs_mesh_dip[1], dp3m.fft, comm_cart);
    fft_perform_forw(dp3m.rs_mesh_dip[2], dp3m.fft, comm_cart);
    // Note: after these calls, the grids are in the order yzx and not xyz
    // anymore!!!
  }

  /* === k-space calculations === */

  /* === k-space energy calculation  === */
  if (energy_flag) {
    /*********************
       Dipolar energy
    **********************/
    if (dp3m.sum_mu2 > 0) {
      /* i*k differentiation for dipolar gradients:
       * |(\Fourier{\vect{mu}}(k)\cdot \vect{k})|^2 */
      ind = 0;
      i = 0;
      for (j[0] = 0; j[0] < dp3m.fft.plan[3].new_mesh[0]; j[0]++) {
        for (j[1] = 0; j[1] < dp3m.fft.plan[3].new_mesh[1]; j[1]++) {
          for (j[2] = 0; j[2] < dp3m.fft.plan[3].new_mesh[2]; j[2]++) {
            node_k_space_energy_dip +=
                dp3m.g_energy[i] *
                (Utils::sqr(dp3m.rs_mesh_dip[0][ind] *
                                dp3m.d_op[j[2] + dp3m.fft.plan[3].start[2]] +
                            dp3m.rs_mesh_dip[1][ind] *
                                dp3m.d_op[j[0] + dp3m.fft.plan[3].start[0]] +
                            dp3m.rs_mesh_dip[2][ind] *
                                dp3m.d_op[j[1] + dp3m.fft.plan[3].start[1]]) +
                 Utils::sqr(dp3m.rs_mesh_dip[0][ind + 1] *
                                dp3m.d_op[j[2] + dp3m.fft.plan[3].start[2]] +
                            dp3m.rs_mesh_dip[1][ind + 1] *
                                dp3m.d_op[j[0] + dp3m.fft.plan[3].start[0]] +
                            dp3m.rs_mesh_dip[2][ind + 1] *
                                dp3m.d_op[j[1] + dp3m.fft.plan[3].start[1]]));
            ind += 2;
            i++;
          }
        }
      }
      node_k_space_energy_dip *=
          dipole_prefac * Utils::pi() / box_geo.length()[0];
      MPI_Reduce(&node_k_space_energy_dip, &k_space_energy_dip, 1, MPI_DOUBLE,
                 MPI_SUM, 0, comm_cart);

      dp3m_compute_constants_energy_dipolar();

      if (this_node == 0) {
        /* self energy correction */
        k_space_energy_dip -=
            dipole.prefactor *
            (dp3m.sum_mu2 * 2 *
             pow(dp3m.params.alpha_L * (1. / box_geo.length()[0]), 3) *
             Utils::sqrt_pi_i() / 3.0);

        double volume =
            box_geo.length()[0] * box_geo.length()[1] * box_geo.length()[2];
        k_space_energy_dip += dipole.prefactor * dp3m.energy_correction /
                              volume; /* add the dipolar energy correction due
                                         to systematic Madelung-Self effects */
      }
    }
  } // if (energy_flag)

  /* === k-space force calculation  === */
  if (force_flag) {
    /****************************
     * DIPOLAR TORQUES (k-space)
     ****************************/
    if (dp3m.sum_mu2 > 0) {
#ifdef ROTATION
      /* fill in ks_mesh array for torque calculation */
      ind = 0;
      i = 0;

      for (j[0] = 0; j[0] < dp3m.fft.plan[3].new_mesh[0]; j[0]++) { // j[0]=n_y
        for (j[1] = 0; j[1] < dp3m.fft.plan[3].new_mesh[1];
             j[1]++) { // j[1]=n_z
          for (j[2] = 0; j[2] < dp3m.fft.plan[3].new_mesh[2];
               j[2]++) { // j[2]=n_x
            // tmp0 = Re(mu)*k,   tmp1 = Im(mu)*k

            tmp0 = dp3m.rs_mesh_dip[0][ind] *
                       dp3m.d_op[j[2] + dp3m.fft.plan[3].start[2]] +
                   dp3m.rs_mesh_dip[1][ind] *
                       dp3m.d_op[j[0] + dp3m.fft.plan[3].start[0]] +
                   dp3m.rs_mesh_dip[2][ind] *
                       dp3m.d_op[j[1] + dp3m.fft.plan[3].start[1]];

            tmp1 = dp3m.rs_mesh_dip[0][ind + 1] *
                       dp3m.d_op[j[2] + dp3m.fft.plan[3].start[2]] +
                   dp3m.rs_mesh_dip[1][ind + 1] *
                       dp3m.d_op[j[0] + dp3m.fft.plan[3].start[0]] +
                   dp3m.rs_mesh_dip[2][ind + 1] *
                       dp3m.d_op[j[1] + dp3m.fft.plan[3].start[1]];

            /* the optimal influence function is the same for torques
               and energy */

            dp3m.ks_mesh[ind] = tmp0 * dp3m.g_energy[i];
            dp3m.ks_mesh[ind + 1] = tmp1 * dp3m.g_energy[i];
            ind += 2;
            i++;
          }
        }
      }

      /* Force component loop */
      for (d = 0; d < 3; d++) {
        d_rs = (d + dp3m.ks_pnum) % 3;
        ind = 0;
        for (j[0] = 0; j[0] < dp3m.fft.plan[3].new_mesh[0]; j[0]++) {
          for (j[1] = 0; j[1] < dp3m.fft.plan[3].new_mesh[1]; j[1]++) {
            for (j[2] = 0; j[2] < dp3m.fft.plan[3].new_mesh[2]; j[2]++) {
              dp3m.rs_mesh[ind] = dp3m.d_op[j[d] + dp3m.fft.plan[3].start[d]] *
                                  dp3m.ks_mesh[ind];
              ind++;
              dp3m.rs_mesh[ind] = dp3m.d_op[j[d] + dp3m.fft.plan[3].start[d]] *
                                  dp3m.ks_mesh[ind];
              ind++;
            }
          }
        }

        /* Back FFT force component mesh */
        fft_perform_back(dp3m.rs_mesh, false, dp3m.fft, comm_cart);
        /* redistribute force component mesh */
        dp3m_spread_force_grid(dp3m.rs_mesh);
        /* Assign force component from mesh to particle */
        P3M_assign_torques(dipole_prefac *
                               (2 * Utils::pi() / box_geo.length()[0]),
                           d_rs, particles);
      }
#endif /*ifdef ROTATION */

      /***************************
         DIPOLAR FORCES (k-space)
      ****************************/

      // Compute forces after torques because the algorithm below overwrites the
      // grids dp3m.rs_mesh_dip !
      // Note: I'll do here 9 inverse FFTs. By symmetry, we can reduce this
      // number to 6 !
      /* fill in ks_mesh array for force calculation */
      ind = 0;
      i = 0;
      for (j[0] = 0; j[0] < dp3m.fft.plan[3].new_mesh[0]; j[0]++) { // j[0]=n_y
        for (j[1] = 0; j[1] < dp3m.fft.plan[3].new_mesh[1];
             j[1]++) { // j[1]=n_z
          for (j[2] = 0; j[2] < dp3m.fft.plan[3].new_mesh[2];
               j[2]++) { // j[2]=n_x
            // tmp0 = Im(mu)*k,   tmp1 = -Re(mu)*k
            tmp0 = dp3m.rs_mesh_dip[0][ind + 1] *
                       dp3m.d_op[j[2] + dp3m.fft.plan[3].start[2]] +
                   dp3m.rs_mesh_dip[1][ind + 1] *
                       dp3m.d_op[j[0] + dp3m.fft.plan[3].start[0]] +
                   dp3m.rs_mesh_dip[2][ind + 1] *
                       dp3m.d_op[j[1] + dp3m.fft.plan[3].start[1]];
            tmp1 = dp3m.rs_mesh_dip[0][ind] *
                       dp3m.d_op[j[2] + dp3m.fft.plan[3].start[2]] +
                   dp3m.rs_mesh_dip[1][ind] *
                       dp3m.d_op[j[0] + dp3m.fft.plan[3].start[0]] +
                   dp3m.rs_mesh_dip[2][ind] *
                       dp3m.d_op[j[1] + dp3m.fft.plan[3].start[1]];
            dp3m.ks_mesh[ind] = tmp0 * dp3m.g_force[i];
            dp3m.ks_mesh[ind + 1] = -tmp1 * dp3m.g_force[i];
            ind += 2;
            i++;
          }
        }
      }

      /* Force component loop */
      for (d = 0; d < 3; d++) { /* direction in k-space: */
        d_rs = (d + dp3m.ks_pnum) % 3;
        ind = 0;
        for (j[0] = 0; j[0] < dp3m.fft.plan[3].new_mesh[0];
             j[0]++) { // j[0]=n_y
          for (j[1] = 0; j[1] < dp3m.fft.plan[3].new_mesh[1];
               j[1]++) { // j[1]=n_z
            for (j[2] = 0; j[2] < dp3m.fft.plan[3].new_mesh[2];
                 j[2]++) { // j[2]=n_x
              tmp0 = dp3m.d_op[j[d] + dp3m.fft.plan[3].start[d]] *
                     dp3m.ks_mesh[ind];
              dp3m.rs_mesh_dip[0][ind] =
                  dp3m.d_op[j[2] + dp3m.fft.plan[3].start[2]] * tmp0;
              dp3m.rs_mesh_dip[1][ind] =
                  dp3m.d_op[j[0] + dp3m.fft.plan[3].start[0]] * tmp0;
              dp3m.rs_mesh_dip[2][ind] =
                  dp3m.d_op[j[1] + dp3m.fft.plan[3].start[1]] * tmp0;
              ind++;
              tmp0 = dp3m.d_op[j[d] + dp3m.fft.plan[3].start[d]] *
                     dp3m.ks_mesh[ind];
              dp3m.rs_mesh_dip[0][ind] =
                  dp3m.d_op[j[2] + dp3m.fft.plan[3].start[2]] * tmp0;
              dp3m.rs_mesh_dip[1][ind] =
                  dp3m.d_op[j[0] + dp3m.fft.plan[3].start[0]] * tmp0;
              dp3m.rs_mesh_dip[2][ind] =
                  dp3m.d_op[j[1] + dp3m.fft.plan[3].start[1]] * tmp0;
              ind++;
            }
          }
        }
        /* Back FFT force component mesh */
        fft_perform_back(dp3m.rs_mesh_dip[0], false, dp3m.fft, comm_cart);
        fft_perform_back(dp3m.rs_mesh_dip[1], false, dp3m.fft, comm_cart);
        fft_perform_back(dp3m.rs_mesh_dip[2], false, dp3m.fft, comm_cart);
        /* redistribute force component mesh */
        dp3m_spread_force_grid(dp3m.rs_mesh_dip[0]);
        dp3m_spread_force_grid(dp3m.rs_mesh_dip[1]);
        dp3m_spread_force_grid(dp3m.rs_mesh_dip[2]);
        /* Assign force component from mesh to particle */
        dp3m_assign_forces_dip(
            dipole_prefac * pow(2 * Utils::pi() / box_geo.length()[0], 2), d_rs,
            particles);
      }
    } /* if (dp3m.sum_mu2 > 0) */
  }   /* if (force_flag) */

  if (dp3m.params.epsilon != P3M_EPSILON_METALLIC) {
    surface_term = calc_surface_term(force_flag, energy_flag, particles);
    if (this_node == 0)
      k_space_energy_dip += surface_term;
  }

  return k_space_energy_dip;
}

/************************************************************/

double calc_surface_term(bool force_flag, bool energy_flag,
                         const ParticleRange &particles) {
  const double pref = dipole.prefactor * 4 * M_PI * (1. / box_geo.length()[0]) *
                      (1. / box_geo.length()[1]) * (1. / box_geo.length()[2]) /
                      (2 * dp3m.params.epsilon + 1);
  double suma, a[3];
  double en;

  auto const n_local_part = particles.size();

  // We put all the dipolar momenta in a the arrays mx,my,mz according to the
  // id-number of the particles
  std::vector<double> mx(n_local_part);
  std::vector<double> my(n_local_part);
  std::vector<double> mz(n_local_part);

  int ip = 0;
  for (auto const &p : particles) {
    const Utils::Vector3d dip = p.calc_dip();
    mx[ip] = dip[0];
    my[ip] = dip[1];
    mz[ip] = dip[2];
    ip++;
  }

  // we will need the sum of all dipolar momenta vectors
  a[0] = 0.0;
  a[1] = 0.0;
  a[2] = 0.0;

  for (int i = 0; i < n_local_part; i++) {
    a[0] += mx[i];
    a[1] += my[i];
    a[2] += mz[i];
  }

  MPI_Allreduce(MPI_IN_PLACE, a, 3, MPI_DOUBLE, MPI_SUM, comm_cart);

  if (energy_flag) {

    suma = 0.0;
    for (int i = 0; i < n_local_part; i++) {
      suma += mx[i] * a[0] + my[i] * a[1] + mz[i] * a[2];
    }
    MPI_Allreduce(MPI_IN_PLACE, &suma, 1, MPI_DOUBLE, MPI_SUM, comm_cart);
    en = 0.5 * pref * suma;

  } else {
    en = 0;
  }
#ifdef ROTATION
  if (force_flag) {

    std::vector<double> sumix(n_local_part);
    std::vector<double> sumiy(n_local_part);
    std::vector<double> sumiz(n_local_part);

    for (int i = 0; i < n_local_part; i++) {
      sumix[i] = my[i] * a[2] - mz[i] * a[1];
      sumiy[i] = mz[i] * a[0] - mx[i] * a[2];
      sumiz[i] = mx[i] * a[1] - my[i] * a[0];
    }

    ip = 0;
    for (auto &p : particles) {
      p.f.torque[0] -= pref * sumix[ip];
      p.f.torque[1] -= pref * sumiy[ip];
      p.f.torque[2] -= pref * sumiz[ip];
      ip++;
    }
  }
#endif

  return en;
}

/************************************************************/
void dp3m_gather_fft_grid(double *themesh) {
  int s_dir, r_dir, evenodd;
  MPI_Status status;
  double *tmp_ptr;

  auto const node_neighbors = calc_node_neighbors(comm_cart);
  auto const node_pos = calc_node_pos(comm_cart);

  /* direction loop */
  for (s_dir = 0; s_dir < 6; s_dir++) {
    if (s_dir % 2 == 0)
      r_dir = s_dir + 1;
    else
      r_dir = s_dir - 1;
    /* pack send block */
    if (dp3m.sm.s_size[s_dir] > 0)
      fft_pack_block(themesh, dp3m.send_grid, dp3m.sm.s_ld[s_dir],
                     dp3m.sm.s_dim[s_dir], dp3m.local_mesh.dim, 1);

    /* communication */
    if (node_neighbors[s_dir] != this_node) {
      for (evenodd = 0; evenodd < 2; evenodd++) {
        if ((node_pos[s_dir / 2] + evenodd) % 2 == 0) {
          if (dp3m.sm.s_size[s_dir] > 0)
            MPI_Send(dp3m.send_grid, dp3m.sm.s_size[s_dir], MPI_DOUBLE,
                     node_neighbors[s_dir], REQ_P3M_GATHER_D, comm_cart);
        } else {
          if (dp3m.sm.r_size[r_dir] > 0)
            MPI_Recv(dp3m.recv_grid, dp3m.sm.r_size[r_dir], MPI_DOUBLE,
                     node_neighbors[r_dir], REQ_P3M_GATHER_D, comm_cart,
                     &status);
        }
      }
    } else {
      tmp_ptr = dp3m.recv_grid;
      dp3m.recv_grid = dp3m.send_grid;
      dp3m.send_grid = tmp_ptr;
    }
    /* add recv block */
    if (dp3m.sm.r_size[r_dir] > 0) {
      p3m_add_block(dp3m.recv_grid, themesh, dp3m.sm.r_ld[r_dir],
                    dp3m.sm.r_dim[r_dir], dp3m.local_mesh.dim);
    }
  }
}

/************************************************************/

void dp3m_spread_force_grid(double *themesh) {
  int s_dir, r_dir, evenodd;
  MPI_Status status;
  double *tmp_ptr;

  auto const node_neighbors = calc_node_neighbors(comm_cart);
  auto const node_pos = calc_node_pos(comm_cart);

  /* direction loop */
  for (s_dir = 5; s_dir >= 0; s_dir--) {
    if (s_dir % 2 == 0)
      r_dir = s_dir + 1;
    else
      r_dir = s_dir - 1;
    /* pack send block */
    if (dp3m.sm.s_size[s_dir] > 0)
      fft_pack_block(themesh, dp3m.send_grid, dp3m.sm.r_ld[r_dir],
                     dp3m.sm.r_dim[r_dir], dp3m.local_mesh.dim, 1);
    /* communication */
    if (node_neighbors[r_dir] != this_node) {
      for (evenodd = 0; evenodd < 2; evenodd++) {
        if ((node_pos[r_dir / 2] + evenodd) % 2 == 0) {
          if (dp3m.sm.r_size[r_dir] > 0)
            MPI_Send(dp3m.send_grid, dp3m.sm.r_size[r_dir], MPI_DOUBLE,
                     node_neighbors[r_dir], REQ_P3M_SPREAD_D, comm_cart);
        } else {
          if (dp3m.sm.s_size[s_dir] > 0)
            MPI_Recv(dp3m.recv_grid, dp3m.sm.s_size[s_dir], MPI_DOUBLE,
                     node_neighbors[s_dir], REQ_P3M_SPREAD_D, comm_cart,
                     &status);
        }
      }
    } else {
      tmp_ptr = dp3m.recv_grid;
      dp3m.recv_grid = dp3m.send_grid;
      dp3m.send_grid = tmp_ptr;
    }
    /* un pack recv block */
    if (dp3m.sm.s_size[s_dir] > 0) {
      fft_unpack_block(dp3m.recv_grid, themesh, dp3m.sm.s_ld[s_dir],
                       dp3m.sm.s_dim[s_dir], dp3m.local_mesh.dim, 1);
    }
  }
}

/*****************************************************************************/

void dp3m_realloc_ca_fields(int newsize) {
  newsize = ((newsize + CA_INCREMENT - 1) / CA_INCREMENT) * CA_INCREMENT;
  if (newsize == dp3m.ca_num)
    return;
  if (newsize < CA_INCREMENT)
    newsize = CA_INCREMENT;

  dp3m.ca_num = newsize;
  dp3m.ca_frac = Utils::realloc(dp3m.ca_frac, dp3m.params.cao3 * dp3m.ca_num *
                                                  sizeof(double));
  dp3m.ca_fmp = Utils::realloc(dp3m.ca_fmp, dp3m.ca_num * sizeof(int));
}

/*****************************************************************************/

void dp3m_calc_meshift() {
  int i;
  double dmesh;
  dmesh = (double)dp3m.params.mesh[0];
  dp3m.meshift =
      Utils::realloc(dp3m.meshift, dp3m.params.mesh[0] * sizeof(double));
  for (i = 0; i < dp3m.params.mesh[0]; i++)
    dp3m.meshift[i] = i - std::round(i / dmesh) * dmesh;
}

/*****************************************************************************/

void dp3m_calc_differential_operator() {
  int i;
  double dmesh;

  dmesh = (double)dp3m.params.mesh[0];
  dp3m.d_op = Utils::realloc(dp3m.d_op, dp3m.params.mesh[0] * sizeof(double));

  for (i = 0; i < dp3m.params.mesh[0]; i++)
    dp3m.d_op[i] = (double)i - std::round((double)i / dmesh) * dmesh;

  dp3m.d_op[dp3m.params.mesh[0] / 2] = 0;
}

/*****************************************************************************/

void dp3m_calc_influence_function_force() {
  int i, n[3], ind;
  int end[3];
  int size = 1;
  double fak1, fak2;
  double nominator[1] = {0.0}, denominator = 0.0;

  dp3m_calc_meshift();

  for (i = 0; i < 3; i++) {
    size *= dp3m.fft.plan[3].new_mesh[i];
    end[i] = dp3m.fft.plan[3].start[i] + dp3m.fft.plan[3].new_mesh[i];
  }
  dp3m.g_force = Utils::realloc(dp3m.g_force, size * sizeof(double));
  fak1 = dp3m.params.mesh[0] * dp3m.params.mesh[0] * dp3m.params.mesh[0] * 2.0 /
         (box_geo.length()[0] * box_geo.length()[0]);

  for (n[0] = dp3m.fft.plan[3].start[0]; n[0] < end[0]; n[0]++)
    for (n[1] = dp3m.fft.plan[3].start[1]; n[1] < end[1]; n[1]++)
      for (n[2] = dp3m.fft.plan[3].start[2]; n[2] < end[2]; n[2]++) {
        ind = (n[2] - dp3m.fft.plan[3].start[2]) +
              dp3m.fft.plan[3].new_mesh[2] *
                  ((n[1] - dp3m.fft.plan[3].start[1]) +
                   (dp3m.fft.plan[3].new_mesh[1] *
                    (n[0] - dp3m.fft.plan[3].start[0])));

        if ((n[0] == 0) && (n[1] == 0) && (n[2] == 0))
          dp3m.g_force[ind] = 0.0;
        else if ((n[0] % (dp3m.params.mesh[0] / 2) == 0) &&
                 (n[1] % (dp3m.params.mesh[0] / 2) == 0) &&
                 (n[2] % (dp3m.params.mesh[0] / 2) == 0))
          dp3m.g_force[ind] = 0.0;
        else {
          denominator = dp3m_perform_aliasing_sums_force(n, nominator);
          fak2 = nominator[0];
          fak2 /=
              pow(Utils::sqr(dp3m.d_op[n[0]]) + Utils::sqr(dp3m.d_op[n[1]]) +
                      Utils::sqr(dp3m.d_op[n[2]]),
                  3) *
              Utils::sqr(denominator);
          dp3m.g_force[ind] = fak1 * fak2;
        }
      }
}

/*****************************************************************************/

double dp3m_perform_aliasing_sums_force(const int n[3], double nominator[1]) {
  double denominator = 0.0;
  /* lots of temporary variables... */
  double sx, sy, sz, f1, f2, f3, mx, my, mz, nmx, nmy, nmz, nm2, expo;
  double limit = 30;
  double n_nm;
  double n_nm3;

  nominator[0] = 0.0;

  f1 = 1.0 / (double)dp3m.params.mesh[0];
  f2 = Utils::sqr(Utils::pi() / (dp3m.params.alpha_L));

  for (mx = -P3M_BRILLOUIN; mx <= P3M_BRILLOUIN; mx++) {
    nmx = dp3m.meshift[n[0]] + dp3m.params.mesh[0] * mx;
    sx = pow(sinc(f1 * nmx), 2.0 * dp3m.params.cao);
    for (my = -P3M_BRILLOUIN; my <= P3M_BRILLOUIN; my++) {
      nmy = dp3m.meshift[n[1]] + dp3m.params.mesh[0] * my;
      sy = sx * pow(sinc(f1 * nmy), 2.0 * dp3m.params.cao);
      for (mz = -P3M_BRILLOUIN; mz <= P3M_BRILLOUIN; mz++) {
        nmz = dp3m.meshift[n[2]] + dp3m.params.mesh[0] * mz;
        sz = sy * pow(sinc(f1 * nmz), 2.0 * dp3m.params.cao);

        nm2 = Utils::sqr(nmx) + Utils::sqr(nmy) + Utils::sqr(nmz);
        expo = f2 * nm2;
        f3 = (expo < limit) ? sz * exp(-expo) / nm2 : 0.0;

        n_nm = dp3m.d_op[n[0]] * nmx + dp3m.d_op[n[1]] * nmy +
               dp3m.d_op[n[2]] * nmz;
        n_nm3 = n_nm * n_nm * n_nm;

        nominator[0] += f3 * n_nm3;
        denominator += sz;
      }
    }
  }
  return denominator;
}

/*****************************************************************************/

void dp3m_calc_influence_function_energy() {
  int i, n[3], ind;
  int end[3];
  int size = 1;
  double fak1, fak2;
  double nominator[1] = {0.0}, denominator = 0.0;

  dp3m_calc_meshift();

  for (i = 0; i < 3; i++) {
    size *= dp3m.fft.plan[3].new_mesh[i];
    end[i] = dp3m.fft.plan[3].start[i] + dp3m.fft.plan[3].new_mesh[i];
  }
  dp3m.g_energy = Utils::realloc(dp3m.g_energy, size * sizeof(double));
  fak1 = dp3m.params.mesh[0] * dp3m.params.mesh[0] * dp3m.params.mesh[0] * 2.0 /
         (box_geo.length()[0] * box_geo.length()[0]);

  for (n[0] = dp3m.fft.plan[3].start[0]; n[0] < end[0]; n[0]++)
    for (n[1] = dp3m.fft.plan[3].start[1]; n[1] < end[1]; n[1]++)
      for (n[2] = dp3m.fft.plan[3].start[2]; n[2] < end[2]; n[2]++) {
        ind = (n[2] - dp3m.fft.plan[3].start[2]) +
              dp3m.fft.plan[3].new_mesh[2] *
                  ((n[1] - dp3m.fft.plan[3].start[1]) +
                   (dp3m.fft.plan[3].new_mesh[1] *
                    (n[0] - dp3m.fft.plan[3].start[0])));

        if ((n[0] == 0) && (n[1] == 0) && (n[2] == 0))
          dp3m.g_energy[ind] = 0.0;
        else if ((n[0] % (dp3m.params.mesh[0] / 2) == 0) &&
                 (n[1] % (dp3m.params.mesh[0] / 2) == 0) &&
                 (n[2] % (dp3m.params.mesh[0] / 2) == 0))
          dp3m.g_energy[ind] = 0.0;
        else {
          denominator = dp3m_perform_aliasing_sums_energy(n, nominator);
          fak2 = nominator[0];
          fak2 /=
              pow(Utils::sqr(dp3m.d_op[n[0]]) + Utils::sqr(dp3m.d_op[n[1]]) +
                      Utils::sqr(dp3m.d_op[n[2]]),
                  2) *
              Utils::sqr(denominator);
          dp3m.g_energy[ind] = fak1 * fak2;
        }
      }
}

/*****************************************************************************/

double dp3m_perform_aliasing_sums_energy(const int n[3], double nominator[1]) {
  double denominator = 0.0;
  /* lots of temporary variables... */
  double sx, sy, sz, f1, f2, f3, mx, my, mz, nmx, nmy, nmz, nm2, expo;
  double limit = 30;
  double n_nm;
  double n_nm2;

  nominator[0] = 0.0;

  f1 = 1.0 / (double)dp3m.params.mesh[0];
  f2 = Utils::sqr(Utils::pi() / (dp3m.params.alpha_L));

  for (mx = -P3M_BRILLOUIN; mx <= P3M_BRILLOUIN; mx++) {
    nmx = dp3m.meshift[n[0]] + dp3m.params.mesh[0] * mx;
    sx = pow(sinc(f1 * nmx), 2.0 * dp3m.params.cao);
    for (my = -P3M_BRILLOUIN; my <= P3M_BRILLOUIN; my++) {
      nmy = dp3m.meshift[n[1]] + dp3m.params.mesh[0] * my;
      sy = sx * pow(sinc(f1 * nmy), 2.0 * dp3m.params.cao);
      for (mz = -P3M_BRILLOUIN; mz <= P3M_BRILLOUIN; mz++) {
        nmz = dp3m.meshift[n[2]] + dp3m.params.mesh[0] * mz;
        sz = sy * pow(sinc(f1 * nmz), 2.0 * dp3m.params.cao);

        nm2 = Utils::sqr(nmx) + Utils::sqr(nmy) + Utils::sqr(nmz);
        expo = f2 * nm2;
        f3 = (expo < limit) ? sz * exp(-expo) / nm2 : 0.0;

        n_nm = dp3m.d_op[n[0]] * nmx + dp3m.d_op[n[1]] * nmy +
               dp3m.d_op[n[2]] * nmz;
        n_nm2 = n_nm * n_nm;
        nominator[0] += f3 * n_nm2;
        denominator += sz;
      }
    }
  }
  return denominator;
}

/*****************************************************************************/

/************************************************
 * Functions for dipolar P3M Parameter tuning
 * This tuning is based on the P3M tuning of the charges
 * which in turn is based on the P3M_tune by M. Deserno
 ************************************************/

#define P3M_TUNE_MAX_CUTS 50

/*****************************************************************************/

/** @copybrief p3m_get_accuracy
 *
 *  The real space error is tuned such that it contributes half of the
 *  total error, and then the Fourier space error is calculated.
 *  If an optimal alpha is not found, the value 0.1 is used as fallback.
 *  @param[in]  mesh       @copybrief P3MParameters::mesh
 *  @param[in]  cao        @copybrief P3MParameters::cao
 *  @param[in]  r_cut_iL   @copybrief P3MParameters::r_cut_iL
 *  @param[out] _alpha_L   @copybrief P3MParameters::alpha_L
 *  @param[out] _rs_err    real space error
 *  @param[out] _ks_err    Fourier space error
 *  @returns Error magnitude
 */
double dp3m_get_accuracy(int mesh, int cao, double r_cut_iL, double *_alpha_L,
                         double *_rs_err, double *_ks_err) {
  double rs_err, ks_err;
  double alpha_L;

  /* calc maximal real space error for setting */

  // Alpha cannot be zero in the dipolar case because real_space formula breaks
  // down
  rs_err = P3M_DIPOLAR_real_space_error(box_geo.length()[0], dipole.prefactor,
                                        r_cut_iL, dp3m.sum_dip_part,
                                        dp3m.sum_mu2, 0.001);

  if (M_SQRT2 * rs_err > dp3m.params.accuracy) {
    /* assume rs_err = ks_err -> rs_err = accuracy/sqrt(2.0) -> alpha_L */
    alpha_L = dp3m_rtbisection(
        box_geo.length()[0], dipole.prefactor, r_cut_iL, dp3m.sum_dip_part,
        dp3m.sum_mu2, 0.0001 * box_geo.length()[0], 5.0 * box_geo.length()[0],
        0.0001, dp3m.params.accuracy);

  }

  else
    /* even alpha=0 is ok, however, we cannot choose it since it kills the
       k-space error formula.
       Anyways, this very likely NOT the optimal solution */
    alpha_L = 0.1;

  *_alpha_L = alpha_L;
  /* calculate real space and k-space error for this alpha_L */

  rs_err = P3M_DIPOLAR_real_space_error(box_geo.length()[0], dipole.prefactor,
                                        r_cut_iL, dp3m.sum_dip_part,
                                        dp3m.sum_mu2, alpha_L);
  ks_err = dp3m_k_space_error(box_geo.length()[0], dipole.prefactor, mesh, cao,
                              dp3m.sum_dip_part, dp3m.sum_mu2, alpha_L);

  *_rs_err = rs_err;
  *_ks_err = ks_err;
  return sqrt(Utils::sqr(rs_err) + Utils::sqr(ks_err));
}

/*****************************************************************************/

/** @copybrief p3m_mcr_time
 *
 *  @param[in]  mesh            @copybrief P3MParameters::mesh
 *  @param[in]  cao             @copybrief P3MParameters::cao
 *  @param[in]  r_cut_iL        @copybrief P3MParameters::r_cut_iL
 *  @param[in]  alpha_L         @copybrief P3MParameters::alpha_L
 *
 *  @returns The integration time in case of success, otherwise
 *           -@ref P3M_TUNE_FAIL
 */
static double dp3m_mcr_time(int mesh, int cao, double r_cut_iL,
                            double alpha_L) {
  /* rounded up 2000/n_charges timing force evaluations */
  int int_num = (1999 + dp3m.sum_dip_part) / dp3m.sum_dip_part;

  /* broadcast p3m parameters for test run */
  if (dipole.method != DIPOLAR_P3M && dipole.method != DIPOLAR_MDLC_P3M)
    Dipole::set_method_local(DIPOLAR_P3M);
  dp3m.params.r_cut_iL = r_cut_iL;
  dp3m.params.mesh[0] = dp3m.params.mesh[1] = dp3m.params.mesh[2] = mesh;
  dp3m.params.cao = cao;
  dp3m.params.alpha_L = alpha_L;
  dp3m_scaleby_box_l();
  /* initialize p3m structures */
  mpi_bcast_coulomb_params();
  /* perform force calculation test */
  double int_time = time_force_calc(int_num);
  if (int_time == -1) {
    return -P3M_TUNE_FAIL;
  }
  return int_time;
}

/*****************************************************************************/

/** @copybrief p3m_mc_time
 *
 *  The @p _r_cut_iL is determined via a simple bisection.
 *
 *  @param[out] log             log output
 *  @param[in]  mesh            @copybrief P3MParameters::mesh
 *  @param[in]  cao             @copybrief P3MParameters::cao
 *  @param[in]  r_cut_iL_min    lower bound for @p _r_cut_iL
 *  @param[in]  r_cut_iL_max    upper bound for @p _r_cut_iL
 *  @param[out] _r_cut_iL       @copybrief P3MParameters::r_cut_iL
 *  @param[out] _alpha_L        @copybrief P3MParameters::alpha_L
 *  @param[out] _accuracy       @copybrief P3MParameters::accuracy
 *
 *  @returns The integration time in case of success, otherwise
 *           -@ref P3M_TUNE_FAIL, -@ref P3M_TUNE_ACCURACY_TOO_LARGE,
 *           -@ref P3M_TUNE_CAO_TOO_LARGE, -@ref P3M_TUNE_ELCTEST, or
 *           -@ref P3M_TUNE_CUTOFF_TOO_LARGE
 */
static double dp3m_mc_time(char **log, int mesh, int cao, double r_cut_iL_min,
                           double r_cut_iL_max, double *_r_cut_iL,
                           double *_alpha_L, double *_accuracy) {
  double int_time;
  double r_cut_iL;
  double rs_err, ks_err, mesh_size, k_cut;
  int i, n_cells;
  char b[3 * ES_INTEGER_SPACE + 3 * ES_DOUBLE_SPACE + 128];

  /* initial checks. */
  mesh_size = box_geo.length()[0] / (double)mesh;
  k_cut = mesh_size * cao / 2.0;

  auto const min_box_l = *boost::min_element(box_geo.length());
  auto const min_local_box_l = *boost::min_element(local_geo.length());

  if (cao >= mesh || k_cut >= std::min(min_box_l, min_local_box_l) - skin) {
    /* print result */
    sprintf(b, "%-4d %-3d  cao too large for this mesh\n", mesh, cao);
    *log = strcat_alloc(*log, b);
    return -P3M_TUNE_CAO_TOO_LARGE;
  }

  /* Either low and high boundary are equal (for fixed cut), or the low border
     is initially 0 and therefore
     has infinite error estimate, as required. Therefore if the high boundary
     fails, there is no possible r_cut */
  if ((*_accuracy = dp3m_get_accuracy(mesh, cao, r_cut_iL_max, _alpha_L,
                                      &rs_err, &ks_err)) >
      dp3m.params.accuracy) {
    /* print result */
    sprintf(b, "%-4d %-3d %.5e %.5e %.5e %.3e %.3e accuracy not achieved\n",
            mesh, cao, r_cut_iL_max, *_alpha_L, *_accuracy, rs_err, ks_err);
    *log = strcat_alloc(*log, b);
    return -P3M_TUNE_ACCURACY_TOO_LARGE;
  }

  for (;;) {
    r_cut_iL = 0.5 * (r_cut_iL_min + r_cut_iL_max);

    if (r_cut_iL_max - r_cut_iL_min < P3M_RCUT_PREC)
      break;

    /* bisection */
    if (dp3m_get_accuracy(mesh, cao, r_cut_iL, _alpha_L, &rs_err, &ks_err) >
        dp3m.params.accuracy)
      r_cut_iL_min = r_cut_iL;
    else
      r_cut_iL_max = r_cut_iL;
  }
  /* final result is always the upper interval boundary, since only there
     we know that the desired minimal accuracy is obtained */
  *_r_cut_iL = r_cut_iL = r_cut_iL_max;

  /* check whether we are running P3M+DLC, and whether we leave a reasonable gap
   * space */
  if (dipole.method == DIPOLAR_MDLC_P3M) {
    runtimeErrorMsg() << "dipolar P3M: tuning when dlc needs to be fixed";
  }

  /* check whether this radius is too large, so that we would use less cells
   * than allowed */
  n_cells = 1;
  for (i = 0; i < 3; i++)
    n_cells *= (int)(floor(local_geo.length()[i] /
                           (r_cut_iL * box_geo.length()[0] + skin)));
  if (n_cells < min_num_cells) {
    /* print result */
    sprintf(b, "%-4d %-3d %.5e %.5e %.5e %.3e %.3e radius dangerously high\n\n",
            mesh, cao, r_cut_iL_max, *_alpha_L, *_accuracy, rs_err, ks_err);
    *log = strcat_alloc(*log, b);
    return -P3M_TUNE_CUTOFF_TOO_LARGE;
  }

  int_time = dp3m_mcr_time(mesh, cao, r_cut_iL, *_alpha_L);
  if (int_time == -P3M_TUNE_FAIL) {
    *log = strcat_alloc(*log, "tuning failed, test integration not possible\n");
    return int_time;
  }

  *_accuracy =
      dp3m_get_accuracy(mesh, cao, r_cut_iL, _alpha_L, &rs_err, &ks_err);

  /* print result */
  sprintf(b, "%-4d %-3d %.5e %.5e %.5e %.3e %.3e %-8d\n", mesh, cao, r_cut_iL,
          *_alpha_L, *_accuracy, rs_err, ks_err, (int)int_time);
  *log = strcat_alloc(*log, b);
  return int_time;
}

/*****************************************************************************/

/** @copybrief p3m_m_time
 *
 *  @p _cao should contain an initial guess, which is then adapted by stepping
 *  up and down.
 *
 *  @param[out]     log             log output
 *  @param[in]      mesh            @copybrief P3MParameters::mesh
 *  @param[in]      cao_min         lower bound for @p _cao
 *  @param[in]      cao_max         upper bound for @p _cao
 *  @param[in,out]  _cao            initial guess for the
 *                                  @copybrief P3MParameters::cao
 *  @param[in]      r_cut_iL_min    lower bound for @p _r_cut_iL
 *  @param[in]      r_cut_iL_max    upper bound for @p _r_cut_iL
 *  @param[out]     _r_cut_iL       @copybrief P3MParameters::r_cut_iL
 *  @param[out]     _alpha_L        @copybrief P3MParameters::alpha_L
 *  @param[out]     _accuracy       @copybrief P3MParameters::accuracy
 *
 *  @returns The integration time in case of success, otherwise
 *           -@ref P3M_TUNE_FAIL or -@ref P3M_TUNE_CAO_TOO_LARGE */
static double dp3m_m_time(char **log, int mesh, int cao_min, int cao_max,
                          int *_cao, double r_cut_iL_min, double r_cut_iL_max,
                          double *_r_cut_iL, double *_alpha_L,
                          double *_accuracy) {
  double best_time = -1, tmp_r_cut_iL = -1., tmp_alpha_L = 0.0,
         tmp_accuracy = 0.0;
  /* in which direction improvement is possible. Initially, we don't know it
   * yet.
   */
  int final_dir = 0;
  int cao = *_cao;

  /* the initial step sets a timing mark. If there is no valid r_cut, we can
     only try
     to increase cao to increase the obtainable precision of the far formula. */
  double tmp_time;
  do {
    tmp_time = dp3m_mc_time(log, mesh, cao, r_cut_iL_min, r_cut_iL_max,
                            &tmp_r_cut_iL, &tmp_alpha_L, &tmp_accuracy);
    /* bail out if the force evaluation is not working */
    if (tmp_time == -P3M_TUNE_FAIL)
      return tmp_time;
    /* cao is too large for this grid, but still the accuracy cannot be
     * achieved, give up */
    if (tmp_time == -P3M_TUNE_CAO_TOO_LARGE) {
      return tmp_time;
    }
    /* we have a valid time, start optimising from there */
    if (tmp_time >= 0) {
      best_time = tmp_time;
      *_r_cut_iL = tmp_r_cut_iL;
      *_alpha_L = tmp_alpha_L;
      *_accuracy = tmp_accuracy;
      *_cao = cao;
      break;
    }
    /* the required accuracy could not be obtained, try higher caos */
    cao++;
    final_dir = 1;
  } while (cao <= cao_max);
  /* with this mesh, the required accuracy cannot be obtained. */
  if (cao > cao_max)
    return -P3M_TUNE_CAO_TOO_LARGE;

  /* at the boundaries, only the opposite direction can be used for optimisation
   */
  if (cao == cao_min)
    final_dir = 1;
  else if (cao == cao_max)
    final_dir = -1;

  if (final_dir == 0) {
    /* check in which direction we can optimise. Both directions are possible */
    double dir_times[3];
    for (final_dir = -1; final_dir <= 1; final_dir += 2) {
      dir_times[final_dir + 1] = tmp_time =
          dp3m_mc_time(log, mesh, cao + final_dir, r_cut_iL_min, r_cut_iL_max,
                       &tmp_r_cut_iL, &tmp_alpha_L, &tmp_accuracy);
      /* bail out on errors, as usual */
      if (tmp_time == -P3M_TUNE_FAIL)
        return tmp_time;
      /* in this direction, we cannot optimise, since we get into precision
       * trouble */
      if (tmp_time < 0)
        continue;

      if (tmp_time < best_time) {
        best_time = tmp_time;
        *_r_cut_iL = tmp_r_cut_iL;
        *_alpha_L = tmp_alpha_L;
        *_accuracy = tmp_accuracy;
        *_cao = cao + final_dir;
      }
    }
    /* choose the direction which was optimal, if any of the two */
    if (dir_times[0] == best_time) {
      final_dir = -1;
    } else if (dir_times[2] == best_time) {
      final_dir = 1;
    } else {
      /* no improvement in either direction, however if one is only marginally
       * worse, we can still try*/
      /* down is possible and not much worse, while up is either illegal or even
       * worse */
      if ((dir_times[0] >= 0 && dir_times[0] < best_time + P3M_TIME_GRAN) &&
          (dir_times[2] < 0 || dir_times[2] > dir_times[0]))
        final_dir = -1;
      /* same for up */
      else if ((dir_times[2] >= 0 &&
                dir_times[2] < best_time + P3M_TIME_GRAN) &&
               (dir_times[0] < 0 || dir_times[0] > dir_times[2]))
        final_dir = 1;
      else {
        /* really no chance for optimisation */
        return best_time;
      }
    }
    /* we already checked the initial cao and its neighbor */
    cao += 2 * final_dir;
  } else {
    /* here some constraint is active, and we only checked the initial cao
     * itself */
    cao += final_dir;
  }

  /* move cao into the optimisation direction until we do not gain anymore. */
  for (; cao >= cao_min && cao <= cao_max; cao += final_dir) {
    tmp_time = dp3m_mc_time(log, mesh, cao, r_cut_iL_min, r_cut_iL_max,
                            &tmp_r_cut_iL, &tmp_alpha_L, &tmp_accuracy);
    /* bail out on errors, as usual */
    if (tmp_time == -P3M_TUNE_FAIL)
      return tmp_time;
    /* if we cannot meet the precision anymore, give up */
    if (tmp_time < 0)
      break;

    if (tmp_time < best_time) {
      best_time = tmp_time;
      *_r_cut_iL = tmp_r_cut_iL;
      *_alpha_L = tmp_alpha_L;
      *_accuracy = tmp_accuracy;
      *_cao = cao;
    }
    /* no hope of further optimisation */
    else if (tmp_time > best_time + P3M_TIME_GRAN)
      break;
  }
  return best_time;
}

int dp3m_adaptive_tune(char **logger) {
  /** Tuning of dipolar P3M. The algorithm basically determines the mesh, cao
   *  and then the real space cutoff, in this nested order.
   *
   *  For each mesh, the cao optimal for the mesh tested previously is used as
   *  an initial guess, and the algorithm tries whether increasing or decreasing
   *  it leads to a better solution. This is efficient, since the optimal cao
   *  only changes little with the meshes in general.
   *
   *  The real space cutoff for a given mesh and cao is determined via a
   *  bisection on the error estimate, which determines where the error
   *  estimate equals the required accuracy. Therefore the smallest possible,
   *  i.e. fastest real space cutoff is determined.
   *
   *  Both the search over mesh and cao stop to search in a specific direction
   *  once the computation time is significantly higher than the currently
   *  known optimum.
   */
  int mesh_max, mesh = -1, tmp_mesh;
  double r_cut_iL_min, r_cut_iL_max, r_cut_iL = -1, tmp_r_cut_iL = 0.0;
  int cao_min, cao_max, cao = -1, tmp_cao;

  double alpha_L = -1, tmp_alpha_L = 0.0;
  double accuracy = -1, tmp_accuracy = 0.0;
  double time_best = 1e20, tmp_time;
  char b[3 * ES_INTEGER_SPACE + 3 * ES_DOUBLE_SPACE + 128];

  /* preparation */
  mpi_call(dp3m_count_magnetic_particles);
  dp3m_count_magnetic_particles();

  /* Print Status */
  sprintf(b,
          "Dipolar P3M tune parameters: Accuracy goal = %.5e prefactor "
          "= %.5e\n",
          dp3m.params.accuracy, dipole.prefactor);
  *logger = strcat_alloc(*logger, b);
  sprintf(b, "System: box_l = %.5e # charged part = %d Sum[q_i^2] = %.5e\n",
          box_geo.length()[0], dp3m.sum_dip_part, dp3m.sum_mu2);
  *logger = strcat_alloc(*logger, b);

  if (dp3m.sum_dip_part == 0) {
    *logger = strcat_alloc(
        *logger, "no dipolar particles in the system, cannot tune dipolar P3M");
    return ES_ERROR;
  }

  /* parameter ranges */
  if (dp3m.params.mesh[0] == 0) {
    double expo;
    expo = log(pow((double)dp3m.sum_dip_part, (1.0 / 3.0))) / log(2.0);

    tmp_mesh = (int)(pow(2.0, (double)((int)expo)) + 0.1);
    /* this limits the tried meshes if the accuracy cannot
       be obtained with smaller meshes, but normally not all these
       meshes have to be tested */
    mesh_max = tmp_mesh * 256;
    /* avoid using more than 1 GB of FFT arrays (per default, see config.hpp) */
    if (mesh_max > P3M_MAX_MESH)
      mesh_max = P3M_MAX_MESH;
  } else {
    tmp_mesh = mesh_max = dp3m.params.mesh[0];

    sprintf(b, "fixed mesh %d\n", dp3m.params.mesh[0]);
    *logger = strcat_alloc(*logger, b);
  }

  if (dp3m.params.r_cut_iL == 0.0) {
    auto const min_box_l = *boost::min_element(box_geo.length());
    auto const min_local_box_l = *boost::min_element(local_geo.length());

    r_cut_iL_min = 0;
    r_cut_iL_max = std::min(min_local_box_l, min_box_l / 2) - skin;
    r_cut_iL_min *= (1. / box_geo.length()[0]);
    r_cut_iL_max *= (1. / box_geo.length()[0]);
  } else {
    r_cut_iL_min = r_cut_iL_max = dp3m.params.r_cut_iL;

    sprintf(b, "fixed r_cut_iL %f\n", dp3m.params.r_cut_iL);
    *logger = strcat_alloc(*logger, b);
  }

  if (dp3m.params.cao == 0) {
    cao_min = 1;
    cao_max = 7;
    cao = 3;
  } else {
    cao_min = cao_max = cao = dp3m.params.cao;

    sprintf(b, "fixed cao %d\n", dp3m.params.cao);
    *logger = strcat_alloc(*logger, b);
  }
  *logger = strcat_alloc(*logger, "Dmesh cao Dr_cut_iL   Dalpha_L     Derr     "
                                  "    Drs_err    Dks_err    time [ms]\n");

  /* mesh loop */
  for (; tmp_mesh <= mesh_max; tmp_mesh += 2) {
    tmp_cao = cao;
    tmp_time =
        dp3m_m_time(logger, tmp_mesh, cao_min, cao_max, &tmp_cao, r_cut_iL_min,
                    r_cut_iL_max, &tmp_r_cut_iL, &tmp_alpha_L, &tmp_accuracy);
    /* some error occurred during the tuning force evaluation */
    if (tmp_time == -1)
      return ES_ERROR;
    /* this mesh does not work at all */
    if (tmp_time < 0)
      continue;

    /* the optimum r_cut for this mesh is the upper limit for higher meshes,
       everything else is slower */
    r_cut_iL_max = tmp_r_cut_iL;

    /* new optimum */
    if (tmp_time < time_best) {
      time_best = tmp_time;
      mesh = tmp_mesh;
      cao = tmp_cao;
      r_cut_iL = tmp_r_cut_iL;
      alpha_L = tmp_alpha_L;
      accuracy = tmp_accuracy;
    }
    /* no hope of further optimisation */
    else if (tmp_time > time_best + P3M_TIME_GRAN)
      break;
  }

  if (time_best == 1e20) {
    *logger = strcat_alloc(
        *logger,
        "failed to tune dipolar P3M parameters to required accuracy\n");
    return ES_ERROR;
  }

  /* set tuned p3m parameters */
  dp3m.params.r_cut_iL = r_cut_iL;
  dp3m.params.mesh[0] = dp3m.params.mesh[1] = dp3m.params.mesh[2] = mesh;
  dp3m.params.cao = cao;
  dp3m.params.alpha_L = alpha_L;
  dp3m.params.accuracy = accuracy;
  dp3m_scaleby_box_l();
  /* broadcast tuned p3m parameters */
  mpi_bcast_coulomb_params();
  /* Tell the user about the outcome */
  sprintf(b,
          "\nresulting parameters: mesh: %d, cao: %d, r_cut_iL: %.4e,"
          "\n                      alpha_L: %.4e, accuracy: %.4e, time: %.0f\n",
          mesh, cao, r_cut_iL, alpha_L, accuracy, time_best);
  *logger = strcat_alloc(*logger, b);
  return ES_OK;
}

/*****************************************************************************/

void dp3m_count_magnetic_particles() {
  double node_sums[2], tot_sums[2];

  for (int i = 0; i < 2; i++) {
    node_sums[i] = 0.0;
    tot_sums[i] = 0.0;
  }

  for (auto const &p : local_cells.particles()) {
    if (p.p.dipm != 0.0) {
      node_sums[0] += p.calc_dip().norm2();
      node_sums[1] += 1.0;
    }
  }

  MPI_Allreduce(node_sums, tot_sums, 2, MPI_DOUBLE, MPI_SUM, comm_cart);
  dp3m.sum_mu2 = tot_sums[0];
  dp3m.sum_dip_part = (int)(tot_sums[1] + 0.1);
}

REGISTER_CALLBACK(dp3m_count_magnetic_particles)

/*****************************************************************************/

/* Following are the two functions for computing the error in dipolar P3M and
   tune the parameters to minimize the time with the desired accuracy.


   This functions are called by the functions: dp3m_get_accuracy().

*/

/*****************************************************************************/

static double dp3m_k_space_error(double box_size, double prefac, int mesh,
                                 int cao, int n_c_part, double sum_q2,
                                 double alpha_L) {
  int nx, ny, nz;
  double he_q = 0.0, mesh_i = 1. / mesh, alpha_L_i = 1. / alpha_L;
  double alias1, alias2, n2, cs;

  for (nx = -mesh / 2; nx < mesh / 2; nx++)
    for (ny = -mesh / 2; ny < mesh / 2; ny++)
      for (nz = -mesh / 2; nz < mesh / 2; nz++)
        if ((nx != 0) || (ny != 0) || (nz != 0)) {
          n2 = Utils::sqr(nx) + Utils::sqr(ny) + Utils::sqr(nz);
          cs = p3m_analytic_cotangent_sum(nx, mesh_i, cao) *
               p3m_analytic_cotangent_sum(ny, mesh_i, cao) *
               p3m_analytic_cotangent_sum(nz, mesh_i, cao);
          dp3m_tune_aliasing_sums(nx, ny, nz, mesh, mesh_i, cao, alpha_L_i,
                                  &alias1, &alias2);
          double d = alias1 - Utils::sqr(alias2 / cs) / (n2 * n2 * n2);
          /* at high precisions, d can become negative due to extinction;
             also, don't take values that have no significant digits left*/
          if (d > 0 && (fabs(d / alias1) > ROUND_ERROR_PREC))
            he_q += d;
        }

  return 8. * Utils::pi() * Utils::pi() / 3. * sum_q2 *
         sqrt(he_q / (double)n_c_part) /
         (box_size * box_size * box_size * box_size);
}

void dp3m_tune_aliasing_sums(int nx, int ny, int nz, int mesh, double mesh_i,
                             int cao, double alpha_L_i, double *alias1,
                             double *alias2) {
  int mx, my, mz;
  double nmx, nmy, nmz;
  double fnmx, fnmy, fnmz;

  double ex, ex2, nm2, U2, factor1;

  factor1 = Utils::sqr(Utils::pi() * alpha_L_i);

  *alias1 = *alias2 = 0.0;
  for (mx = -P3M_BRILLOUIN; mx <= P3M_BRILLOUIN; mx++) {
    fnmx = mesh_i * (nmx = nx + mx * mesh);
    for (my = -P3M_BRILLOUIN; my <= P3M_BRILLOUIN; my++) {
      fnmy = mesh_i * (nmy = ny + my * mesh);
      for (mz = -P3M_BRILLOUIN; mz <= P3M_BRILLOUIN; mz++) {
        fnmz = mesh_i * (nmz = nz + mz * mesh);

        nm2 = Utils::sqr(nmx) + Utils::sqr(nmy) + Utils::sqr(nmz);
        ex2 = Utils::sqr(ex = exp(-factor1 * nm2));

        U2 = pow(sinc(fnmx) * sinc(fnmy) * sinc(fnmz), 2.0 * cao);

        *alias1 += ex2 * nm2;
        *alias2 += U2 * ex * pow((nx * nmx + ny * nmy + nz * nmz), 3.) / nm2;
      }
    }
  }
}

//----------------------------------------------------------
//  Function used to calculate the value of the errors
//  for the REAL part of the force in terms of the splitting parameter alpha of
//  Ewald
//  based on the formulas 33, the paper of Zuowei-HolmJCP, 115,6351,(2001).

//  Please, notice than in this more refined approach we don't use
//  formulas 37, but 33 which maintains all the powers in alpha

//------------------------------------------------------------

double P3M_DIPOLAR_real_space_error(double box_size, double prefac,
                                    double r_cut_iL, int n_c_part,
                                    double sum_q2, double alpha_L) {
  double d_error_f, d_cc, d_dc, d_rcut2, d_con;
  double d_a2, d_c, d_RCUT;

  d_RCUT = r_cut_iL * box_size;
  d_rcut2 = d_RCUT * d_RCUT;

  d_a2 = alpha_L * alpha_L / (box_size * box_size);

  d_c = sum_q2 * exp(-d_a2 * d_RCUT * d_RCUT);

  d_cc = 4.0 * d_a2 * d_a2 * d_rcut2 * d_rcut2 + 6.0 * d_a2 * d_rcut2 + 3.0;

  d_dc = 8.0 * d_a2 * d_a2 * d_a2 * d_rcut2 * d_rcut2 * d_rcut2 +
         20.0 * d_a2 * d_a2 * d_rcut2 * d_rcut2 + 30 * d_a2 * d_rcut2 + 15.0;

  d_con = 1.0 / sqrt(box_size * box_size * box_size * d_a2 * d_a2 * d_rcut2 *
                     d_rcut2 * d_rcut2 * d_rcut2 * d_RCUT * (double)n_c_part);

  d_error_f = d_c * d_con *
              sqrt((13. / 6.) * d_cc * d_cc + (2. / 15.) * d_dc * d_dc -
                   (13. / 15.) * d_cc * d_dc);

  return d_error_f;
}

/*****************************************************************************/

// Using bisection find the root of a function "func-tuned_accuracy/sqrt(2.)"
// known to lie between x1 and x2. The root, returned as rtbis, will be refined
// until its accuracy is +-xacc.

double dp3m_rtbisection(double box_size, double prefac, double r_cut_iL,
                        int n_c_part, double sum_q2, double x1, double x2,
                        double xacc, double tuned_accuracy) {
  int j;
  double dx, f, fmid, xmid, rtb, constant, JJ_RTBIS_MAX = 40;

  constant = tuned_accuracy / sqrt(2.);

  f = P3M_DIPOLAR_real_space_error(box_size, prefac, r_cut_iL, n_c_part, sum_q2,
                                   x1) -
      constant;
  fmid = P3M_DIPOLAR_real_space_error(box_size, prefac, r_cut_iL, n_c_part,
                                      sum_q2, x2) -
         constant;
  if (f * fmid >= 0.0)
    fprintf(stderr,
            "Root must be bracketed for bisection in dp3m_rtbisection\n");
  rtb = f < 0.0 ? (dx = x2 - x1, x1)
                : (dx = x1 - x2,
                   x2); // Orient the search dx, and set rtb to x1 or x2 ...
  for (j = 1; j <= JJ_RTBIS_MAX; j++) {
    fmid = P3M_DIPOLAR_real_space_error(box_size, prefac, r_cut_iL, n_c_part,
                                        sum_q2, xmid = rtb + (dx *= 0.5)) -
           constant;
    if (fmid <= 0.0)
      rtb = xmid;
    if (fabs(dx) < xacc || fmid == 0.0)
      return rtb;
  }
  fprintf(stderr, "Too many bisections in JJ_rtbissection\n");
  return -9999999.9999;
}

/************************************************************/

void dp3m_calc_lm_ld_pos() {
  int i;
  for (i = 0; i < 3; i++) {
    dp3m.local_mesh.ld_pos[i] =
        (dp3m.local_mesh.ld_ind[i] + dp3m.params.mesh_off[i]) *
        dp3m.params.a[i];
  }
}

/************************************************************/

void dp3m_init_a_ai_cao_cut() {
  int i;
  for (i = 0; i < 3; i++) {
    dp3m.params.ai[i] = (double)dp3m.params.mesh[i] / box_geo.length()[i];
    dp3m.params.a[i] = 1.0 / dp3m.params.ai[i];
    dp3m.params.cao_cut[i] = 0.5 * dp3m.params.a[i] * dp3m.params.cao;
  }
}

/************************************************************/

void dp3m_calc_local_ca_mesh() {
  int i;
  int ind[3];
  /* total skin size */
  double full_skin[3];

  for (i = 0; i < 3; i++)
    full_skin[i] =
        dp3m.params.cao_cut[i] + skin + dp3m.params.additional_mesh[i];

  /* inner left down grid point (global index) */
  for (i = 0; i < 3; i++)
    dp3m.local_mesh.in_ld[i] = (int)ceil(
        local_geo.my_left()[i] * dp3m.params.ai[i] - dp3m.params.mesh_off[i]);
  /* inner up right grid point (global index) */
  for (i = 0; i < 3; i++)
    dp3m.local_mesh.in_ur[i] = (int)floor(
        local_geo.my_right()[i] * dp3m.params.ai[i] - dp3m.params.mesh_off[i]);

  /* correct roundoff errors at boundary */
  for (i = 0; i < 3; i++) {
    if ((local_geo.my_right()[i] * dp3m.params.ai[i] -
         dp3m.params.mesh_off[i]) -
            dp3m.local_mesh.in_ur[i] <
        ROUND_ERROR_PREC)
      dp3m.local_mesh.in_ur[i]--;
    if (1.0 +
            (local_geo.my_left()[i] * dp3m.params.ai[i] -
             dp3m.params.mesh_off[i]) -
            dp3m.local_mesh.in_ld[i] <
        ROUND_ERROR_PREC)
      dp3m.local_mesh.in_ld[i]--;
  }
  /* inner grid dimensions */
  for (i = 0; i < 3; i++)
    dp3m.local_mesh.inner[i] =
        dp3m.local_mesh.in_ur[i] - dp3m.local_mesh.in_ld[i] + 1;
  /* index of left down grid point in global mesh */
  for (i = 0; i < 3; i++)
    dp3m.local_mesh.ld_ind[i] =
        (int)ceil((local_geo.my_left()[i] - full_skin[i]) * dp3m.params.ai[i] -
                  dp3m.params.mesh_off[i]);
  /* spacial position of left down mesh point */
  dp3m_calc_lm_ld_pos();
  /* left down margin */
  for (i = 0; i < 3; i++)
    dp3m.local_mesh.margin[i * 2] =
        dp3m.local_mesh.in_ld[i] - dp3m.local_mesh.ld_ind[i];
  /* up right grid point */
  for (i = 0; i < 3; i++)
    ind[i] = (int)floor((local_geo.my_right()[i] + full_skin[i]) *
                            dp3m.params.ai[i] -
                        dp3m.params.mesh_off[i]);
  /* correct roundoff errors at up right boundary */
  for (i = 0; i < 3; i++)
    if (((local_geo.my_right()[i] + full_skin[i]) * dp3m.params.ai[i] -
         dp3m.params.mesh_off[i]) -
            ind[i] ==
        0)
      ind[i]--;
  /* up right margin */
  for (i = 0; i < 3; i++)
    dp3m.local_mesh.margin[(i * 2) + 1] = ind[i] - dp3m.local_mesh.in_ur[i];

  /* grid dimension */
  dp3m.local_mesh.size = 1;
  for (i = 0; i < 3; i++) {
    dp3m.local_mesh.dim[i] = ind[i] - dp3m.local_mesh.ld_ind[i] + 1;
    dp3m.local_mesh.size *= dp3m.local_mesh.dim[i];
  }
  /* reduce inner grid indices from global to local */
  for (i = 0; i < 3; i++)
    dp3m.local_mesh.in_ld[i] = dp3m.local_mesh.margin[i * 2];
  for (i = 0; i < 3; i++)
    dp3m.local_mesh.in_ur[i] =
        dp3m.local_mesh.margin[i * 2] + dp3m.local_mesh.inner[i];

  dp3m.local_mesh.q_2_off = dp3m.local_mesh.dim[2] - dp3m.params.cao;
  dp3m.local_mesh.q_21_off =
      dp3m.local_mesh.dim[2] * (dp3m.local_mesh.dim[1] - dp3m.params.cao);
}

/*****************************************************************************/

bool dp3m_sanity_checks_boxl() {
  int i;
  bool ret = false;
  for (i = 0; i < 3; i++) {
    /* check k-space cutoff */
    if (dp3m.params.cao_cut[i] >= 0.5 * box_geo.length()[i]) {
      runtimeErrorMsg() << "dipolar P3M_init: k-space cutoff "
                        << dp3m.params.cao_cut[i]
                        << " is larger than half of box dimension "
                        << box_geo.length()[i];
      ret = true;
    }
    if (dp3m.params.cao_cut[i] >= local_geo.length()[i]) {
      runtimeErrorMsg() << "dipolar P3M_init: k-space cutoff "
                        << dp3m.params.cao_cut[i]
                        << " is larger than local box dimension "
                        << local_geo.length()[i];
      ret = true;
    }
  }
  return ret;
}

/*****************************************************************************/

bool dp3m_sanity_checks(const Utils::Vector3i &grid) {
  bool ret = false;

  if (!box_geo.periodic(0) || !box_geo.periodic(1) || !box_geo.periodic(2)) {
    runtimeErrorMsg() << "dipolar P3M requires periodicity 1 1 1";
    ret = true;
  }
  /*
  if (n_nodes != 1) {
      runtimeErrorMsg() <<"dipolar P3M does not run in parallel";
    ret = true;
  } */
  if (cell_structure.type != CELL_STRUCTURE_DOMDEC) {
    runtimeErrorMsg() << "dipolar P3M at present requires the domain "
                         "decomposition cell system";
    ret = true;
  }

  if ((box_geo.length()[0] != box_geo.length()[1]) ||
      (box_geo.length()[1] != box_geo.length()[2])) {
    runtimeErrorMsg() << "dipolar P3M requires a cubic box";
    ret = true;
  }

  if ((dp3m.params.mesh[0] != dp3m.params.mesh[1]) ||
      (dp3m.params.mesh[1] != dp3m.params.mesh[2])) {
    runtimeErrorMsg() << "dipolar P3M requires a cubic mesh";
    ret = true;
  }

  if (dp3m_sanity_checks_boxl())
    ret = true;

  if (dp3m.params.mesh[0] == 0) {
    runtimeErrorMsg() << "dipolar P3M_init: mesh size is not yet set";
    ret = true;
  }
  if (dp3m.params.cao == 0) {
    runtimeErrorMsg() << "dipolar P3M_init: cao is not yet set";
    ret = true;
  }
  if (grid[0] < grid[1] || grid[1] < grid[2]) {
    runtimeErrorMsg()
        << "dipolar P3M_init: node grid must be sorted, largest first";
    ret = true;
  }

  return ret;
}

/*****************************************************************************/

void dp3m_calc_send_mesh() {
  int i, j, evenodd;
  int done[3] = {0, 0, 0};
  MPI_Status status;
  /* send grids */
  for (i = 0; i < 3; i++) {
    for (j = 0; j < 3; j++) {
      /* left */
      dp3m.sm.s_ld[i * 2][j] = 0 + done[j] * dp3m.local_mesh.margin[j * 2];
      if (j == i)
        dp3m.sm.s_ur[i * 2][j] = dp3m.local_mesh.margin[j * 2];
      else
        dp3m.sm.s_ur[i * 2][j] = dp3m.local_mesh.dim[j] -
                                 done[j] * dp3m.local_mesh.margin[(j * 2) + 1];
      /* right */
      if (j == i)
        dp3m.sm.s_ld[(i * 2) + 1][j] = dp3m.local_mesh.in_ur[j];
      else
        dp3m.sm.s_ld[(i * 2) + 1][j] =
            0 + done[j] * dp3m.local_mesh.margin[j * 2];
      dp3m.sm.s_ur[(i * 2) + 1][j] =
          dp3m.local_mesh.dim[j] -
          done[j] * dp3m.local_mesh.margin[(j * 2) + 1];
    }
    done[i] = 1;
  }
  dp3m.sm.max = 0;
  for (i = 0; i < 6; i++) {
    dp3m.sm.s_size[i] = 1;
    for (j = 0; j < 3; j++) {
      dp3m.sm.s_dim[i][j] = dp3m.sm.s_ur[i][j] - dp3m.sm.s_ld[i][j];
      dp3m.sm.s_size[i] *= dp3m.sm.s_dim[i][j];
    }
    if (dp3m.sm.s_size[i] > dp3m.sm.max)
      dp3m.sm.max = dp3m.sm.s_size[i];
  }
  /* communication */
  auto const node_neighbors = calc_node_neighbors(comm_cart);
  auto const node_pos = calc_node_pos(comm_cart);

  for (i = 0; i < 6; i++) {
    if (i % 2 == 0)
      j = i + 1;
    else
      j = i - 1;
    if (node_neighbors[i] != this_node) {
      /* two step communication: first all even positions than all odd */
      for (evenodd = 0; evenodd < 2; evenodd++) {
        if ((node_pos[i / 2] + evenodd) % 2 == 0)
          MPI_Send(&(dp3m.local_mesh.margin[i]), 1, MPI_INT, node_neighbors[i],
                   REQ_P3M_INIT_D, comm_cart);
        else
          MPI_Recv(&(dp3m.local_mesh.r_margin[j]), 1, MPI_INT,
                   node_neighbors[j], REQ_P3M_INIT_D, comm_cart, &status);
      }
    } else {
      dp3m.local_mesh.r_margin[j] = dp3m.local_mesh.margin[i];
    }
  }
  /* recv grids */
  for (i = 0; i < 3; i++)
    for (j = 0; j < 3; j++) {
      if (j == i) {
        dp3m.sm.r_ld[i * 2][j] =
            dp3m.sm.s_ld[i * 2][j] + dp3m.local_mesh.margin[2 * j];
        dp3m.sm.r_ur[i * 2][j] =
            dp3m.sm.s_ur[i * 2][j] + dp3m.local_mesh.r_margin[2 * j];
        dp3m.sm.r_ld[(i * 2) + 1][j] = dp3m.sm.s_ld[(i * 2) + 1][j] -
                                       dp3m.local_mesh.r_margin[(2 * j) + 1];
        dp3m.sm.r_ur[(i * 2) + 1][j] =
            dp3m.sm.s_ur[(i * 2) + 1][j] - dp3m.local_mesh.margin[(2 * j) + 1];
      } else {
        dp3m.sm.r_ld[i * 2][j] = dp3m.sm.s_ld[i * 2][j];
        dp3m.sm.r_ur[i * 2][j] = dp3m.sm.s_ur[i * 2][j];
        dp3m.sm.r_ld[(i * 2) + 1][j] = dp3m.sm.s_ld[(i * 2) + 1][j];
        dp3m.sm.r_ur[(i * 2) + 1][j] = dp3m.sm.s_ur[(i * 2) + 1][j];
      }
    }
  for (i = 0; i < 6; i++) {
    dp3m.sm.r_size[i] = 1;
    for (j = 0; j < 3; j++) {
      dp3m.sm.r_dim[i][j] = dp3m.sm.r_ur[i][j] - dp3m.sm.r_ld[i][j];
      dp3m.sm.r_size[i] *= dp3m.sm.r_dim[i][j];
    }
    if (dp3m.sm.r_size[i] > dp3m.sm.max)
      dp3m.sm.max = dp3m.sm.r_size[i];
  }
}

/************************************************/

void dp3m_scaleby_box_l() {
  if (dipole.prefactor < 0.0) {
    runtimeErrorMsg() << "Dipolar prefactor has to be >=0";
    return;
  }

  dp3m.params.r_cut = dp3m.params.r_cut_iL * box_geo.length()[0];
  dp3m.params.alpha = dp3m.params.alpha_L * (1. / box_geo.length()[0]);
  dp3m_init_a_ai_cao_cut();
  dp3m_calc_lm_ld_pos();
  dp3m_sanity_checks_boxl();

  dp3m_calc_influence_function_force();
  dp3m_calc_influence_function_energy();
}

/*****************************************************************************/

/** function to give the dipolar-P3M energy correction */
void dp3m_compute_constants_energy_dipolar() {
  double Eself, Ukp3m;

  if (dp3m.energy_correction != 0.0)
    return;

  double volume =
      box_geo.length()[0] * box_geo.length()[1] * box_geo.length()[2];
  Ukp3m = dp3m_average_dipolar_self_energy(box_geo.length()[0],
                                           dp3m.params.mesh[0]) *
          volume;

  Eself = -(2 * pow(dp3m.params.alpha_L, 3) * Utils::sqrt_pi_i() / 3.0);

  dp3m.energy_correction =
      -dp3m.sum_mu2 * (Ukp3m + Eself + 2. * Utils::pi() / 3.);
}

/*****************************************************************************/

/*****************************************************************************/

#endif /* DP3M */<|MERGE_RESOLUTION|>--- conflicted
+++ resolved
@@ -182,11 +182,7 @@
 
 /** Compute the dipolar surface terms */
 static double calc_surface_term(bool force_flag, bool energy_flag,
-<<<<<<< HEAD
                                 ParticleRange const &particles);
-=======
-                                const ParticleRange &particles);
->>>>>>> 5c698421
 
 /** \name P3M Tuning Functions */
 /************************************************************/

--- conflicted
+++ resolved
@@ -41,20 +41,11 @@
 using Utils::get_linear_index;
 
 void fft_common_pre_init(fft_data_struct *fft) {
-<<<<<<< HEAD
-  for (int i = 0; i < 4; i++) {
-    fft->plan[i].send_block = nullptr;
-    fft->plan[i].send_size = nullptr;
-    fft->plan[i].recv_block = nullptr;
-    fft->plan[i].recv_size = nullptr;
-=======
   for (auto &i : fft->plan) {
-    i.group = (int *)Utils::malloc(1 * n_nodes * sizeof(int));
     i.send_block = nullptr;
     i.send_size = nullptr;
     i.recv_block = nullptr;
     i.recv_size = nullptr;
->>>>>>> de05645d
   }
 
   fft->init_tag = 0;

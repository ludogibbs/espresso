/*
  Copyright (C) 2010,2011,2012,2013,2014,2015,2016 The ESPResSo project
  Copyright (C) 2002,2003,2004,2005,2006,2007,2008,2009,2010
    Max-Planck-Institute for Polymer Research, Theory Group

  This file is part of ESPResSo.

  ESPResSo is free software: you can redistribute it and/or modify
  it under the terms of the GNU General Public License as published by
  the Free Software Foundation, either version 3 of the License, or
  (at your option) any later version.

  ESPResSo is distributed in the hope that it will be useful,
  but WITHOUT ANY WARRANTY; without even the implied warranty of
  MERCHANTABILITY or FITNESS FOR A PARTICULAR PURPOSE.  See the
  GNU General Public License for more details.

  You should have received a copy of the GNU General Public License
  along with this program.  If not, see <http://www.gnu.org/licenses/>.
*/
#ifndef _INTERACTION_DATA_H
#define _INTERACTION_DATA_H
/** \file interaction_data.hpp
    Various procedures concerning interactions between particles.
*/

#include "particle_data.hpp"
#include "utils.hpp"

/** \name Type codes of bonded interactions
    Enumeration of implemented bonded interactions.
*/
/************************************************************/
/*@{*/

enum BondedInteraction {
  /** This bonded interaction was not set. */
  BONDED_IA_NONE = -1,
  /** Type of bonded interaction is a FENE potential
      (to be combined with Lennard Jones). */
  BONDED_IA_FENE,
  /** Type of bonded interaction is a HARMONIC potential. */
  BONDED_IA_HARMONIC,
  /** Type of bonded interaction is a HARMONIC_DUMBBELL potential. */
  BONDED_IA_HARMONIC_DUMBBELL,
  /** Type of bonded interaction is a QUARTIC potential. */
  BONDED_IA_QUARTIC,
  /** Type of bonded interaction is a BONDED_COULOMB */
  BONDED_IA_BONDED_COULOMB,
  /** Type of bonded interaction is a bond angle potential. */
  BONDED_IA_ANGLE_OLD,
  /** Type of bonded interaction is a dihedral potential. */
  BONDED_IA_DIHEDRAL,
  /** Type of tabulated bonded interaction potential,
      may be of bond length, of bond angle or of dihedral type. */
  BONDED_IA_TABULATED,
  /** Type of bonded interaction is a (-LJ) potential. */
  BONDED_IA_SUBT_LJ,
  /** Type of a Rigid/Constrained bond*/
  BONDED_IA_RIGID_BOND,
  /** Type of a virtual bond*/
  BONDED_IA_VIRTUAL_BOND,
  /** Type of bonded interaction is a bond angle -- constraint distance
     potential. */
  BONDED_IA_ANGLEDIST,
  /** Type of bonded interaction is a bond angle -- chain ends have angle with
     wall constraint */
  BONDED_IA_ENDANGLEDIST,
  /** Type of overlapped bonded interaction potential,
      may be of bond length, of bond angle or of dihedral type. */
  BONDED_IA_OVERLAPPED,
  /** Type of bonded interaction is a bond angle cosine potential. */
  BONDED_IA_ANGLE_HARMONIC,
  /** Type of bonded interaction is a bond angle cosine potential. */
  BONDED_IA_ANGLE_COSINE,
  /** Type of bonded interaction is a bond angle cosine potential. */
  BONDED_IA_ANGLE_COSSQUARE,
  /** Type of bonded interaction: oif local forces. */
  BONDED_IA_OIF_LOCAL_FORCES,
  /** Type of bonded interaction: oif global forces. */
  BONDED_IA_OIF_GLOBAL_FORCES,
  /** Type of bonded interaction: determining outward direction of oif membrane.
     */
  BONDED_IA_OIF_OUT_DIRECTION,
  /** Type of bonded interaction for cg DNA */
  BONDED_IA_CG_DNA_BASEPAIR,
  /** Type of bonded interaction for cg DNA */
  BONDED_IA_CG_DNA_STACKING,
  /** Type of bonded interaction for cg DNA */
  BONDED_IA_CG_DNA_BACKBONE,
  /** Type of bonded interaction is a wall repulsion (immersed boundary). */
  BONDED_IA_IBM_TRIEL,
  /** Type of bonded interaction is volume conservation force (immersed
     boundary). */
  BONDED_IA_IBM_VOLUME_CONSERVATION,
  /** Type of bonded interaction is bending force (immersed boundary). */
  BONDED_IA_IBM_TRIBEND,
  /** Type of bonded interaction is umbrella. */
  BONDED_IA_UMBRELLA
};

/** Specify tabulated bonded interactions  */
enum TabulatedBondedInteraction {
  TAB_UNKNOWN = 0,
  TAB_BOND_LENGTH = 1,
  TAB_BOND_ANGLE = 2,
  TAB_BOND_DIHEDRAL = 3
};

/** Specify overlapped bonded interactions  */
enum OverlappedBondedInteraction {
  OVERLAP_UNKNOWN = 0,
  OVERLAP_BOND_LENGTH,
  OVERLAP_BOND_ANGLE,
  OVERLAP_BOND_DIHEDRAL
};

/** cutoff for deactivated interactions. Below 0, so that even particles on
    top of each other don't interact by chance. */
#define INACTIVE_CUTOFF -1.0

/*@}*/

/** \name Type codes for the type of Coulomb interaction
    Enumeration of implemented methods for the electrostatic
    interaction.
*/
/************************************************************/
/*@{*/

#ifdef ELECTROSTATICS
enum CoulombMethod {
  COULOMB_NONE,      //< Coulomb interaction switched off (NONE)
  COULOMB_DH,        //< Coulomb method is Debye-Hueckel
  COULOMB_P3M,       //< Coulomb method is P3M
  COULOMB_MMM1D,     //< Coulomb method is one-dimensional MMM
  COULOMB_MMM2D,     //< Coulomb method is two-dimensional MMM
  COULOMB_MAGGS,     //< Coulomb method is "Maggs"
  COULOMB_ELC_P3M,   //< Coulomb method is P3M plus ELC
  COULOMB_RF,        //< Coulomb method is Reaction-Field
  COULOMB_INTER_RF,  //< Coulomb method is Reaction-Field BUT as interaction
  COULOMB_P3M_GPU,   //< Coulomb method is P3M with GPU based long range part
                     // calculation
  COULOMB_MMM1D_GPU, //< Coulomb method is one-dimensional MMM running on GPU
  COULOMB_EWALD_GPU, //< Coulomb method is Ewald running on GPU
  COULOMB_EK,        //< Coulomb method is electrokinetics
  COULOMB_SCAFACOS,  //< Coulomb method is scafacos
};

#endif
/*@}*/

#ifdef DIPOLES
/** \name Type codes for the type of dipolar interaction
  Enumeration of implemented methods for the magnetostatic
  interaction.
 */
/************************************************************/
/*@{*/
enum DipolarInteraction {
  /** dipolar interation switched off (NONE). */
  DIPOLAR_NONE = 0,
  /** dipolar method is P3M. */
  DIPOLAR_P3M,
  /** Dipolar method is P3M plus DLC. */
  DIPOLAR_MDLC_P3M,
  /** Dipolar method is all with all and no replicas */
  DIPOLAR_ALL_WITH_ALL_AND_NO_REPLICA,
  /** Dipolar method is magnetic dipolar direct sum */
  DIPOLAR_DS,
  /** Dipolar method is direct sum plus DLC. */
  DIPOLAR_MDLC_DS,
  /** Direct summation on gpu */
  DIPOLAR_DS_GPU,
  /** Scafacos library */
  DIPOLAR_SCAFACOS

};
#endif

/* Data Types */
/************************************************************/

/** field containing the interaction parameters for
 *  nonbonded interactions. Access via
 * get_ia_param(i, j), i,j < n_particle_types */
typedef struct {
  /** maximal cutoff for this pair of particle types. This contains
      contributions from the short-ranged interactions, plus any
      cutoffs from global interactions like electrostatics.
  */
  double max_cut;

  /** \name Lennard-Jones with shift */
  /*@{*/
  double LJ_eps;
  double LJ_sig;
  double LJ_cut;
  double LJ_shift;
  double LJ_offset;
  double LJ_min;
  /*@}*/

  /** flag that tells whether there is any short-ranged interaction,
      i.e. one that contributes to the "nonbonded" section of the
      energy/pressure. Note that even if there is no short-ranged
      interaction present, the \ref max_cut can be non-zero due to
      e.g. electrostatics. */
  int particlesInteract;

#ifdef LENNARD_JONES_GENERIC
  /** \name Generic Lennard-Jones with shift */
  /*@{*/
  double LJGEN_eps;
  double LJGEN_sig;
  double LJGEN_cut;
  double LJGEN_shift;
  double LJGEN_offset;
  double LJGEN_a1;
  double LJGEN_a2;
  double LJGEN_b1;
  double LJGEN_b2;
  double LJGEN_lambda;
  double LJGEN_softrad;
/*@}*/
#endif

#ifdef LJ_ANGLE
  /** \name Directional Lennard-Jones */
  /*@{*/
  double LJANGLE_eps;
  double LJANGLE_sig;
  double LJANGLE_cut;
  /* Locate bonded partners */
  int LJANGLE_bonded1type;
  int LJANGLE_bonded1pos;
  int LJANGLE_bonded1neg;
  int LJANGLE_bonded2pos;
  int LJANGLE_bonded2neg;
    /* Optional 2nd environment */
  double LJANGLE_z0;
  double LJANGLE_dz;
  double LJANGLE_kappa;
  double LJANGLE_epsprime;
/*@}*/
#endif

#ifdef SMOOTH_STEP
  /** \name smooth step potential */
  /*@{*/
  double SmSt_eps;
  double SmSt_sig;
  double SmSt_cut;
  double SmSt_d;
  int SmSt_n;
  double SmSt_k0;
/*@}*/
#endif

#ifdef HERTZIAN
  /** \name Hertzian potential */
  /*@{*/
  double Hertzian_eps;
  double Hertzian_sig;
/*@}*/
#endif

#ifdef GAUSSIAN
  /** \name Gaussian potential */
  /*@{*/
  double Gaussian_eps;
  double Gaussian_sig;
  double Gaussian_cut;
/*@}*/
#endif

#ifdef BMHTF_NACL
  /** \name BMHTF NaCl potential */
  /*@{*/
  double BMHTF_A;
  double BMHTF_B;
  double BMHTF_C;
  double BMHTF_D;
  double BMHTF_sig;
  double BMHTF_cut;
  double BMHTF_computed_shift;
/*@}*/
#endif

#ifdef MORSE
  /** \name Morse potential */
  /*@{*/
  double MORSE_eps;
  double MORSE_alpha;
  double MORSE_rmin;
  double MORSE_cut;
  double MORSE_rest;
/*@}*/
#endif

#ifdef BUCKINGHAM
  /** \name Buckingham potential */
  /*@{*/
  double BUCK_A;
  double BUCK_B;
  double BUCK_C;
  double BUCK_D;
  double BUCK_cut;
  double BUCK_discont;
  double BUCK_shift;
  double BUCK_F1;
  double BUCK_F2;
/*@}*/
#endif

#ifdef SOFT_SPHERE
  /** \name soft-sphere potential */
  /*@{*/
  double soft_a;
  double soft_n;
  double soft_cut;
  double soft_offset;
/*@}*/
#endif

#ifdef AFFINITY
  /** \name affinity potential */
  /*@{*/
  int affinity_type;
  double affinity_kappa;
  double affinity_r0;
  double affinity_Kon;
  double affinity_Koff;
  double affinity_maxBond;
  double affinity_cut;
/*@}*/
#endif

#ifdef MEMBRANE_COLLISION
  /** \name membrane collision potential */
  /*@{*/
  double membrane_a;
  double membrane_n;
  double membrane_cut;
  double membrane_offset;
/*@}*/
#endif

#ifdef HAT
  /** \name hat potential */
  /*@{*/
  double HAT_Fmax;
  double HAT_r;
/*@}*/
#endif

#ifdef LJCOS
  /** \name Lennard-Jones+Cos potential */
  /*@{*/
  double LJCOS_eps;
  double LJCOS_sig;
  double LJCOS_cut;
  double LJCOS_offset;
  double LJCOS_alfa;
  double LJCOS_beta;
  double LJCOS_rmin;
/*@}*/
#endif

#ifdef LJCOS2
  /** \name Lennard-Jones with a different Cos potential */
  /*@{*/
  double LJCOS2_eps;
  double LJCOS2_sig;
  double LJCOS2_cut;
  double LJCOS2_offset;
  double LJCOS2_w;
  double LJCOS2_rchange;
/*@}*/
#endif

#ifdef COS2
  /** \name Cos2 potential */
  /*@{*/
  double COS2_eps;
  double COS2_cut;
  double COS2_offset;
  double COS2_w;
/*@}*/
#endif

#ifdef GAY_BERNE
  /** \name Gay-Berne potential */
  /*@{*/
  double GB_eps;
  double GB_sig;
  double GB_cut;
  double GB_k1;
  double GB_k2;
  double GB_mu;
  double GB_nu;
  double GB_chi1;
  double GB_chi2;
/*@}*/
#endif

#ifdef TABULATED
  /** \name Tabulated potential */
  /*@{*/
  int TAB_npoints;
  int TAB_startindex;
  double TAB_minval;
  double TAB_minval2;
  double TAB_maxval;
  double TAB_stepsize;
/** The maximum allowable filename length for a tabulated potential file*/
#define MAXLENGTH_TABFILE_NAME 256
  char TAB_filename[MAXLENGTH_TABFILE_NAME];
/*@}*/
#endif

#ifdef DPD
  /** \name DPD as interaction */
  /*@{*/
  int dpd_wf;
  int dpd_twf;
  double dpd_gamma;
  double dpd_r_cut;
  double dpd_pref1;
  double dpd_pref2;
  double dpd_tgamma;
  double dpd_tr_cut;
  double dpd_pref3;
  double dpd_pref4;
/*@}*/
#endif

#ifdef INTER_RF
  int rf_on;
#endif

#ifdef TUNABLE_SLIP
  double TUNABLE_SLIP_temp;
  double TUNABLE_SLIP_gamma;
  double TUNABLE_SLIP_r_cut;
  double TUNABLE_SLIP_time;
  double TUNABLE_SLIP_vx;
  double TUNABLE_SLIP_vy;
  double TUNABLE_SLIP_vz;
#endif

#ifdef CATALYTIC_REACTIONS
  double REACTION_range;
#endif

#ifdef SHANCHEN
  double affinity[LB_COMPONENTS];
  int affinity_on;
#endif

} IA_parameters;

/** thermodynamic force parameters */

/** \name Compounds for Coulomb interactions */
/*@{*/

/** field containing the interaction parameters for
 *  the coulomb  interaction.  */
typedef struct {

#ifdef ELECTROSTATICS
  /** Bjerrum length. */
  double bjerrum;
  /** bjerrum length times temperature. */
  double prefactor;

  /** Method to treat coulomb interaction. */
  CoulombMethod method;
#endif

#ifdef DIPOLES
  double Dbjerrum;
  double Dprefactor;
  DipolarInteraction Dmethod;
#endif

} Coulomb_parameters;

#ifdef ELECTROSTATICS

/** Induced field (for const. potential feature). **/
extern double field_induced;
/** Applied field (for const. potential feature) **/
extern double field_applied;

#endif

/*@}*/
/** Parameters for FENE bond Potential.
k - spring constant.
drmax - maximal bond streching.
r0 - equilibrium bond length.
drmax2 - square of drmax (internal parameter).
*/
typedef struct {
  double k;
  double drmax;
  double r0;
  double drmax2;
  double drmax2i;
} Fene_bond_parameters;

#ifdef HYDROGEN_BOND
/** Parameters for the cg_dna potential
    Insert documentation here.
**/
typedef struct {
  double r0;
  double alpha;
  double E0;
  double kd;
  double sigma1;
  double sigma2;
  double psi10;
  double psi20;
  /* Parameters for the sugar base interaction */
  double E0sb;
  double r0sb;
  double alphasb;
  double f2;
  double f3;
} Cg_dna_basepair_parameters;
#endif
#ifdef TWIST_STACK
typedef struct {
  double rm;
  double epsilon;
  double ref_pot;
  double a[8];
  double b[7];
} Cg_dna_stacking_parameters;
#endif

/** Parameters for oif_global_forces */
typedef struct {
  double A0_g;
  double ka_g;
  double V0;
  double kv;
} Oif_global_forces_bond_parameters;

/** Parameters for oif_local_forces */
typedef struct {
  double r0;
  double ks;
  double kslin;
  double phi0;
  double kb;
  double A01;
  double A02;
  double kal;
} Oif_local_forces_bond_parameters;

/** Parameters for oif_out_direction */
typedef struct {

} Oif_out_direction_bond_parameters;

/** Parameters for harmonic bond Potential */
typedef struct {
  double k;
  double r;
  double r_cut;
} Harmonic_bond_parameters;

#ifdef ROTATION
/** Parameters for harmonic dumbbell bond Potential */
typedef struct {
  double k1;
  double k2;
  double r;
  double r_cut;
} Harmonic_dumbbell_bond_parameters;
#endif

/** Parameters for quartic bond Potential */
typedef struct {
  double k0, k1;
  double r;
  double r_cut;
} Quartic_bond_parameters;

/** Parameters for coulomb bond Potential */
typedef struct { double prefactor; } Bonded_coulomb_bond_parameters;

/** Parameters for three body angular potential (bond-angle potentials).
        ATTENTION: Note that there are different implementations of the bond
   angle
        potential which you may chose with a compiler flag in the file \ref
   config.hpp !
        bend - bending constant.
        phi0 - equilibrium angle (default is 180 degrees / Pi) */
typedef struct {
  double bend;
  double phi0;
  double cos_phi0;
  double sin_phi0;

} Angle_bond_parameters;

/** Parameters for three body angular potential (bond_angle_harmonic).
    bend - bending constant.
    phi0 - equilibrium angle (default is 180 degrees / Pi) */
typedef struct {
  double bend;
  double phi0;
} Angle_harmonic_bond_parameters;

/** Parameters for three body angular potential (bond_angle_cosine).
    bend - bending constant.
    phi0 - equilibrium angle (default is 180 degrees / Pi) */
typedef struct {
  double bend;
  double phi0;
  double cos_phi0;
  double sin_phi0;
} Angle_cosine_bond_parameters;

/** Parameters for three body angular potential (bond_angle_cossquare).
    bend - bending constant.
    phi0 - equilibrium angle (default is 180 degrees / Pi) */
typedef struct {
  double bend;
  double phi0;
  double cos_phi0;
} Angle_cossquare_bond_parameters;

/** Parameters for four body angular potential (dihedral-angle potentials). */
typedef struct {
  double mult;
  double bend;
  double phase;
} Dihedral_bond_parameters;

/** Parameters for n-body tabulated potential (n=2,3,4). */
typedef struct {
  char *filename;
  TabulatedBondedInteraction type;
  int npoints;
  double minval;
  double maxval;
  double invstepsize;
  double *f;
  double *e;
} Tabulated_bond_parameters;

/** Parameters for n-body overlapped potential (n=2,3,4). */
typedef struct {
  char *filename;
  OverlappedBondedInteraction type;
  double maxval;
  int noverlaps;
  double *para_a;
  double *para_b;
  double *para_c;
} Overlap_bond_parameters;

#ifdef UMBRELLA
/** Parameters for umbrella potential */
typedef struct {
  double k;
  int dir;
  double r;
} Umbrella_bond_parameters;
#endif

/** Dummy parameters for -LJ Potential */
typedef struct {
} Subt_lj_bond_parameters;

/**Parameters for the rigid_bond/SHAKE/RATTLE ALGORITHM*/
typedef struct {
  /**Length of rigid bond/Constrained Bond*/
  // double d;
  /**Square of the length of Constrained Bond*/
  double d2;
  /**Positional Tolerance/Accuracy value for termination of RATTLE/SHAKE
   * iterations during position corrections*/
  double p_tol;
  /**Velocity Tolerance/Accuracy for termination of RATTLE/SHAKE iterations
   * during velocity corrections */
  double v_tol;
} Rigid_bond_parameters;

/** Parameters for three body angular potential (bond-angle potentials) that
    depends on distance to wall constraint.
        ATTENTION: Note that there are different implementations of the bond
   angle
        potential which you may chose with a compiler flag in the file \ref
   config.hpp !
        bend - bending constant.
        phi0 - equilibrium angle (default is 180 degrees / Pi)
        dist0 - equilibrium distance (no default) */
typedef struct {
  double bend;
  double phimin;
  double distmin;
  double phimax;
  double distmax;
  double cos_phi0;
  double sin_phi0;
} Angledist_bond_parameters;

/** Parameters for chainend angular potential with wall  */
typedef struct {
  double bend;
  double phi0;
  double distmin;
  double distmax;
} Endangledist_bond_parameters;

typedef enum { NeoHookean, Skalak } tElasticLaw;

/** Parameters for IBM elastic triangle (triel) **/
typedef struct {
  // These values encode the reference state
  double l0;
  double lp0;
  double sinPhi0;
  double cosPhi0;
  double area0;

  // These values are cache values to speed up computation
  double a1;
  double a2;
  double b1;
  double b2;

  // These are interaction parameters
  // k1 is used for Neo-Hookean
  // k1 and k2 are used Skalak
  double maxdist;
  tElasticLaw elasticLaw;
  double k1;
  double k2;

} IBM_Triel_Parameters;

/** Parameters for IBM volume conservation bond **/
typedef struct {
  int softID; // ID of the large soft particle to which this node belongs
  // Reference volume
  double volRef;
  // Spring constant for volume force
  double kappaV;
  // Whether to write out center-of-mass at each time step
  // Actually this is more of an analysis function and does not strictly belong
  // to volume conservation
  //  bool writeCOM;
} IBM_VolCons_Parameters;

typedef enum { TriangleNormals, NodeNeighbors } tBendingMethod;

/** Parameters for IBM tribend **/
typedef struct {
  // Interaction data
  double kb;
  tBendingMethod method;

  // Reference angle
  double theta0;

} IBM_Tribend_Parameters;

/** Union in which to store the parameters of an individual bonded interaction
 */
typedef union {
  Fene_bond_parameters fene;
  Oif_global_forces_bond_parameters oif_global_forces;
  Oif_local_forces_bond_parameters oif_local_forces;
  Oif_out_direction_bond_parameters oif_out_direction;
  Harmonic_bond_parameters harmonic;
#ifdef ROTATION
  Harmonic_dumbbell_bond_parameters harmonic_dumbbell;
#endif
  Quartic_bond_parameters quartic;
  Bonded_coulomb_bond_parameters bonded_coulomb;
  Angle_bond_parameters angle;
  Angle_harmonic_bond_parameters angle_harmonic;
  Angle_cosine_bond_parameters angle_cosine;
  Angle_cossquare_bond_parameters angle_cossquare;
  Dihedral_bond_parameters dihedral;
  Tabulated_bond_parameters tab;
  Overlap_bond_parameters overlap;
#ifdef UMBRELLA
  Umbrella_bond_parameters umbrella;
#endif
  Subt_lj_bond_parameters subt_lj;
  Rigid_bond_parameters rigid_bond;
  Angledist_bond_parameters angledist;
#if defined(CG_DNA) || defined(HYDROGEN_BOND)
  Cg_dna_basepair_parameters hydrogen_bond;
#endif
#if defined(CG_DNA) || defined(TWIST_STACK)
  Cg_dna_stacking_parameters twist_stack;
#endif
  Endangledist_bond_parameters endangledist;
  IBM_Triel_Parameters ibm_triel;
  IBM_VolCons_Parameters ibmVolConsParameters;
  IBM_Tribend_Parameters ibm_tribend;
} Bond_parameters;

/** Defines parameters for a bonded interaction. */
typedef struct {
  /** bonded interaction type. See \ref BONDED_IA_FENE "Type code for bonded" */
  BondedInteraction type;
  /** (Number of particles - 1) interacting for that type */
  int num;
  /** union to store the different bonded interaction parameters. */
  Bond_parameters p;
} Bonded_ia_parameters;

/************************************************
 * exported variables
 ************************************************/

/** Maximal particle type seen so far. */
extern int n_particle_types;
/* Number of nonbonded (short range) interactions. Not used so far.*/
extern int n_interaction_types;

/** Structure containing the coulomb parameters. */
extern Coulomb_parameters coulomb;

/** number of bonded interactions. Not used so far. */
extern int n_bonded_ia;
/** Field containing the paramters of the bonded ia types */
extern Bonded_ia_parameters *bonded_ia_params;

/** Array containing all tabulated forces*/
extern DoubleList tabulated_forces;
/** Array containing all tabulated energies*/
extern DoubleList tabulated_energies;

/** Maximal interaction cutoff (real space/short range interactions). */
extern double max_cut;
/** Maximal interaction cutoff (real space/short range non-bonded interactions).
 */
extern double max_cut_nonbonded;
/** Maximal interaction cutoff (real space/short range bonded interactions). */
extern double max_cut_bonded;
/** Cutoff of coulomb real space part */
extern double coulomb_cutoff;
/** Cutoff of dipolar real space part */
extern double dipolar_cutoff;

/** Minimal global interaction cutoff. Particles with a distance
    smaller than this are guaranteed to be available on the same node
    (through ghosts).  */
extern double min_global_cut;

/** Switch for nonbonded interaction exclusion */
extern int ia_excl;

/************************************************
 * exported functions
 ************************************************/
/** Function for initializing force and energy tables */
void force_and_energy_tables_init();

#ifdef ELECTROSTATICS
int coulomb_set_bjerrum(double bjerrum);
#endif

#ifdef DIPOLES
int dipolar_set_Dbjerrum(double bjerrum);
#endif

/** copy a set of interaction parameters. */
void copy_ia_params(IA_parameters *dst, IA_parameters *src);

/** get interaction parameters between particle sorts i and j */
inline IA_parameters *get_ia_param(int i, int j) {
  extern IA_parameters *ia_params;
  extern int n_particle_types;
  return &ia_params[i * n_particle_types + j];
}

/** get interaction parameters between particle sorts i and j.
    Slower than @ref get_ia_param, but can also be used on not
    yet present particle types*/
IA_parameters *get_ia_param_safe(int i, int j);

/** Makes sure that ia_params is large enough to cover interactions
    for this particle type. The interactions are initialized with values
    such that no physical interaction occurs. */
void make_particle_type_exist(int type);

/** Makes sure that \ref bonded_ia_params is large enough to cover the
    parameters for the bonded interaction type. Attention: 1: There is
    no initialization done here. 2: Use only in connection with
    creating new or overwriting old bond types*/
void make_bond_type_exist(int type);

/** This function increases the LOCAL ia_params field
    to the given size. Better use
    \ref make_particle_type_exist since it takes care of
    the other nodes.  */
void realloc_ia_params(int nsize);

/** calculates the maximal cutoff of all real space
    interactions. these are: bonded, non bonded + real space
    electrostatics. The result is stored in the global variable
    max_cut. The maximal cutoff of the non-bonded + real space
    electrostatic interactions is stored in max_cut_non_bonded. This
    value is used in the verlet pair list algorithm. */
void recalc_maximal_cutoff();

/** call when the temperature changes, for Bjerrum length adjusting. */
void recalc_coulomb_prefactor();

/** check whether all force calculation routines are properly initialized. */
int interactions_sanity_checks();

/**  check if a non bonded interaction is defined */
inline int checkIfInteraction(IA_parameters *data) {
  return data->particlesInteract;
}

/** check if the types of particles i and j have any non bonded
    interaction defined. */
inline int checkIfParticlesInteract(int i, int j) {
  return checkIfInteraction(get_ia_param(i, j));
}

///
const char *get_name_of_bonded_ia(BondedInteraction type);

int virtual_set_params(int bond_type);

#ifdef DIPOLES
void set_dipolar_method_local(DipolarInteraction method);
#endif

<<<<<<< HEAD

/** @brief Checks if particle has a pair bond with a given partner  
*  Note that bonds are stored only on one of the two particles in Espresso
* 
* @param P
* @param p          particle on which the bond may be stored
* @param partner    bond partner 
* @param bond_type  numerical bond type */ 
inline bool bond_exists(const Particle* const p, const Particle* const partner, int bond_type)
{
  // First check the bonds of p1
  if (p->bl.e) {
    int i = 0;
    while(i < p->bl.n) {
      int size = bonded_ia_params[p->bl.e[i]].num;
      
      if (p->bl.e[i] == bond_type &&
          p->bl.e[i + 1] == partner->p.identity) {
        // There's a bond, already. Nothing to do for these particles
        return true;
      }
      i += size + 1;
    }
  }
  return false;
}

=======
#include "utils/math/sqr.hpp"

/** Returns true if the particles are to be considered for short range
    interactions */
class VerletCriterion {
  const double m_skin;
  const double m_eff_max_cut2;
  const double m_eff_coulomb_cut2 = 0.;
  const double m_eff_dipolar_cut2 = 0.;

public:
  VerletCriterion(double skin, double max_cut, double coulomb_cut = 0.,
                  double dipolar_cut = 0.)
      : m_skin(skin), m_eff_max_cut2(Utils::sqr(max_cut + m_skin)),
        m_eff_coulomb_cut2(Utils::sqr(coulomb_cut + m_skin)),
        m_eff_dipolar_cut2(Utils::sqr(dipolar_cut + m_skin)) {}

  template<typename Distance>
  bool operator()(const Particle &p1, const Particle &p2, Distance const& dist) const {
    auto const& dist2 = dist.dist2;
    if (dist2 > m_eff_max_cut2)
      return false;

    // Within real space cutoff of electrostatics and both charged
#ifdef ELECTROSTATICS
    if ((dist2 <= m_eff_coulomb_cut2) && (p1.p.q != 0) && (p2.p.q != 0))
      return true;
#endif

    // Within dipolar cutoff and both cary magnetic moments
#ifdef DIPOLES
    if ((dist2 <= m_eff_dipolar_cut2) && (p1.p.dipm != 0) && (p2.p.dipm != 0))
      return true;
#endif

    // Within short-range distance (incl dpd and the like)
    if (dist2 <= SQR(get_ia_param(p1.p.type, p2.p.type)->max_cut + m_skin))
      return true;

    return false;
  }
};
>>>>>>> 29189a15
#endif<|MERGE_RESOLUTION|>--- conflicted
+++ resolved
@@ -943,7 +943,6 @@
 void set_dipolar_method_local(DipolarInteraction method);
 #endif
 
-<<<<<<< HEAD
 
 /** @brief Checks if particle has a pair bond with a given partner  
 *  Note that bonds are stored only on one of the two particles in Espresso
@@ -971,7 +970,6 @@
   return false;
 }
 
-=======
 #include "utils/math/sqr.hpp"
 
 /** Returns true if the particles are to be considered for short range
@@ -1014,5 +1012,4 @@
     return false;
   }
 };
->>>>>>> 29189a15
 #endif
--- conflicted
+++ resolved
@@ -761,16 +761,11 @@
     Subt_lj_bond_parameters subt_lj;
     Rigid_bond_parameters rigid_bond;
     Angledist_bond_parameters angledist;
-<<<<<<< HEAD
-    Endangledist_bond_parameters endangledist;    
 #ifdef CG_DNA
     Cg_dna_basepair_parameters cg_dna_basepair;
     Cg_dna_stacking_parameters cg_dna_stacking;
 #endif
-=======
     Endangledist_bond_parameters endangledist;
-    
->>>>>>> 047668b1
   } Bond_parameters;
 
 /** Defines parameters for a bonded interaction. */

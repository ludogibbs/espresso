--- conflicted
+++ resolved
@@ -83,21 +83,18 @@
     BONDED_IA_AREA_FORCE_GLOBAL,
     /** Type of bonded interaction is a linear stretching force. */
     BONDED_IA_STRETCHLIN_FORCE,
-<<<<<<< HEAD
     /** Type of bonded interaction for cg DNA */
     BONDED_IA_CG_DNA_BASEPAIR,
     /** Type of bonded interaction for cg DNA */
     BONDED_IA_CG_DNA_STACKING,
     /** Type of bonded interaction for cg DNA */
-    BONDED_IA_CG_DNA_BACKBONE
-=======
+    BONDED_IA_CG_DNA_BACKBONE,
     /** Type of bonded interaction is a wall repulsion (immersed boundary). */
     BONDED_IA_IBM_TRIEL,
     /** Type of bonded interaction is volume conservation force (immersed boundary). */
     BONDED_IA_IBM_VOLUME_CONSERVATION,
     /** Type of bonded interaction is bending force (immersed boundary). */
     BONDED_IA_IBM_TRIBEND
->>>>>>> b86915b4
 };
 
 /** Specify tabulated bonded interactions  */
@@ -836,12 +833,9 @@
     Cg_dna_stacking_parameters twist_stack;
 #endif
     Endangledist_bond_parameters endangledist;
-<<<<<<< HEAD
-=======
     IBM_Triel_Parameters ibm_triel;
     IBM_VolCons_Parameters ibmVolConsParameters;
     IBM_Tribend_Parameters ibm_tribend;
->>>>>>> b86915b4
   } Bond_parameters;
 
 /** Defines parameters for a bonded interaction. */

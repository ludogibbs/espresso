#ifndef CONSTRAINTS_SHAPEBASEDCONSTRAINT_HPP
#define CONSTRAINTS_SHAPEBASEDCONSTRAINT_HPP

#include <memory>

#include "Constraint.hpp"
#include "energy.hpp"
#include "particle_data.hpp"
#include "shapes/NoWhere.hpp"
#include "shapes/Shape.hpp"

namespace Constraints {

class ShapeBasedConstraint : public Constraint {
public:
  enum class ReflectionType { NONE, NORMAL, NORMAL_TANGENTIAL };

  ShapeBasedConstraint()
      : m_shape(std::make_shared<Shapes::NoWhere>()),
        m_penetrable(false),
        m_only_positive(false) {
    ShapeBasedConstraint::reset_force();
  }

  virtual void add_energy(const Particle *p, const Vector3d &folded_pos,
                          Observable_stat &energy) const override;

  virtual ParticleForce force(const Particle *p, const Vector3d &folded_pos) override;

  /* finds the minimum distance to all particles */
  double min_dist();

  /* Calculate distance from the constraint */
  int calc_dist(const double *pos, double *dist, double *vec) const {
    return m_shape->calculate_dist(pos, dist, vec);
  }

  void set_shape(std::shared_ptr<Shapes::Shape> const &shape) {
    m_shape = shape;
  }

  Shapes::Shape const &shape() const { return *m_shape; }

  void reset_force() override { m_local_force = Vector3d{0, 0, 0}; m_outer_normal_force=0.0;}

<<<<<<< HEAD
  bool &only_positive() { return m_only_positive; }
  bool &penetrable() { return m_penetrable; }
=======
  void reset_force() override { m_local_force = Vector3d{0, 0, 0}; m_outer_normal_force=0.0;}
  int &only_positive() { return m_only_positive; }
  int &penetrable() { return m_penetrable; }
>>>>>>> 0bc15d33
  int &type() { return part_rep.p.type; }
  Vector3d &velocity() { return part_rep.m.v; }

  void set_type(const int &type) {
    part_rep.p.type = type;
    make_particle_type_exist_local(type);
  }

  Vector3d total_force() const;
  double total_normal_force() const;

private:
  Particle part_rep;

    /** Private data members */
  std::shared_ptr<Shapes::Shape> m_shape;

  bool m_penetrable;
  bool m_only_positive;
  Vector3d m_local_force;
  double m_outer_normal_force;
};

} /* namespace Constaints */

#endif<|MERGE_RESOLUTION|>--- conflicted
+++ resolved
@@ -42,15 +42,9 @@
   Shapes::Shape const &shape() const { return *m_shape; }
 
   void reset_force() override { m_local_force = Vector3d{0, 0, 0}; m_outer_normal_force=0.0;}
-
-<<<<<<< HEAD
+  
   bool &only_positive() { return m_only_positive; }
   bool &penetrable() { return m_penetrable; }
-=======
-  void reset_force() override { m_local_force = Vector3d{0, 0, 0}; m_outer_normal_force=0.0;}
-  int &only_positive() { return m_only_positive; }
-  int &penetrable() { return m_penetrable; }
->>>>>>> 0bc15d33
   int &type() { return part_rep.p.type; }
   Vector3d &velocity() { return part_rep.m.v; }
 

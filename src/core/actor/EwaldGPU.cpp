#include "actor/EwaldGPU.hpp"

#ifdef EWALD_GPU

#include <iostream>
#include <algorithm>

#include "cells.hpp"
#include "grid.hpp"
#include "integrate.hpp"
#include "interaction_data.hpp"
#include "tuning.hpp"
#include "partCfg.hpp"

#define DEBUG(A) std::cout << #A << ": " << A << std::endl;

typedef ewaldgpu_real real;
extern Ewaldgpu_params ewaldgpu_params;

// Compute reciprocal space vectors k
void EwaldgpuForce::compute_num_k() {
  int Index = 0; // Arrayindex

  for (long long ix = 0; ix <= m_num_kx; ix++) {
    for (long long iy = -m_num_ky; iy <= m_num_ky; iy++) {
      for (long long iz = -m_num_kz; iz <= m_num_kz; iz++) {
        if (ix * (2 * m_num_ky + 1) * (2 * m_num_kz + 1) +
                    iy * (2 * m_num_kz + 1) + iz >=
                0 // Half m_k-space
            and
            SQR(ix) * SQR(m_num_ky) * SQR(m_num_kz) +
                    SQR(iy) * SQR(m_num_kx) * SQR(m_num_kz) +
                    SQR(iz) * SQR(m_num_kx) * SQR(m_num_ky) <=
                SQR(m_num_kx) * SQR(m_num_ky) *
                    SQR(m_num_kz)) // m_k-space ellipsoid
        {
          Index += 1;
        }
      }
    }
  }
  m_num_k = Index;
}
void EwaldgpuForce::compute_k_AND_influence_factor() {
  real k_sqr;    // Absolute square of m_k-vector
  int Index = 0; // Arrayindex

  for (long long ix = 0; ix <= m_num_kx; ix++) // Half m_k-space
  {
    for (long long iy = -m_num_ky; iy <= m_num_ky; iy++) {
      for (long long iz = -m_num_kz; iz <= m_num_kz; iz++) {
        if (ix * (2 * m_num_ky + 1) * (2 * m_num_kz + 1) +
                    iy * (2 * m_num_kz + 1) + iz >=
                0 // Half m_k-space
            and
            SQR(ix) * SQR(m_num_ky) * SQR(m_num_kz) +
                    SQR(iy) * SQR(m_num_kx) * SQR(m_num_kz) +
                    SQR(iz) * SQR(m_num_kx) * SQR(m_num_ky) <=
                SQR(m_num_kx) * SQR(m_num_ky) *
                    SQR(m_num_kz)) // m_k-space ellipsoid
        {
          // m_k vectors
          m_k[Index] = 2 * M_PI / m_box_l[0] * ix;
          m_k[Index + m_num_k] = 2 * M_PI / m_box_l[1] * iy;
          m_k[Index + 2 * m_num_k] = 2 * M_PI / m_box_l[2] * iz;
          // Influence factor
          k_sqr = SQR(m_k[Index]) + SQR(m_k[Index + m_num_k]) +
                  SQR(m_k[Index + 2 * m_num_k]);
          m_infl_factor[Index] =
              8 * M_PI / m_V * expf(-k_sqr / (4 * SQR(m_alpha))) / k_sqr;
          // Index
          Index += 1;
        }
      }
    }
  }
  m_infl_factor[0] = 0; // Influence factor at m_k=(0,0,0)
}

// Real space
void EwaldgpuForce::EwaldCPU_EnergySelf() {
  m_energy_self = coulomb.prefactor * (-m_alpha / sqrt(M_PI) * m_q_sqr[0]);
}

// Parameters
int EwaldgpuForce::set_params(double rcut, int num_kx, int num_ky, int num_kz,
                              double alpha) {
  ewaldgpu_params.rcut = rcut;
  ewaldgpu_params.num_kx = num_kx;
  ewaldgpu_params.num_ky = num_ky;
  ewaldgpu_params.num_kz = num_kz;
  ewaldgpu_params.alpha = alpha;

  return 0;
}
int EwaldgpuForce::set_params_tune(double accuracy, double precision, int K_max,
                                   int time_calc_steps) {
  ewaldgpu_params.accuracy = accuracy;
  ewaldgpu_params.precision = precision;
  ewaldgpu_params.K_max = K_max;
  ewaldgpu_params.time_calc_steps = time_calc_steps;

  return 0;
}

//  Tuning
int EwaldgpuForce::adaptive_tune(char **log, SystemInterface &s) {
  ewaldgpu_params.isTuned = false;
  int Kmax = ewaldgpu_params.K_max;
  double alpha_array[Kmax]; //  All computed alpha in dependence of K
  double rcut_array[Kmax];  //  All computed r_cut in dependence of all computed
                            //  alpha

  // Squared charge
  auto const q_sqr = std::accumulate(
      partCfg.begin(), partCfg.end(), 0,
      [](double q2, Particle const &p) { return q2 + p.p.q * p.p.q; });

  char b[3 * ES_INTEGER_SPACE + 3 * ES_DOUBLE_SPACE + 128];

  if (skin == -1) {
    *log = strcat_alloc(
        *log, "ewaldgpu cannot be tuned, since the skin is not yet set");
    return ES_ERROR;
  }

  // Compute alpha for all reciprocal k-sphere radius K
  for (int K = 0; K < Kmax; K++) {
    alpha_array[K] = tune_alpha(ewaldgpu_params.accuracy / sqrt(2),
                                ewaldgpu_params.precision, K + 1,
                                box_l[0] * box_l[1] * box_l[2], q_sqr, n_part);
  }
  // Compute r_cut for all computed alpha
  for (int K = 0; K < Kmax; K++) {
    rcut_array[K] = tune_rcut(ewaldgpu_params.accuracy / sqrt(2),
                              ewaldgpu_params.precision, alpha_array[K],
                              box_l[0] * box_l[1] * box_l[2], q_sqr, n_part);
  }
  // Test if accuracy was reached
  if (rcut_array[Kmax - 1] < 0) {
    return ES_ERROR;
  }

  /***********************************************************************************
                                                                                                                                                                        PERFORMANCE TIME
  ***********************************************************************************/

  // Test performance time for the diverent (K, rcut, alpha)
  double int_time_best = std::numeric_limits<double>::max();
  int K_best = Kmax;

  for (int K = 0; (K < Kmax); K++) {
    if (alpha_array[K] > 0 and rcut_array[K] > 0 and
        rcut_array[K] <
            (std::min(box_l[0], std::min(box_l[1], box_l[2]))) / 2.0 - skin) {
      set_params(rcut_array[K], K + 1, K + 1, K + 1, alpha_array[K]);
      mpi_bcast_coulomb_params();
      const double int_time = time_force_calc(ewaldgpu_params.time_calc_steps);
      if (int_time < int_time_best) {
        int_time_best = int_time;
        K_best = K;
      } else {
        break;
      }
    }
  }

  set_params(rcut_array[K_best], K_best + 1, K_best + 1, K_best + 1,
             alpha_array[K_best]);
  ewaldgpu_params.isTuned = true;
  mpi_bcast_coulomb_params();

  // Print Status
  sprintf(b, "ewaldgpu tune parameters: Accuracy goal = %f\n",
          ewaldgpu_params.accuracy);
  *log = strcat_alloc(*log, b);
  sprintf(b, "ewaldgpu tune parameters: Alpha = %f\n", ewaldgpu_params.alpha);
  *log = strcat_alloc(*log, b);
  sprintf(b, "ewaldgpu tune parameters: r_cut = %f\n", ewaldgpu_params.rcut);
  *log = strcat_alloc(*log, b);
  sprintf(b, "ewaldgpu tune parameters: num_kx = %i\n", ewaldgpu_params.num_kx);
  *log = strcat_alloc(*log, b);
  sprintf(b, "ewaldgpu tune parameters: num_ky = %i\n", ewaldgpu_params.num_ky);
  *log = strcat_alloc(*log, b);
  sprintf(b, "ewaldgpu tune parameters: num_kz = %i\n", ewaldgpu_params.num_kz);
  *log = strcat_alloc(*log, b);

  return ES_OK;
}

inline double EwaldgpuForce::error_estimate_r(double q_sqr, int N, double r_cut,
                                              double V, double alpha,
                                              double accuracy) const {
  return 2 * q_sqr * exp(-alpha * alpha * r_cut * r_cut) / sqrt(N * V * r_cut) -
         accuracy; // Kolafa-Perram, eq. 18
}

inline double EwaldgpuForce::error_estimate_k(double q_sqr, int N, int K,
                                              double V, double alpha,
                                              double accuracy) const {
  return sqrt(q_sqr / N) * alpha / (pow(V, 1 / 3.0) * M_PI) *
             sqrt(8 * q_sqr / K) *
             exp(-M_PI * M_PI * K * K / (alpha * alpha * pow(V, 2 / 3.0))) -
         accuracy; // Kolafa-Perram, eq. 32
}

double EwaldgpuForce::tune_alpha(double accuracy, double precision, int K,
                                 double V, double q_sqr, int N) {
  double alpha_low = 0.01;
  double alpha_high = 100;
  double alpha_guess;
  double fkt_low;
  double fkt_high;
  double fkt_guess;

  // Find alpha with given K in k-space error estimate via bisection
  fkt_low = error_estimate_k(q_sqr, N, K, V, alpha_low, accuracy);
  fkt_high = error_estimate_k(q_sqr, N, K, V, alpha_high, accuracy);

  if (fkt_low * fkt_high > 0.0) {
    return -1; // Value unusable
  }

  do {
    alpha_guess = 0.5 * (alpha_low + alpha_high);
    fkt_guess = error_estimate_k(q_sqr, N, K, V, alpha_guess, accuracy);

    if (fkt_low * fkt_guess < 0.0)
      alpha_high = alpha_guess;
    else
      alpha_low = alpha_guess;

  } while (fabs(alpha_low - alpha_high) > precision);

  return 0.5 * (alpha_low + alpha_high);
}

double EwaldgpuForce::tune_rcut(double accuracy, double precision, double alpha,
                                double V, double q_sqr, int N) {
  double rcut_low = std::numeric_limits<double>::epsilon();
  /* Limit maximal cutoff to 10000 particles in rcut sphere. */

  double rcut_high =
      std::min(std::min(box_l[0], std::min(box_l[1], box_l[2])),
               pow((3000.0 * V) / (4.0 * 3.14159 * N), 1.0 / 3.0));
  double rcut_guess;
  double fkt_low;
  double fkt_high;
  double fkt_guess;

  // Find rcut with given K in k-space error estimate via bisection
  fkt_low = error_estimate_r(q_sqr, N, rcut_low, V, alpha, accuracy);
  fkt_high = error_estimate_r(q_sqr, N, rcut_high, V, alpha, accuracy);

  if (fkt_low * fkt_high > 0.0) {
    return -1; // Value unusable
  }

  do {
    rcut_guess = 0.5 * (rcut_low + rcut_high);
    fkt_guess = error_estimate_r(q_sqr, N, rcut_guess, V, alpha, accuracy);
    if (fkt_low * fkt_guess < 0.0)
      rcut_high = rcut_guess;
    else
      rcut_low = rcut_guess;

  } while (fabs(rcut_low - rcut_high) > precision);

  return 0.5 * (rcut_low + rcut_high);
}

int EwaldgpuForce::determine_calc_time_steps() {
<<<<<<< HEAD
  auto const sum_qpart = std::count_if(
      local_cells.particles().begin(), local_cells.particles().end(),
      [](Particle const &p) { return p.p.q != 0.0; });
=======
  Cell *cell;
  Particle *part;
  int i, c, np;
  int sum_qpart = 0;

  for (c = 0; c < local_cells.n; c++) {
    cell = local_cells.cell[c];
    part = cell->part;
    np = cell->n;
    for (i = 0; i < np; i++) {
      if (part[i].p.q != 0.0) {
        sum_qpart += 1.0;
      }
    }
  }
  sum_qpart = (int)(sum_qpart + 0.1);
>>>>>>> ce70f128
  return (1999 + sum_qpart) / sum_qpart;
}

// Kolaffa compute optimal alpha
double EwaldgpuForce::compute_E_error_estimate_r(double alpha, double rcut,
                                                 double q_sqr,
                                                 double box_l[3]) {
  // Compute the r space part of the force error estimate
  double std_deviation;
  std_deviation = q_sqr *
                  pow(rcut / (2.0 * box_l[0] * box_l[1] * box_l[2]), 0.5) *
                  exp(-SQR(alpha) * SQR(rcut)) /
                  (SQR(alpha * rcut)); // Kolafa-Perram, eq. 18

  return std_deviation;
}
double EwaldgpuForce::compute_E_error_estimate_k(double alpha, int num_kx,
                                                 int num_ky, int num_kz,
                                                 double q_sqr,
                                                 double box_l[3]) {
  // Compute the r space part of the force error estimate
  double std_deviation;
  std_deviation =
      q_sqr * alpha * pow(M_PI, -2.0) * pow(num_kx, -1.5) *
      exp(-(SQR(M_PI * num_kx / (alpha * (box_l[0] + box_l[1] + box_l[2]) /
                                 3.0)))); // Kolafa Perram, eq. 32
  return std_deviation;
}
double EwaldgpuForce::E_estimate_error(double rcut, int num_kx, int num_ky,
                                       int num_kz, double alpha, double q_sqr,
                                       double box_l[3]) {
  // Compute the energy_reci error estimate
  return sqrt(pow(compute_E_error_estimate_r(alpha, rcut, q_sqr, box_l), 2) +
              pow(compute_E_error_estimate_k(alpha, num_kx, num_ky, num_kz,
                                             q_sqr, box_l),
                  2));
}
double EwaldgpuForce::compute_optimal_alpha(double rcut, int num_kx, int num_ky,
                                            int num_kz, double q_sqr,
                                            double box_l[3], double precision) {
  // Use bisectional method to get optimal alpha value
  double alpha_low, f_low;
  double alpha_high, f_high;
  double alpha_guess, f_guess;
  int counter = 0;
  alpha_low = 0.01;
  alpha_high = 10.0;

  f_low = compute_E_error_estimate_r(alpha_low, rcut, q_sqr, box_l) -
          compute_E_error_estimate_k(alpha_low, num_kx, num_ky, num_kz, q_sqr,
                                     box_l);
  f_high = compute_E_error_estimate_r(alpha_high, rcut, q_sqr, box_l) -
           compute_E_error_estimate_k(alpha_high, num_kx, num_ky, num_kz, q_sqr,
                                      box_l);

  if (f_low * f_high > 0.0) {
    fprintf(stderr, "Error: Could not init method to find optimal alpha!\n");
    exit(1);
  }

  do {
    alpha_guess = 0.5 * (alpha_low + alpha_high);
    f_guess = compute_E_error_estimate_r(alpha_guess, rcut, q_sqr, box_l) -
              compute_E_error_estimate_k(alpha_guess, num_kx, num_ky, num_kz,
                                         q_sqr, box_l);
    if (f_low * f_guess < 0.0)
      alpha_high = alpha_guess;
    else
      alpha_low = alpha_guess;
    counter++;
    if (counter > 10000) {
      fprintf(stderr,
              "Find optimal alpha: Maximum number of loops exceeded: %i loops",
              counter);
      exit(1);
    }
  } while (fabs(alpha_low - alpha_high) > precision);

  return 0.5 * (alpha_low + alpha_high);
}
double EwaldgpuForce::compute_q_sqare(Particle *particle) {
  double q_sqr = 0;

  for (int i = 0; i < n_part; i++) {
    q_sqr += SQR(particle[i].p.q);
  }
  return q_sqr;
}

#endif<|MERGE_RESOLUTION|>--- conflicted
+++ resolved
@@ -270,28 +270,10 @@
 }
 
 int EwaldgpuForce::determine_calc_time_steps() {
-<<<<<<< HEAD
   auto const sum_qpart = std::count_if(
       local_cells.particles().begin(), local_cells.particles().end(),
       [](Particle const &p) { return p.p.q != 0.0; });
-=======
-  Cell *cell;
-  Particle *part;
-  int i, c, np;
-  int sum_qpart = 0;
-
-  for (c = 0; c < local_cells.n; c++) {
-    cell = local_cells.cell[c];
-    part = cell->part;
-    np = cell->n;
-    for (i = 0; i < np; i++) {
-      if (part[i].p.q != 0.0) {
-        sum_qpart += 1.0;
-      }
-    }
-  }
-  sum_qpart = (int)(sum_qpart + 0.1);
->>>>>>> ce70f128
+
   return (1999 + sum_qpart) / sum_qpart;
 }
 

--- conflicted
+++ resolved
@@ -98,13 +98,7 @@
 inline void add_single_particle_virials(int v_comp, Particle &p) {
   add_kinetic_virials(&p, v_comp);
   add_bonded_virials(&p);
-<<<<<<< HEAD
-#ifdef BOND_ANGLE
   add_three_body_bonded_stress(&p);
-#endif
-=======
-  add_three_body_bonded_stress(&p);
->>>>>>> 47d3c663
 }
 
 void pressure_calc(double *result, double *result_t, double *result_nb,

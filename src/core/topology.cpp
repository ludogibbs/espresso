--- conflicted
+++ resolved
@@ -40,12 +40,6 @@
 
 // Parallel function for synchronising topology and particle data
 void sync_topo_part_info() {
-<<<<<<< HEAD
-  int i, j;
-  Particle *p;
-
-=======
->>>>>>> 44754a52
   for (unsigned molid = 0; molid < topology.size(); molid++) {
     auto const &mol = topology.at(molid);
     for (auto const &pid : mol.part) {

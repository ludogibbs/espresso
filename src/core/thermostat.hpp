/*
  Copyright (C) 2010,2011,2012,2013,2014 The ESPResSo project
  Copyright (C) 2002,2003,2004,2005,2006,2007,2008,2009,2010 
    Max-Planck-Institute for Polymer Research, Theory Group
  
  This file is part of ESPResSo.
  
  ESPResSo is free software: you can redistribute it and/or modify
  it under the terms of the GNU General Public License as published by
  the Free Software Foundation, either version 3 of the License, or
  (at your option) any later version.
  
  ESPResSo is distributed in the hope that it will be useful,
  but WITHOUT ANY WARRANTY; without even the implied warranty of
  MERCHANTABILITY or FITNESS FOR A PARTICULAR PURPOSE.  See the
  GNU General Public License for more details.
  
  You should have received a copy of the GNU General Public License
  along with this program.  If not, see <http://www.gnu.org/licenses/>. 
*/
#ifndef _THERMOSTAT_H
#define _THERMOSTAT_H
/** \file thermostat.hpp 

*/

#include <cmath>
#include "utils.hpp"
#include "particle_data.hpp"
#include "random.hpp"
#include "global.hpp"
#include "integrate.hpp"
#include "cells.hpp"
#include "lb.hpp"
#include "dpd.hpp"
#include "virtual_sites.hpp"

/** \name Thermostat switches*/
/************************************************************/
/*@{*/

#define THERMO_OFF        0
#define THERMO_LANGEVIN   1
#define THERMO_DPD        2
#define THERMO_NPT_ISO    4
#define THERMO_LB         8
#define THERMO_INTER_DPD  16
#define THERMO_GHMC       32

/*@}*/

#if (!defined(FLATNOISE) && !defined(GAUSSRANDOMCUT) && !defined(GAUSSRANDOM))
#define FLATNOISE
#endif

/************************************************
 * exported variables
 ************************************************/

/** Switch determining which thermostat to use. This is a or'd value
    of the different possible thermostats (defines: \ref THERMO_OFF,
    \ref THERMO_LANGEVIN, \ref THERMO_DPD \ref THERMO_NPT_ISO). If it
    is zero all thermostats are switched off and the temperature is
    set to zero.  */
extern int thermo_switch;

/** temperature. */
extern double temperature;

/** Langevin friction coefficient gamma. */
extern double langevin_gamma;

/** Friction coefficient for nptiso-thermostat's inline-function friction_therm0_nptiso */
extern double nptiso_gamma0;
/** Friction coefficient for nptiso-thermostat's inline-function friction_thermV_nptiso */
extern double nptiso_gammav;

/** Number of NVE-MD steps in GHMC Cycle*/
extern int ghmc_nmd;
/** Phi parameter for GHMC partial momenum update step */
extern double ghmc_phi;

/************************************************
 * functions
 ************************************************/


/** initialize constants of the thermostat on
    start of integration */
void thermo_init();

/** very nasty: if we recalculate force when leaving/reentering the integrator,
    a(t) and a((t-dt)+dt) are NOT equal in the vv algorithm. The random
    numbers are drawn twice, resulting in a different variance of the random force.
    This is corrected by additional heat when restarting the integrator here.
    Currently only works for the Langevin thermostat, although probably also others
    are affected.
*/
void thermo_heat_up();

/** pendant to \ref thermo_heat_up */
void thermo_cool_down();

/** locally defined funcion to find Vx. In case of LEES_EDWARDS, that is relative to the LE shear frame
    @param i      coordinate index
    @param vel    velocity vector
    @param pos    position vector
    @return       adjusted (or not) i^th velocity coordinate */
inline double le_frameV(int i, double *vel, double *pos)
{
#ifdef LEES_EDWARDS

   if( i == 0 ){
       double relY  = pos[1] * box_l_i[1] - 0.5;
       return( vel[0] - relY * lees_edwards_rate );
   }

#endif

   return vel[i];
}

#ifdef NPT
/** add velocity-dependend noise and friction for NpT-sims to the particle's velocity 
    @param dt_vj  j-component of the velocity scaled by time_step dt 
    @return       j-component of the noise added to the velocity, also scaled by dt (contained in prefactors) */
inline double friction_therm0_nptiso(double dt_vj) {
  extern double nptiso_pref1, nptiso_pref2;
  if(thermo_switch & THERMO_NPT_ISO)   
#if defined (FLATNOISE)
    return ( nptiso_pref1*dt_vj + nptiso_pref2*(d_random()-0.5) );
#elif defined (GAUSSRANDOMCUT)
    return ( nptiso_pref1*dt_vj + nptiso_pref2*gaussian_random_cut() );
#elif defined (GAUSSRANDOM)
    return ( nptiso_pref1*dt_vj + nptiso_pref2*gaussian_random() );
#else
#error No Noise defined
#endif
  return 0.0;
}

/** add p_diff-dependend noise and friction for NpT-sims to \ref nptiso_struct::p_diff */
inline double friction_thermV_nptiso(double p_diff) {
  extern double nptiso_pref3, nptiso_pref4;
  if(thermo_switch & THERMO_NPT_ISO)   
#if defined (FLATNOISE)
    return ( nptiso_pref3*p_diff + nptiso_pref4*(d_random()-0.5) );
#elif defined (GAUSSRANDOMCUT)
    return ( nptiso_pref3*p_diff + nptiso_pref4*gaussian_random_cut() );
#elif defined (GAUSSRANDOM)
    return ( nptiso_pref3*p_diff + nptiso_pref4*gaussian_random() );
#else
#error No Noise defined
#endif
  return 0.0;
}
#endif

/** overwrite the forces of a particle with
    the friction term, i.e. \f$ F_i= -\gamma v_i + \xi_i\f$.
*/
inline void friction_thermo_langevin(Particle *p)
{
  extern double langevin_pref1, langevin_pref2;
#ifdef LANGEVIN_PER_PARTICLE
  double langevin_pref1_temp, langevin_pref2_temp;
#endif
  
  int j;
#ifdef MASS
  double massf = sqrt(PMASS(*p));
#else
  double massf = 1;
#endif


#ifdef VIRTUAL_SITES
#ifndef VIRTUAL_SITES_THERMOSTAT
  if (ifParticleIsVirtual(p))
  {
    for (j=0;j<3;j++)
    p->f.f[j]=0;

    return;
  }
#endif

#ifdef THERMOSTAT_IGNORE_NON_VIRTUAL
  if (!ifParticleIsVirtual(p))
  {
    for (j=0;j<3;j++)
    p->f.f[j]=0;

    return;
  }
#endif
#endif	  

  for ( j = 0 ; j < 3 ; j++) 
  {
    double velocity = p->m.v[j];
#ifdef ENGINE
    velocity -= p->swim.v_swim*p->r.quatu[j];
#endif

#ifdef EXTERNAL_FORCES
    if (!(p->l.ext_flag & COORD_FIXED(j)))
#endif
    {
#ifdef LANGEVIN_PER_PARTICLE  
      
#if defined (FLATNOISE)
      if(p->p.gamma >= 0.) 
      {
        langevin_pref1_temp = -p->p.gamma/time_step;
        
        if(p->p.T >= 0.)
          langevin_pref2_temp = sqrt(24.0*p->p.T*p->p.gamma/time_step);
        else
          langevin_pref2_temp = sqrt(24.0*temperature*p->p.gamma/time_step);
<<<<<<< HEAD

#ifdef LEES_EDWARDS
        p->f.f[j] = langevin_pref1_temp*
                       le_frameV(j, velocity, p->r.p)*PMASS(*p) + langevin_pref2_temp*(d_random()-0.5)*massf;
#else
        p->f.f[j] = langevin_pref1_temp*velocity*PMASS(*p) + langevin_pref2_temp*(d_random()-0.5)*massf;
#endif
=======
        p->f.f[j] = langevin_pref1_temp*
                       le_frameV(j, p->m.v, p->r.p)*PMASS(*p) + langevin_pref2_temp*(d_random()-0.5)*massf;
>>>>>>> 7e6cfd15
      }
      else 
      {
        if(p->p.T >= 0.)
          langevin_pref2_temp = sqrt(24.0*p->p.T*langevin_gamma/time_step);
        else          
          langevin_pref2_temp = langevin_pref2;
<<<<<<< HEAD

#ifdef LEES_EDWARDS
        p->f.f[j] = langevin_pref1*
                  le_frameV(j, velocity, p->r.p)*PMASS(*p) + langevin_pref2_temp*(d_random()-0.5)*massf;
#else
        p->f.f[j] = langevin_pref1*velocity*PMASS(*p) + langevin_pref2_temp*(d_random()-0.5)*massf;
#endif
=======
        
        p->f.f[j] = langevin_pref1*
                  le_frameV(j, p->m.v, p->r.p)*PMASS(*p) + langevin_pref2_temp*(d_random()-0.5)*massf;
>>>>>>> 7e6cfd15
      }
#elif defined (GAUSSRANDOMCUT)
      if(p->p.gamma >= 0.) 
      {
        langevin_pref1_temp = -p->p.gamma/time_step;
        
        if(p->p.T >= 0.)
          langevin_pref2_temp = sqrt(2.0*p->p.T*p->p.gamma/time_step);
        else
          langevin_pref2_temp = sqrt(2.0*temperature*p->p.gamma/time_step);
<<<<<<< HEAD

#ifdef LEES_EDWARDS
        p->f.f[j] = langevin_pref1_temp*
                       le_frameV(j, velocity, p->r.p)*PMASS(*p) + langevin_pref2_temp*gaussian_random_cut()*massf;
#else
        p->f.f[j] = langevin_pref1_temp*velocity*PMASS(*p) + langevin_pref2_temp*gaussian_random_cut()*massf;
#endif
=======
        
        p->f.f[j] = langevin_pref1_temp*
                       le_frameV(j, p->m.v, p->r.p)*PMASS(*p) + langevin_pref2_temp*gaussian_random_cut()*massf;
>>>>>>> 7e6cfd15
      }
      else 
      {
        if(p->p.T >= 0.)
          langevin_pref2_temp = sqrt(2.0*p->p.T*langevin_gamma/time_step);
        else          
          langevin_pref2_temp = langevin_pref2;
<<<<<<< HEAD

#ifdef LEES_EDWARDS
        p->f.f[j] = langevin_pref1*
                  le_frameV(j, velocity, p->r.p)*PMASS(*p) + langevin_pref2_temp*gaussian_random_cut()*massf;
#else
        p->f.f[j] = langevin_pref1*velocity*PMASS(*p) + langevin_pref2_temp*gaussian_random_cut()*massf;
#endif
=======
        
        p->f.f[j] = langevin_pref1*
                  le_frameV(j, p->m.v, p->r.p)*PMASS(*p) + langevin_pref2_temp*gaussian_random_cut()*massf;
>>>>>>> 7e6cfd15
      }
#elif defined (GAUSSRANDOM)
      if(p->p.gamma >= 0.) 
      {
        langevin_pref1_temp = -p->p.gamma/time_step;
        
        if(p->p.T >= 0.)
          langevin_pref2_temp = sqrt(2.0*p->p.T*p->p.gamma/time_step);
        else
          langevin_pref2_temp = sqrt(2.0*temperature*p->p.gamma/time_step);
        
        p->f.f[j] = langevin_pref1_temp*
<<<<<<< HEAD
                       le_frameV(j, velocity, p->r.p)*PMASS(*p) + langevin_pref2_temp*gaussian_random()*massf;
#else
        p->f.f[j] = langevin_pref1_temp*velocity*PMASS(*p) + langevin_pref2_temp*gaussian_random()*massf;
#endif
=======
                       le_frameV(j, p->m.v, p->r.p)*PMASS(*p) + langevin_pref2_temp*gaussian_random()*massf;
>>>>>>> 7e6cfd15
      }
      else 
      {
        if(p->p.T >= 0.)
          langevin_pref2_temp = sqrt(2.0*p->p.T*langevin_gamma/time_step);
        else          
          langevin_pref2_temp = langevin_pref2;
        
        p->f.f[j] = langevin_pref1*
<<<<<<< HEAD
                  le_frameV(j, velocity, p->r.p)*PMASS(*p) + langevin_pref2_temp*gaussian_random()*massf;
#else
        p->f.f[j] = langevin_pref1*velocity*PMASS(*p) + langevin_pref2_temp*gaussian_random()*massf;
#endif
=======
                  le_frameV(j, p->m.v, p->r.p)*PMASS(*p) + langevin_pref2_temp*gaussian_random()*massf;
>>>>>>> 7e6cfd15
      }
#else
#error No Noise defined
#endif


#else 

/*******************different shapes of noise */
#if defined (FLATNOISE)
      p->f.f[j] = langevin_pref1*le_frameV(j, p->m.v, p->r.p)
                  * PMASS(*p) + langevin_pref2*(d_random()-0.5)*massf;
#elif defined (GAUSSRANDOMCUT)
      p->f.f[j] = langevin_pref1*le_frameV(j, p->m.v, p->r.p)
                  * PMASS(*p) + langevin_pref2*gaussian_random_cut()*massf;
#elif defined (GAUSSRANDOM)
      p->f.f[j] = langevin_pref1*le_frameV(j, p->m.v, p->r.p)
                  * PMASS(*p) + langevin_pref2*gaussian_random()*massf;
#else
#error No Noise defined
#endif
/*******************end different shapes of noise */

<<<<<<< HEAD
#else //ndef LEES_EDWARDS
/*******************different shapes of noise */
#if defined (FLATNOISE)
      p->f.f[j] = langevin_pref1*velocity*PMASS(*p) + langevin_pref2*(d_random()-0.5)*massf;
#elif defined (GAUSSRANDOMCUT)
      p->f.f[j] = langevin_pref1*velocity*PMASS(*p) + langevin_pref2*gaussian_random_cut()*massf;
#elif defined (GAUSSRANDOM)
      p->f.f[j] = langevin_pref1*velocity*PMASS(*p) + langevin_pref2*gaussian_random()*massf;
#else
#error No Noise defined
#endif
/*******************end different shapes of noise */
#endif //end ifdef LEES_EDWARDS

=======
>>>>>>> 7e6cfd15
#endif
    }
#ifdef EXTERNAL_FORCES
    else p->f.f[j] = 0;
#endif
  }
//  printf("%d: %e %e %e %e %e %e\n",p->p.identity, p->f.f[0],p->f.f[1],p->f.f[2], p->m.v[0],p->m.v[1],p->m.v[2]);
  

  ONEPART_TRACE(if(p->p.identity==check_id) fprintf(stderr,"%d: OPT: LANG f = (%.3e,%.3e,%.3e)\n",this_node,p->f.f[0],p->f.f[1],p->f.f[2]));
  THERMO_TRACE(fprintf(stderr,"%d: Thermo: P %d: force=(%.3e,%.3e,%.3e)\n",this_node,p->p.identity,p->f.f[0],p->f.f[1],p->f.f[2]));
}

#ifdef ROTATION
/** set the particle torques to the friction term, i.e. \f$\tau_i=-\gamma w_i + \xi_i\f$.
    The same friction coefficient \f$\gamma\f$ is used as that for translation.
*/
inline void friction_thermo_langevin_rotation(Particle *p)
{
  extern double langevin_pref2;

  int j;
#ifdef VIRTUAL_SITES
#ifndef VIRTUAL_SITES_THERMOSTAT
  if (ifParticleIsVirtual(p))
  {
    for (j=0;j<3;j++)
    p->f.torque[j]=0;

    return;
  }
#endif

#ifdef THERMOSTAT_IGNORE_NON_VIRTUAL
  if (!ifParticleIsVirtual(p))
  {
    for (j=0;j<3;j++)
    p->f.torque[j]=0;

    return;
  }
#endif
#endif	
  
  for ( j = 0 ; j < 3 ; j++) 
  {
#if defined (FLATNOISE)
#ifdef ROTATIONAL_INERTIA
    p->f.torque[j] = -langevin_gamma*p->m.omega[j] *p->p.rinertia[j] + langevin_pref2*sqrt(p->p.rinertia[j]) * (d_random()-0.5);
#else
    p->f.torque[j] = -langevin_gamma*p->m.omega[j] + langevin_pref2*(d_random()-0.5);
#endif
#elif defined (GAUSSRANDOMCUT)
#ifdef ROTATIONAL_INERTIA
    p->f.torque[j] = -langevin_gamma*p->m.omega[j] *p->p.rinertia[j] + langevin_pref2*sqrt(p->p.rinertia[j]) * gaussian_random_cut();
#else
    p->f.torque[j] = -langevin_gamma*p->m.omega[j] + langevin_pref2*gaussian_random_cut();
#endif
#elif defined (GAUSSRANDOM)
#ifdef ROTATIONAL_INERTIA
    p->f.torque[j] = -langevin_gamma*p->m.omega[j] *p->p.rinertia[j] + langevin_pref2*sqrt(p->p.rinertia[j]) * gaussian_random();
#else
    p->f.torque[j] = -langevin_gamma*p->m.omega[j] + langevin_pref2*gaussian_random();
#endif
#else
#error No Noise defined
#endif
  }

  ONEPART_TRACE(if(p->p.identity==check_id) fprintf(stderr,"%d: OPT: LANG f = (%.3e,%.3e,%.3e)\n",this_node,p->f.f[0],p->f.f[1],p->f.f[2]));
  THERMO_TRACE(fprintf(stderr,"%d: Thermo: P %d: force=(%.3e,%.3e,%.3e)\n",this_node,p->p.identity,p->f.f[0],p->f.f[1],p->f.f[2]));
}
#endif


#endif
<|MERGE_RESOLUTION|>--- conflicted
+++ resolved
@@ -218,18 +218,9 @@
           langevin_pref2_temp = sqrt(24.0*p->p.T*p->p.gamma/time_step);
         else
           langevin_pref2_temp = sqrt(24.0*temperature*p->p.gamma/time_step);
-<<<<<<< HEAD
-
-#ifdef LEES_EDWARDS
+
         p->f.f[j] = langevin_pref1_temp*
                        le_frameV(j, velocity, p->r.p)*PMASS(*p) + langevin_pref2_temp*(d_random()-0.5)*massf;
-#else
-        p->f.f[j] = langevin_pref1_temp*velocity*PMASS(*p) + langevin_pref2_temp*(d_random()-0.5)*massf;
-#endif
-=======
-        p->f.f[j] = langevin_pref1_temp*
-                       le_frameV(j, p->m.v, p->r.p)*PMASS(*p) + langevin_pref2_temp*(d_random()-0.5)*massf;
->>>>>>> 7e6cfd15
       }
       else 
       {
@@ -237,19 +228,9 @@
           langevin_pref2_temp = sqrt(24.0*p->p.T*langevin_gamma/time_step);
         else          
           langevin_pref2_temp = langevin_pref2;
-<<<<<<< HEAD
-
-#ifdef LEES_EDWARDS
+
         p->f.f[j] = langevin_pref1*
                   le_frameV(j, velocity, p->r.p)*PMASS(*p) + langevin_pref2_temp*(d_random()-0.5)*massf;
-#else
-        p->f.f[j] = langevin_pref1*velocity*PMASS(*p) + langevin_pref2_temp*(d_random()-0.5)*massf;
-#endif
-=======
-        
-        p->f.f[j] = langevin_pref1*
-                  le_frameV(j, p->m.v, p->r.p)*PMASS(*p) + langevin_pref2_temp*(d_random()-0.5)*massf;
->>>>>>> 7e6cfd15
       }
 #elif defined (GAUSSRANDOMCUT)
       if(p->p.gamma >= 0.) 
@@ -260,19 +241,9 @@
           langevin_pref2_temp = sqrt(2.0*p->p.T*p->p.gamma/time_step);
         else
           langevin_pref2_temp = sqrt(2.0*temperature*p->p.gamma/time_step);
-<<<<<<< HEAD
-
-#ifdef LEES_EDWARDS
+
         p->f.f[j] = langevin_pref1_temp*
                        le_frameV(j, velocity, p->r.p)*PMASS(*p) + langevin_pref2_temp*gaussian_random_cut()*massf;
-#else
-        p->f.f[j] = langevin_pref1_temp*velocity*PMASS(*p) + langevin_pref2_temp*gaussian_random_cut()*massf;
-#endif
-=======
-        
-        p->f.f[j] = langevin_pref1_temp*
-                       le_frameV(j, p->m.v, p->r.p)*PMASS(*p) + langevin_pref2_temp*gaussian_random_cut()*massf;
->>>>>>> 7e6cfd15
       }
       else 
       {
@@ -280,19 +251,9 @@
           langevin_pref2_temp = sqrt(2.0*p->p.T*langevin_gamma/time_step);
         else          
           langevin_pref2_temp = langevin_pref2;
-<<<<<<< HEAD
-
-#ifdef LEES_EDWARDS
+
         p->f.f[j] = langevin_pref1*
                   le_frameV(j, velocity, p->r.p)*PMASS(*p) + langevin_pref2_temp*gaussian_random_cut()*massf;
-#else
-        p->f.f[j] = langevin_pref1*velocity*PMASS(*p) + langevin_pref2_temp*gaussian_random_cut()*massf;
-#endif
-=======
-        
-        p->f.f[j] = langevin_pref1*
-                  le_frameV(j, p->m.v, p->r.p)*PMASS(*p) + langevin_pref2_temp*gaussian_random_cut()*massf;
->>>>>>> 7e6cfd15
       }
 #elif defined (GAUSSRANDOM)
       if(p->p.gamma >= 0.) 
@@ -305,14 +266,7 @@
           langevin_pref2_temp = sqrt(2.0*temperature*p->p.gamma/time_step);
         
         p->f.f[j] = langevin_pref1_temp*
-<<<<<<< HEAD
                        le_frameV(j, velocity, p->r.p)*PMASS(*p) + langevin_pref2_temp*gaussian_random()*massf;
-#else
-        p->f.f[j] = langevin_pref1_temp*velocity*PMASS(*p) + langevin_pref2_temp*gaussian_random()*massf;
-#endif
-=======
-                       le_frameV(j, p->m.v, p->r.p)*PMASS(*p) + langevin_pref2_temp*gaussian_random()*massf;
->>>>>>> 7e6cfd15
       }
       else 
       {
@@ -322,14 +276,7 @@
           langevin_pref2_temp = langevin_pref2;
         
         p->f.f[j] = langevin_pref1*
-<<<<<<< HEAD
                   le_frameV(j, velocity, p->r.p)*PMASS(*p) + langevin_pref2_temp*gaussian_random()*massf;
-#else
-        p->f.f[j] = langevin_pref1*velocity*PMASS(*p) + langevin_pref2_temp*gaussian_random()*massf;
-#endif
-=======
-                  le_frameV(j, p->m.v, p->r.p)*PMASS(*p) + langevin_pref2_temp*gaussian_random()*massf;
->>>>>>> 7e6cfd15
       }
 #else
 #error No Noise defined
@@ -353,23 +300,6 @@
 #endif
 /*******************end different shapes of noise */
 
-<<<<<<< HEAD
-#else //ndef LEES_EDWARDS
-/*******************different shapes of noise */
-#if defined (FLATNOISE)
-      p->f.f[j] = langevin_pref1*velocity*PMASS(*p) + langevin_pref2*(d_random()-0.5)*massf;
-#elif defined (GAUSSRANDOMCUT)
-      p->f.f[j] = langevin_pref1*velocity*PMASS(*p) + langevin_pref2*gaussian_random_cut()*massf;
-#elif defined (GAUSSRANDOM)
-      p->f.f[j] = langevin_pref1*velocity*PMASS(*p) + langevin_pref2*gaussian_random()*massf;
-#else
-#error No Noise defined
-#endif
-/*******************end different shapes of noise */
-#endif //end ifdef LEES_EDWARDS
-
-=======
->>>>>>> 7e6cfd15
 #endif
     }
 #ifdef EXTERNAL_FORCES

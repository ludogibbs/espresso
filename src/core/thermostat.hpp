--- conflicted
+++ resolved
@@ -170,12 +170,7 @@
   using ctr_type = rng_type::ctr_type;
   using key_type = rng_type::key_type;
 
-<<<<<<< HEAD
-  ctr_type c{{langevin_rng_counter->value(), static_cast<uint64_t>(salt)}};
-=======
-  const ctr_type c{{langevin_rng_counter->value(),
-                    static_cast<uint64_t>(RNGSalt::LANGEVIN)}};
->>>>>>> d700908d
+  const ctr_type c{{langevin_rng_counter->value(), static_cast<uint64_t>(salt)}};
 
   const key_type k{{static_cast<uint32_t>(particle_id)}};
 
@@ -304,21 +299,6 @@
 
   // In case of anisotropic particle: body-fixed reference frame. Otherwise:
   // lab-fixed reference frame.
-<<<<<<< HEAD
-  auto const friction = aniso_flag ? [&]() {
-    auto const A = rotation_matrix(p.r.quat);
-
-    return transpose(A) *
-    hadamard_product(langevin_pref_friction_buf, A * velocity);
-  }()  : hadamard_product(langevin_pref_friction_buf, velocity);
-
-  return friction + hadamard_product(langevin_pref_noise_buf,
-                                     v_noise(p.p.identity, RNGSalt::LANGEVIN));
-#else
-  // Do the actual (isotropic) thermostatting
-  return langevin_pref_friction_buf * velocity +
-         langevin_pref_noise_buf * v_noise(p.p.identity, RNGSalt::LANGEVIN);
-=======
   auto const friction_op =
       aniso_flag
           ? convert_body_to_space(p, diag_matrix(langevin_pref_friction_buf))
@@ -327,11 +307,10 @@
 #else
   auto const &friction_op = langevin_pref_friction_buf;
   auto const &noise_op = langevin_pref_noise_buf;
->>>>>>> d700908d
 #endif // PARTICLE_ANISOTROPY
 
   // Do the actual (isotropic) thermostatting
-  return friction_op * velocity + noise_op * v_noise(p.p.identity);
+  return friction_op * velocity + noise_op * v_noise(p.p.identity, RNGSalt::LANGEVIN);
 }
 
 #ifdef ROTATION

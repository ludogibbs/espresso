--- conflicted
+++ resolved
@@ -150,14 +150,10 @@
   FIELD_LANGEVIN_ROT_SWITCH,
   /** index of \ref langevin_gamma_rotation in  \ref #fields */
   FIELD_LANGEVIN_GAMMA_ROTATION,
-<<<<<<< HEAD
-  FIELD_FORCE_CAP,
-  FIELD_MAX_OIF_OBJECTS // soft objects as per the object-in-fluid method
-=======
+  FIELD_MAX_OIF_OBJECTS, // soft objects as per the object-in-fluid method
   /** index of \ref n_thermalized_bonds in \ref #fields */
   FIELD_THERMALIZEDBONDS,
   FIELD_FORCE_CAP
->>>>>>> 68aaacf7
 };
 /*@}*/
 

#include "cuda_wrapper.hpp"

// *******
// This is an internal file of the IMMERSED BOUNDARY implementation
// It should not be included by any main Espresso routines
// Functions to be exported for Espresso are in ibm_main.hpp

#include "config.hpp"

#if defined(VIRTUAL_SITES_INERTIALESS_TRACERS) && defined(LB_GPU)

#include "cuda_interface.hpp"
#include "cuda_utils.hpp"
#include "grid_based_algorithms/lbboundaries.hpp"
#include "grid_based_algorithms/lbgpu.cuh"
#include "grid_based_algorithms/lbgpu.hpp"
#include "particle_data.hpp"
#include "virtual_sites/lb_inertialess_tracers.hpp"
#include "virtual_sites/lb_inertialess_tracers_cuda_interface.hpp"

// To avoid include of communication.hpp in cuda file
extern int this_node;

// ****** Kernel functions for internal use ********
__global__ void ResetLBForces_Kernel(LB_node_force_density_gpu node_f,
                                     const LB_parameters_gpu *const paraP);
__global__ void ParticleVelocitiesFromLB_Kernel(
    LB_nodes_gpu n_curr,
    const IBM_CUDA_ParticleDataInput *const particles_input,
    IBM_CUDA_ParticleDataOutput *const particles_output,
    LB_node_force_density_gpu node_f, const float *const lb_boundary_velocity,
    const LB_parameters_gpu *const para);
__global__ void
ForcesIntoFluid_Kernel(const IBM_CUDA_ParticleDataInput *const particle_input,
                       LB_node_force_density_gpu node_f,
                       const LB_parameters_gpu *const paraP);

// ***** Other functions for internal use *****
void InitCUDA_IBM(const int numParticles);

// ***** Our own global variables ********
IBM_CUDA_ParticleDataInput *IBM_ParticleDataInput_device = nullptr;
IBM_CUDA_ParticleDataOutput *IBM_ParticleDataOutput_device = nullptr;
int IBM_numParticlesCache = -1; // To detect a change in particle number which
                                // requires reallocation of memory

// ****** These variables are defined in lbgpu_cuda.cu, but we also want them
// here ****
extern LB_node_force_density_gpu node_f;
extern LB_nodes_gpu *current_nodes;

// ** These variables are static in lbgpu_cuda.cu, so we need to duplicate them
// here They are initialized in ForcesIntoFluid The pointers are on the host,
// but point into device memory
LB_parameters_gpu *para_gpu = nullptr;
float *lb_boundary_velocity_IBM = nullptr;

/****************
   IBM_ResetLBForces_GPU
Calls a kernel to reset the forces on the LB nodes to the external force
*****************/

void IBM_ResetLBForces_GPU() {
  if (this_node == 0) {
    // Setup for kernel call
    int threads_per_block = 64;
    int blocks_per_grid_y = 4;
    int blocks_per_grid_x = (lbpar_gpu.number_of_nodes +
                             threads_per_block * blocks_per_grid_y - 1) /
                            (threads_per_block * blocks_per_grid_y);
    dim3 dim_grid = make_uint3(blocks_per_grid_x, blocks_per_grid_y, 1);

    KERNELCALL(ResetLBForces_Kernel, dim_grid, threads_per_block, node_f,
               para_gpu);
  }
}

/******************
   IBM_ForcesIntoFluid_GPU
Called from integrate_vv to put the forces into the fluid
This must be the first CUDA-IBM function to be called because it also does some
initialization
*******************/

void IBM_ForcesIntoFluid_GPU(ParticleRange particles) {
  // This function does
  // (1) Gather forces from all particles via MPI
  // (2) Copy forces to the GPU
  // (3) interpolate on the LBM grid and spread forces

  const int numParticles =
      gpu_get_global_particle_vars_pointer_host()->number_of_particles;

  // Storage only needed on master and allocated only once at the first time
  // step if ( IBM_ParticleDataInput_host == nullptr && this_node == 0 )
  if (IBM_ParticleDataInput_host == NULL ||
      numParticles != IBM_numParticlesCache)
    InitCUDA_IBM(numParticles);

  // We gather particle positions and forces from all nodes
  IBM_cuda_mpi_get_particles(particles);

  // ***** GPU stuff only on master *****
  if (this_node == 0 && numParticles > 0) {

    // Copy data to device
    cuda_safe_mem(cudaMemcpy(IBM_ParticleDataInput_device,
                             IBM_ParticleDataInput_host,
                             numParticles * sizeof(IBM_CUDA_ParticleDataInput),
                             cudaMemcpyHostToDevice));

    // Kernel call for spreading the forces on the LB grid
    int threads_per_block_particles = 64;
    int blocks_per_grid_particles_y = 4;
    int blocks_per_grid_particles_x =
        (lbpar_gpu.number_of_particles +
         threads_per_block_particles * blocks_per_grid_particles_y - 1) /
        (threads_per_block_particles * blocks_per_grid_particles_y);
    dim3 dim_grid_particles =
        make_uint3(blocks_per_grid_particles_x, blocks_per_grid_particles_y, 1);

    KERNELCALL(ForcesIntoFluid_Kernel, dim_grid_particles,
               threads_per_block_particles, IBM_ParticleDataInput_device,
               node_f, para_gpu);
  }
}

/***************
   InitCUDA_IBM
***************/

void InitCUDA_IBM(const int numParticles) {

  if (this_node == 0) // GPU only on master
  {

    // Check if we have to delete
    if (IBM_ParticleDataInput_host != NULL) {
      delete[] IBM_ParticleDataInput_host;
      delete[] IBM_ParticleDataOutput_host;
      cuda_safe_mem(cudaFree(IBM_ParticleDataInput_device));
      cuda_safe_mem(cudaFree(IBM_ParticleDataOutput_device));
      cuda_safe_mem(cudaFree(lb_boundary_velocity_IBM));
    }

    // Back and forth communication of positions and velocities
    IBM_ParticleDataInput_host = new IBM_CUDA_ParticleDataInput[numParticles];
    cuda_safe_mem(
        cudaMalloc((void **)&IBM_ParticleDataInput_device,
                   numParticles * sizeof(IBM_CUDA_ParticleDataInput)));
    cuda_safe_mem(
        cudaMalloc((void **)&IBM_ParticleDataOutput_device,
                   numParticles * sizeof(IBM_CUDA_ParticleDataOutput)));
    IBM_ParticleDataOutput_host = new IBM_CUDA_ParticleDataOutput[numParticles];

    // Use LB parameters
    lb_get_para_pointer(&para_gpu);

    // Copy boundary velocities to the GPU
    // First put them into correct format
#ifdef LB_BOUNDARIES_GPU
    float *host_lb_boundary_velocity =
        new float[3 * (LBBoundaries::lbboundaries.size() + 1)];

    for (int n = 0; n < LBBoundaries::lbboundaries.size(); n++) {
      host_lb_boundary_velocity[3 * n + 0] =
          LBBoundaries::lbboundaries[n]->velocity()[0];
      host_lb_boundary_velocity[3 * n + 1] =
          LBBoundaries::lbboundaries[n]->velocity()[1];
      host_lb_boundary_velocity[3 * n + 2] =
          LBBoundaries::lbboundaries[n]->velocity()[2];
    }

    host_lb_boundary_velocity[3 * LBBoundaries::lbboundaries.size() + 0] = 0.0f;
    host_lb_boundary_velocity[3 * LBBoundaries::lbboundaries.size() + 1] = 0.0f;
    host_lb_boundary_velocity[3 * LBBoundaries::lbboundaries.size() + 2] = 0.0f;

    cuda_safe_mem(
        cudaMalloc((void **)&lb_boundary_velocity_IBM,
                   3 * LBBoundaries::lbboundaries.size() * sizeof(float)));
    cuda_safe_mem(
        cudaMemcpy(lb_boundary_velocity_IBM, host_lb_boundary_velocity,
                   3 * LBBoundaries::lbboundaries.size() * sizeof(float),
                   cudaMemcpyHostToDevice));

    delete[] host_lb_boundary_velocity;
#endif

    IBM_numParticlesCache = numParticles;
  }
}

/**************
   Calc_m_from_n_IBM
This is our own version of the calc_m_from_n function in lbgpu_cuda.cu
It does exactly the same, but calculates only the first four modes
***************/

__device__ void Calc_m_from_n_IBM(const LB_nodes_gpu n_a,
                                  const unsigned int index, float *mode,
                                  const LB_parameters_gpu *const paraP) {
  const LB_parameters_gpu &para = *paraP;
  const int ii = 0;
  // mass mode
  mode[0 + ii * LBQ] = n_a.vd[(0 + ii * LBQ) * para.number_of_nodes + index] +
                       n_a.vd[(1 + ii * LBQ) * para.number_of_nodes + index] +
                       n_a.vd[(2 + ii * LBQ) * para.number_of_nodes + index] +
                       n_a.vd[(3 + ii * LBQ) * para.number_of_nodes + index] +
                       n_a.vd[(4 + ii * LBQ) * para.number_of_nodes + index] +
                       n_a.vd[(5 + ii * LBQ) * para.number_of_nodes + index] +
                       n_a.vd[(6 + ii * LBQ) * para.number_of_nodes + index] +
                       n_a.vd[(7 + ii * LBQ) * para.number_of_nodes + index] +
                       n_a.vd[(8 + ii * LBQ) * para.number_of_nodes + index] +
                       n_a.vd[(9 + ii * LBQ) * para.number_of_nodes + index] +
                       n_a.vd[(10 + ii * LBQ) * para.number_of_nodes + index] +
                       n_a.vd[(11 + ii * LBQ) * para.number_of_nodes + index] +
                       n_a.vd[(12 + ii * LBQ) * para.number_of_nodes + index] +
                       n_a.vd[(13 + ii * LBQ) * para.number_of_nodes + index] +
                       n_a.vd[(14 + ii * LBQ) * para.number_of_nodes + index] +
                       n_a.vd[(15 + ii * LBQ) * para.number_of_nodes + index] +
                       n_a.vd[(16 + ii * LBQ) * para.number_of_nodes + index] +
                       n_a.vd[(17 + ii * LBQ) * para.number_of_nodes + index] +
                       n_a.vd[(18 + ii * LBQ) * para.number_of_nodes + index];

  // momentum modes

  mode[1 + ii * LBQ] =
      (n_a.vd[(1 + ii * LBQ) * para.number_of_nodes + index] -
       n_a.vd[(2 + ii * LBQ) * para.number_of_nodes + index]) +
      (n_a.vd[(7 + ii * LBQ) * para.number_of_nodes + index] -
       n_a.vd[(8 + ii * LBQ) * para.number_of_nodes + index]) +
      (n_a.vd[(9 + ii * LBQ) * para.number_of_nodes + index] -
       n_a.vd[(10 + ii * LBQ) * para.number_of_nodes + index]) +
      (n_a.vd[(11 + ii * LBQ) * para.number_of_nodes + index] -
       n_a.vd[(12 + ii * LBQ) * para.number_of_nodes + index]) +
      (n_a.vd[(13 + ii * LBQ) * para.number_of_nodes + index] -
       n_a.vd[(14 + ii * LBQ) * para.number_of_nodes + index]);

  mode[2 + ii * LBQ] =
      (n_a.vd[(3 + ii * LBQ) * para.number_of_nodes + index] -
       n_a.vd[(4 + ii * LBQ) * para.number_of_nodes + index]) +
      (n_a.vd[(7 + ii * LBQ) * para.number_of_nodes + index] -
       n_a.vd[(8 + ii * LBQ) * para.number_of_nodes + index]) -
      (n_a.vd[(9 + ii * LBQ) * para.number_of_nodes + index] -
       n_a.vd[(10 + ii * LBQ) * para.number_of_nodes + index]) +
      (n_a.vd[(15 + ii * LBQ) * para.number_of_nodes + index] -
       n_a.vd[(16 + ii * LBQ) * para.number_of_nodes + index]) +
      (n_a.vd[(17 + ii * LBQ) * para.number_of_nodes + index] -
       n_a.vd[(18 + ii * LBQ) * para.number_of_nodes + index]);

  mode[3 + ii * LBQ] =
      (n_a.vd[(5 + ii * LBQ) * para.number_of_nodes + index] -
       n_a.vd[(6 + ii * LBQ) * para.number_of_nodes + index]) +
      (n_a.vd[(11 + ii * LBQ) * para.number_of_nodes + index] -
       n_a.vd[(12 + ii * LBQ) * para.number_of_nodes + index]) -
      (n_a.vd[(13 + ii * LBQ) * para.number_of_nodes + index] -
       n_a.vd[(14 + ii * LBQ) * para.number_of_nodes + index]) +
      (n_a.vd[(15 + ii * LBQ) * para.number_of_nodes + index] -
       n_a.vd[(16 + ii * LBQ) * para.number_of_nodes + index]) -
      (n_a.vd[(17 + ii * LBQ) * para.number_of_nodes + index] -
       n_a.vd[(18 + ii * LBQ) * para.number_of_nodes + index]);
}

/**************
   ParticleVelocitiesFromLB_GPU
Calls a kernel function to interpolate the velocity at each IBM particle's
position Store velocity in the particle data structure
**************/

void ParticleVelocitiesFromLB_GPU(ParticleRange particles) {
  // This function performs three steps:
  // (1) interpolate velocities on GPU
  // (2) transfer velocities back to CPU
  // (3) spread velocities to local cells via MPI

  const int numParticles =
      gpu_get_global_particle_vars_pointer_host()->number_of_particles;

  // **** GPU stuff only on master ****
  if (this_node == 0 && numParticles > 0) {
    // Kernel call
    int threads_per_block_particles = 64;
    int blocks_per_grid_particles_y = 4;
    int blocks_per_grid_particles_x =
        (lbpar_gpu.number_of_particles +
         threads_per_block_particles * blocks_per_grid_particles_y - 1) /
        (threads_per_block_particles * blocks_per_grid_particles_y);
    dim3 dim_grid_particles =
        make_uint3(blocks_per_grid_particles_x, blocks_per_grid_particles_y, 1);
    KERNELCALL(ParticleVelocitiesFromLB_Kernel, dim_grid_particles,
               threads_per_block_particles, *current_nodes,
               IBM_ParticleDataInput_device, IBM_ParticleDataOutput_device,
               node_f, lb_boundary_velocity_IBM, para_gpu);

    // Copy velocities from device to host
    cuda_safe_mem(cudaMemcpy(IBM_ParticleDataOutput_host,
                             IBM_ParticleDataOutput_device,
                             numParticles * sizeof(IBM_CUDA_ParticleDataOutput),
                             cudaMemcpyDeviceToHost));
  }

  // ***** Back to all nodes ****
  // Spread using MPI
  IBM_cuda_mpi_send_velocities(particles);
}

/***************
   ForcesIntoFluid_Kernel
****************/

__global__ void
ForcesIntoFluid_Kernel(const IBM_CUDA_ParticleDataInput *const particle_input,
                       LB_node_force_density_gpu node_f,
                       const LB_parameters_gpu *const paraP) {
  const unsigned int particleIndex = blockIdx.y * gridDim.x * blockDim.x +
                                     blockDim.x * blockIdx.x + threadIdx.x;
  const LB_parameters_gpu &para = *paraP;

  if (particleIndex < para.number_of_particles &&
      particle_input[particleIndex].is_virtual) {

    //    const float factor = powf( para.agrid,2)*para.tau*para.tau; --> Old
    //    version. Worked, but not when agrid != 1
    // MD to LB units: mass is not affected, length are scaled by agrid, times
    // by para.tau
    const float factor = 1 / para.agrid * para.tau * para.tau;
    const float particleForce[3] = {particle_input[particleIndex].f[0] * factor,
                                    particle_input[particleIndex].f[1] * factor,
                                    particle_input[particleIndex].f[2] *
                                        factor};
    const float pos[3] = {particle_input[particleIndex].pos[0],
                          particle_input[particleIndex].pos[1],
                          particle_input[particleIndex].pos[2]};

    // First part is the same as for interpolation --> merge into a single
    // function
    float temp_delta[6];
    float delta[8];
    int my_left[3];
    int node_index[8];
    for (int i = 0; i < 3; ++i) {
      const float scaledpos = pos[i] / para.agrid - 0.5f;
      my_left[i] = (int)(floorf(scaledpos));
      temp_delta[3 + i] = scaledpos - my_left[i];
      temp_delta[i] = 1.f - temp_delta[3 + i];
    }

    delta[0] = temp_delta[0] * temp_delta[1] * temp_delta[2];
    delta[1] = temp_delta[3] * temp_delta[1] * temp_delta[2];
    delta[2] = temp_delta[0] * temp_delta[4] * temp_delta[2];
    delta[3] = temp_delta[3] * temp_delta[4] * temp_delta[2];
    delta[4] = temp_delta[0] * temp_delta[1] * temp_delta[5];
    delta[5] = temp_delta[3] * temp_delta[1] * temp_delta[5];
    delta[6] = temp_delta[0] * temp_delta[4] * temp_delta[5];
    delta[7] = temp_delta[3] * temp_delta[4] * temp_delta[5];

    // modulo for negative numbers is strange at best, shift to make sure we are
    // positive
    const int x = my_left[0] + para.dim_x;
    const int y = my_left[1] + para.dim_y;
    const int z = my_left[2] + para.dim_z;

    node_index[0] = x % para.dim_x + para.dim_x * (y % para.dim_y) +
                    para.dim_x * para.dim_y * (z % para.dim_z);
    node_index[1] = (x + 1) % para.dim_x + para.dim_x * (y % para.dim_y) +
                    para.dim_x * para.dim_y * (z % para.dim_z);
    node_index[2] = x % para.dim_x + para.dim_x * ((y + 1) % para.dim_y) +
                    para.dim_x * para.dim_y * (z % para.dim_z);
    node_index[3] = (x + 1) % para.dim_x + para.dim_x * ((y + 1) % para.dim_y) +
                    para.dim_x * para.dim_y * (z % para.dim_z);
    node_index[4] = x % para.dim_x + para.dim_x * (y % para.dim_y) +
                    para.dim_x * para.dim_y * ((z + 1) % para.dim_z);
    node_index[5] = (x + 1) % para.dim_x + para.dim_x * (y % para.dim_y) +
                    para.dim_x * para.dim_y * ((z + 1) % para.dim_z);
    node_index[6] = x % para.dim_x + para.dim_x * ((y + 1) % para.dim_y) +
                    para.dim_x * para.dim_y * ((z + 1) % para.dim_z);
    node_index[7] = (x + 1) % para.dim_x + para.dim_x * ((y + 1) % para.dim_y) +
                    para.dim_x * para.dim_y * ((z + 1) % para.dim_z);

    for (int i = 0; i < 8; ++i) {

      // Atomic add is essential because this runs in parallel!
      atomicAdd(
          &(node_f.force_density[0 * para.number_of_nodes + node_index[i]]),
          (particleForce[0] * delta[i]));
      atomicAdd(
          &(node_f.force_density[1 * para.number_of_nodes + node_index[i]]),
          (particleForce[1] * delta[i]));
      atomicAdd(
          &(node_f.force_density[2 * para.number_of_nodes + node_index[i]]),
          (particleForce[2] * delta[i]));
    }
  }
}

/**************
   ParticleVelocitiesFromLB_Kernel
**************/

__global__ void ParticleVelocitiesFromLB_Kernel(
    LB_nodes_gpu n_curr,
    const IBM_CUDA_ParticleDataInput *const particles_input,
    IBM_CUDA_ParticleDataOutput *const particles_output,
    LB_node_force_density_gpu node_f, const float *const lb_boundary_velocity,
    const LB_parameters_gpu *const paraP) {

  const unsigned int particleIndex = blockIdx.y * gridDim.x * blockDim.x +
                                     blockDim.x * blockIdx.x + threadIdx.x;

  const LB_parameters_gpu &para = *paraP;

  if (particleIndex < para.number_of_particles &&
      particles_input[particleIndex].is_virtual) {

    // Get position
    float pos[3] = {particles_input[particleIndex].pos[0],
                    particles_input[particleIndex].pos[1],
                    particles_input[particleIndex].pos[2]};
    float v[3] = {0};

    // ***** This part is copied from get_interpolated_velocity
    // ***** + we add the force + we consider boundaries

    float temp_delta[6];
    float delta[8];
    int my_left[3];
    int node_index[8];
    float mode[4];
#pragma unroll
    for (int i = 0; i < 3; ++i) {
      const float scaledpos = pos[i] / para.agrid - 0.5f;
      my_left[i] = (int)(floorf(scaledpos));
      temp_delta[3 + i] = scaledpos - my_left[i];
      temp_delta[i] = 1.f - temp_delta[3 + i];
    }

    delta[0] = temp_delta[0] * temp_delta[1] * temp_delta[2];
    delta[1] = temp_delta[3] * temp_delta[1] * temp_delta[2];
    delta[2] = temp_delta[0] * temp_delta[4] * temp_delta[2];
    delta[3] = temp_delta[3] * temp_delta[4] * temp_delta[2];
    delta[4] = temp_delta[0] * temp_delta[1] * temp_delta[5];
    delta[5] = temp_delta[3] * temp_delta[1] * temp_delta[5];
    delta[6] = temp_delta[0] * temp_delta[4] * temp_delta[5];
    delta[7] = temp_delta[3] * temp_delta[4] * temp_delta[5];

    // modulo for negative numbers is strange at best, shift to make sure we are
    // positive
    int x = my_left[0] + para.dim_x;
    int y = my_left[1] + para.dim_y;
    int z = my_left[2] + para.dim_z;

    node_index[0] = x % para.dim_x + para.dim_x * (y % para.dim_y) +
                    para.dim_x * para.dim_y * (z % para.dim_z);
    node_index[1] = (x + 1) % para.dim_x + para.dim_x * (y % para.dim_y) +
                    para.dim_x * para.dim_y * (z % para.dim_z);
    node_index[2] = x % para.dim_x + para.dim_x * ((y + 1) % para.dim_y) +
                    para.dim_x * para.dim_y * (z % para.dim_z);
    node_index[3] = (x + 1) % para.dim_x + para.dim_x * ((y + 1) % para.dim_y) +
                    para.dim_x * para.dim_y * (z % para.dim_z);
    node_index[4] = x % para.dim_x + para.dim_x * (y % para.dim_y) +
                    para.dim_x * para.dim_y * ((z + 1) % para.dim_z);
    node_index[5] = (x + 1) % para.dim_x + para.dim_x * (y % para.dim_y) +
                    para.dim_x * para.dim_y * ((z + 1) % para.dim_z);
    node_index[6] = x % para.dim_x + para.dim_x * ((y + 1) % para.dim_y) +
                    para.dim_x * para.dim_y * ((z + 1) % para.dim_z);
    node_index[7] = (x + 1) % para.dim_x + para.dim_x * ((y + 1) % para.dim_y) +
                    para.dim_x * para.dim_y * ((z + 1) % para.dim_z);

    for (int i = 0; i < 8; ++i) {
      double local_rho;
      double local_j[3];
#ifdef LB_BOUNDARIES_GPU
      if (n_curr.boundary[node_index[i]]) {
        // Boundary node
        const int boundary_index = n_curr.boundary[node_index[i]];

        // lb_boundary_velocity is given in MD units --> convert to LB and
        // reconvert back at the end of this function
<<<<<<< HEAD
        local_rho = para.rho[0];
        local_j[0] =
            para.rho[0] * lb_boundary_velocity[3 * (boundary_index - 1) + 0];
        local_j[1] =
            para.rho[0] * lb_boundary_velocity[3 * (boundary_index - 1) + 1];
        local_j[2] =
            para.rho[0] * lb_boundary_velocity[3 * (boundary_index - 1) + 2];
=======
        local_rho = para.rho;
        local_j[0] =
            para.rho * lb_boundary_velocity[3 * (boundary_index - 1) + 0];
        local_j[1] =
            para.rho * lb_boundary_velocity[3 * (boundary_index - 1) + 1];
        local_j[2] =
            para.rho * lb_boundary_velocity[3 * (boundary_index - 1) + 2];
>>>>>>> 6a245d7e

      } else
#endif
      {
        Calc_m_from_n_IBM(n_curr, node_index[i], mode, paraP);
<<<<<<< HEAD
        local_rho = para.rho[0] + mode[0];
=======
        local_rho = para.rho + mode[0];
>>>>>>> 6a245d7e

        // Add the +f/2 contribution!!
        local_j[0] =
            mode[1] +
            node_f.force_density_buf[0 * para.number_of_nodes + node_index[i]] /
                2.f;
        local_j[1] =
            mode[2] +
            node_f.force_density_buf[1 * para.number_of_nodes + node_index[i]] /
                2.f;
        local_j[2] =
            mode[3] +
            node_f.force_density_buf[2 * para.number_of_nodes + node_index[i]] /
                2.f;
      }

      // Interpolate velocity
      v[0] += delta[i] * local_j[0] / (local_rho);
      v[1] += delta[i] * local_j[1] / (local_rho);
      v[2] += delta[i] * local_j[2] / (local_rho);
    }

    // Rescale and store output
    particles_output[particleIndex].v[0] = v[0] * para.agrid / para.tau;
    particles_output[particleIndex].v[1] = v[1] * para.agrid / para.tau;
    particles_output[particleIndex].v[2] = v[2] * para.agrid / para.tau;
  }
}

/****************
   ResetLBForces_Kernel
*****************/

__global__ void ResetLBForces_Kernel(LB_node_force_density_gpu node_f,
                                     const LB_parameters_gpu *const paraP) {

  const size_t index = blockIdx.y * gridDim.x * blockDim.x +
                       blockDim.x * blockIdx.x + threadIdx.x;
  const LB_parameters_gpu &para = *paraP;

  if (index < para.number_of_nodes) {
    const float force_factor = powf(para.agrid, 2) * para.tau * para.tau;
#ifdef EXTERNAL_FORCES
    if (para.external_force_density) {
      node_f.force_density[0 * para.number_of_nodes + index] =
          para.ext_force_density[0] * force_factor;
      node_f.force_density[1 * para.number_of_nodes + index] =
          para.ext_force_density[1] * force_factor;
      node_f.force_density[2 * para.number_of_nodes + index] =
          para.ext_force_density[2] * force_factor;
    } else
#endif
    {
      node_f.force_density[0 * para.number_of_nodes + index] = 0.0f;
      node_f.force_density[1 * para.number_of_nodes + index] = 0.0f;
      node_f.force_density[2 * para.number_of_nodes + index] = 0.0f;
    }
  }
}

#endif<|MERGE_RESOLUTION|>--- conflicted
+++ resolved
@@ -476,15 +476,6 @@
 
         // lb_boundary_velocity is given in MD units --> convert to LB and
         // reconvert back at the end of this function
-<<<<<<< HEAD
-        local_rho = para.rho[0];
-        local_j[0] =
-            para.rho[0] * lb_boundary_velocity[3 * (boundary_index - 1) + 0];
-        local_j[1] =
-            para.rho[0] * lb_boundary_velocity[3 * (boundary_index - 1) + 1];
-        local_j[2] =
-            para.rho[0] * lb_boundary_velocity[3 * (boundary_index - 1) + 2];
-=======
         local_rho = para.rho;
         local_j[0] =
             para.rho * lb_boundary_velocity[3 * (boundary_index - 1) + 0];
@@ -492,17 +483,12 @@
             para.rho * lb_boundary_velocity[3 * (boundary_index - 1) + 1];
         local_j[2] =
             para.rho * lb_boundary_velocity[3 * (boundary_index - 1) + 2];
->>>>>>> 6a245d7e
 
       } else
 #endif
       {
         Calc_m_from_n_IBM(n_curr, node_index[i], mode, paraP);
-<<<<<<< HEAD
-        local_rho = para.rho[0] + mode[0];
-=======
         local_rho = para.rho + mode[0];
->>>>>>> 6a245d7e
 
         // Add the +f/2 contribution!!
         local_j[0] =

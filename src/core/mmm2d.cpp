--- conflicted
+++ resolved
@@ -1013,7 +1013,7 @@
   double layer_top;
   double e, e_di_l, e_di_h;
   double *llclcblk;
-  double *lclimgebot=nullptr, *lclimgetop=nullptr;
+  double *lclimgebot=NULL, *lclimgetop=NULL;
   int e_size = 4, size = 8;
 
   if (mmm2d_params.dielectric_contrast_on)
@@ -1888,7 +1888,7 @@
     return 1;
   }
 
-  if (cell_structure.use_verlet_list == true) {
+  if (cell_structure.use_verlet_list) {
       runtimeErrorMsg() <<"MMM2D at present does not work with verlet lists";
     return 1;
   }
@@ -1899,14 +1899,7 @@
 void MMM2D_init()
 {
   int err;
-<<<<<<< HEAD
-=======
-  if (cell_structure.use_verlet_list) {
-     runtimeErrorMsg() << "MMM2d cannot be used with Verlet lists.";
-     return;
-  }
-
->>>>>>> fe2d5482
+
   if (MMM2D_sanity_checks()) return;
 
   MMM2D_setup_constants();

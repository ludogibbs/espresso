--- conflicted
+++ resolved
@@ -94,11 +94,7 @@
 #endif
 
 /** Rotate the particle p around the NORMALIZED axis a by amount phi */
-<<<<<<< HEAD
-void local_rotate_particle(Particle *p, const Vector3d &a, double angle);
-=======
 void local_rotate_particle(Particle &p, const Vector3d &a, const double phi);
->>>>>>> 59f081bb
 
 inline void normalize_quaternion(double *q) {
   double tmp = sqrt(q[0] * q[0] + q[1] * q[1] + q[2] * q[2] + q[3] * q[3]);

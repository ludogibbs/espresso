--- conflicted
+++ resolved
@@ -41,11 +41,7 @@
  * noise on the particle coupling and the fluid
  * thermalization.
  */
-<<<<<<< HEAD
 enum class RNGSalt { FLUID, PARTICLES, LANGEVIN };
-=======
-enum class RNGSalt { FLUID, PARTICLES };
->>>>>>> f9d50357
 
 namespace Random {
 extern std::mt19937 generator;

--- conflicted
+++ resolved
@@ -52,14 +52,8 @@
 
   void swap(Vector &rhs) { std::swap(d, rhs.d); }
 
-<<<<<<< HEAD
-  explicit Vector(Scalar const (&v)[n]) {
-    std::copy(std::begin(v), std::end(v), d.begin());
-  }
-=======
   template <typename Container>
   explicit Vector(Container const &v) : Vector(std::begin(v), std::end(v)) {}
->>>>>>> 210fba01
 
   explicit Vector(Scalar const (&v)[n]) {
     std::copy_n(std::begin(v), n, d.begin());

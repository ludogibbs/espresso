/*
  Copyright (C) 2010-2018 The ESPResSo project
  Copyright (C) 2002,2003,2004,2005,2006,2007,2008,2009,2010
    Max-Planck-Institute for Polymer Research, Theory Group

  This file is part of ESPResSo.

  ESPResSo is free software: you can redistribute it and/or modify
  it under the terms of the GNU General Public License as published by
  the Free Software Foundation, either version 3 of the License, or
  (at your option) any later version.

  ESPResSo is distributed in the hope that it will be useful,
  but WITHOUT ANY WARRANTY; without even the implied warranty of
  MERCHANTABILITY or FITNESS FOR A PARTICULAR PURPOSE.  See the
  GNU General Public License for more details.

  You should have received a copy of the GNU General Public License
  along with this program.  If not, see <http://www.gnu.org/licenses/>.
*/
/** \file
 *  Molecular dynamics integrator for rotational motion.
 *
 *  A velocity Verlet <a
 * HREF="http://ciks.cbt.nist.gov/~garbocz/dpd1/dpd.html">algorithm</a>
 *  using quaternions is implemented to tackle rotational motion. A random
 * torque and a friction
 *  term are added to provide the constant NVT conditions. Due to this feature
 * all particles are
 *  treated as 3D objects with 3 translational and 3 rotational degrees of
 * freedom if ROTATION
 *  flag is set in \ref config.hpp "config.hpp".
 */

#include "rotation.hpp"
#include "cells.hpp"
#include "communication.hpp"
#include "cuda_interface.hpp"
#include "event.hpp"
#include "forces.hpp"
#include "ghosts.hpp"
#include "global.hpp"
#include "grid_based_algorithms/lb_interface.hpp"
#include "integrate.hpp"
#include "particle_data.hpp"
#include "thermostat.hpp"
#include "utils.hpp"

#include <cmath>
#include <cstdio>
#include <cstdlib>
#include <cstring>
#include <mpi.h>

/****************************************************
 *                     DEFINES
 ***************************************************/
/**************** local variables  *******************/

#ifdef ROTATION

/** \name Private Functions */
/************************************************************/
/*@{*/

/** define first and second time derivatives of a quaternion, as well
    as the angular acceleration. */
static void define_Qdd(Particle *p, double Qd[4], double Qdd[4], double S[3],
                       double Wd[3]);

/*@}*/

/** convert quaternions to the director */
/** Convert director to quaternions */
int convert_director_to_quat(const Vector3d &d, Vector4d &quat) {
  double d_xy, dm;
  double theta2, phi2;

  // Calculate magnitude of the given vector
  dm = sqrt(d[0] * d[0] + d[1] * d[1] + d[2] * d[2]);

  // The vector needs to be != 0 to be converted into a quaternion
  if (dm < ROUND_ERROR_PREC) {
    return 1;
  }
  // Calculate angles
  d_xy = sqrt(d[0] * d[0] + d[1] * d[1]);
  // If dipole points along z axis:
  if (d_xy == 0) {
    // We need to distinguish between (0,0,d_z) and (0,0,d_z)
    if (d[2] > 0)
      theta2 = 0;
    else
<<<<<<< HEAD
      theta2 = PI / 2.;
    phi2 = 0;
  } else {
    // Here, we take care of all other directions
    // Here we suppose that theta2 = 0.5*theta and phi2 = 0.5*(phi - PI/2),
    // where theta and phi - angles are in spherical coordinates
    theta2 = 0.5 * acos(d[2] / dm);
    if (d[1] < 0)
      phi2 = -0.5 * acos(d[0] / d_xy) - PI * 0.25;
    else
      phi2 = 0.5 * acos(d[0] / d_xy) - PI * 0.25;
=======
      theta2 = Utils::pi() / 2.;
    phi2 = 0;
  } else {
    // Here, we take care of all other directions
    // Here we suppose that theta2 = 0.5*theta and phi2 = 0.5*(phi -
    // Utils::pi()/2), where theta and phi - angles are in spherical coordinates
    theta2 = 0.5 * acos(d[2] / dm);
    if (d[1] < 0)
      phi2 = -0.5 * acos(d[0] / d_xy) - Utils::pi() * 0.25;
    else
      phi2 = 0.5 * acos(d[0] / d_xy) - Utils::pi() * 0.25;
>>>>>>> 31292d64
  }

  // Calculate the quaternion from the angles
  quat[0] = cos(theta2) * cos(phi2);
  quat[1] = -sin(theta2) * cos(phi2);
  quat[2] = -sin(theta2) * sin(phi2);
  quat[3] = cos(theta2) * sin(phi2);

  return 0;
}

/** Here we use quaternions to calculate the rotation matrix which
    will be used then to transform torques from the laboratory to
    the body-fixed frames.
    Taken from "Goldstein - Classical Mechanics" (Chapter 4.6 Eq. 4.47).
*/
void define_rotation_matrix(Particle const &p, double A[9]) {
  double q0q0 = p.r.quat[0];
  q0q0 *= q0q0;

  double q1q1 = p.r.quat[1];
  q1q1 *= q1q1;

  double q2q2 = p.r.quat[2];
  q2q2 *= q2q2;

  double q3q3 = p.r.quat[3];
  q3q3 *= q3q3;

  A[0 + 3 * 0] = q0q0 + q1q1 - q2q2 - q3q3;
  A[1 + 3 * 1] = q0q0 - q1q1 + q2q2 - q3q3;
  A[2 + 3 * 2] = q0q0 - q1q1 - q2q2 + q3q3;

  A[0 + 3 * 1] = 2 * (p.r.quat[1] * p.r.quat[2] + p.r.quat[0] * p.r.quat[3]);
  A[0 + 3 * 2] = 2 * (p.r.quat[1] * p.r.quat[3] - p.r.quat[0] * p.r.quat[2]);
  A[1 + 3 * 0] = 2 * (p.r.quat[1] * p.r.quat[2] - p.r.quat[0] * p.r.quat[3]);

  A[1 + 3 * 2] = 2 * (p.r.quat[2] * p.r.quat[3] + p.r.quat[0] * p.r.quat[1]);
  A[2 + 3 * 0] = 2 * (p.r.quat[1] * p.r.quat[3] + p.r.quat[0] * p.r.quat[2]);
  A[2 + 3 * 1] = 2 * (p.r.quat[2] * p.r.quat[3] - p.r.quat[0] * p.r.quat[1]);
}

/** calculate the second derivative of the quaternion of a given particle
    as well as Wd vector which is the angular acceleration of this particle */
void define_Qdd(Particle *p, double Qd[4], double Qdd[4], double S[3],
                double Wd[3]) {
  /* calculate the first derivative of the quaternion */
  /* Taken from "An improved algorithm for molecular dynamics simulation of
   * rigid molecules", Sonnenschein, Roland (1985), Eq. 4.*/
  Qd[0] = 0.5 * (-p->r.quat[1] * p->m.omega[0] - p->r.quat[2] * p->m.omega[1] -
                 p->r.quat[3] * p->m.omega[2]);

  Qd[1] = 0.5 * (p->r.quat[0] * p->m.omega[0] - p->r.quat[3] * p->m.omega[1] +
                 p->r.quat[2] * p->m.omega[2]);

  Qd[2] = 0.5 * (p->r.quat[3] * p->m.omega[0] + p->r.quat[0] * p->m.omega[1] -
                 p->r.quat[1] * p->m.omega[2]);

  Qd[3] = 0.5 * (-p->r.quat[2] * p->m.omega[0] + p->r.quat[1] * p->m.omega[1] +
                 p->r.quat[0] * p->m.omega[2]);

  /* Calculate the angular acceleration. */
  /* Taken from "An improved algorithm for molecular dynamics simulation of
   * rigid molecules", Sonnenschein, Roland (1985), Eq. 5.*/
  if (p->p.rotation & ROTATION_X)
    Wd[0] = (p->f.torque[0] + p->m.omega[1] * p->m.omega[2] *
                                  (p->p.rinertia[1] - p->p.rinertia[2])) /
            p->p.rinertia[0];
  else
    Wd[0] = 0.0;
  if (p->p.rotation & ROTATION_Y)
    Wd[1] = (p->f.torque[1] + p->m.omega[2] * p->m.omega[0] *
                                  (p->p.rinertia[2] - p->p.rinertia[0])) /
            p->p.rinertia[1];
  else
    Wd[1] = 0.0;
  if (p->p.rotation & ROTATION_Z)
    Wd[2] = (p->f.torque[2] + p->m.omega[0] * p->m.omega[1] *
                                  (p->p.rinertia[0] - p->p.rinertia[1])) /
            p->p.rinertia[2];
  else
    Wd[2] = 0.0;

  auto const S1 = Qd[0] * Qd[0] + Qd[1] * Qd[1] + Qd[2] * Qd[2] + Qd[3] * Qd[3];

  /* Calculate the second derivative of the quaternion. */
  /* Taken from "An improved algorithm for molecular dynamics simulation of
   * rigid molecules", Sonnenschein, Roland (1985), Eq. 8.*/
  Qdd[0] = 0.5 * (-p->r.quat[1] * Wd[0] - p->r.quat[2] * Wd[1] -
                  p->r.quat[3] * Wd[2]) -
           p->r.quat[0] * S1;

  Qdd[1] = 0.5 * (p->r.quat[0] * Wd[0] - p->r.quat[3] * Wd[1] +
                  p->r.quat[2] * Wd[2]) -
           p->r.quat[1] * S1;

  Qdd[2] = 0.5 * (p->r.quat[3] * Wd[0] + p->r.quat[0] * Wd[1] -
                  p->r.quat[1] * Wd[2]) -
           p->r.quat[2] * S1;

  Qdd[3] = 0.5 * (-p->r.quat[2] * Wd[0] + p->r.quat[1] * Wd[1] +
                  p->r.quat[0] * Wd[2]) -
           p->r.quat[3] * S1;

  S[0] = S1;
  S[1] = Qd[0] * Qdd[0] + Qd[1] * Qdd[1] + Qd[2] * Qdd[2] + Qd[3] * Qdd[3];
  S[2] = Qdd[0] * Qdd[0] + Qdd[1] * Qdd[1] + Qdd[2] * Qdd[2] + Qdd[3] * Qdd[3];
}

/** propagate angular velocities and quaternions \todo implement for
       fixed_coord_flag */
void propagate_omega_quat_particle(Particle *p) {
  double lambda;

  double Qd[4], Qdd[4], S[3], Wd[3];
  // If rotation for the particle is disabled entirely, return early.
  if (!p->p.rotation)
    return;

  // Clear rotational velocity for blocked rotation axes.
  if (!(p->p.rotation & ROTATION_X))
    p->m.omega[0] = 0;
  if (!(p->p.rotation & ROTATION_Y))
    p->m.omega[1] = 0;
  if (!(p->p.rotation & ROTATION_Z))
    p->m.omega[2] = 0;

  define_Qdd(p, Qd, Qdd, S, Wd);

  /* Taken from "On the numerical integration of motion for rigid polyatomics:
   * The modified quaternion approach", Omeylan, Igor (1998), Eq. 12.*/
  lambda = 1 - S[0] * time_step_squared_half -
           sqrt(1 - time_step_squared *
                        (S[0] + time_step * (S[1] + time_step_half / 2. *
                                                        (S[2] - S[0] * S[0]))));

  for (int j = 0; j < 3; j++) {
    p->m.omega[j] += time_step_half * Wd[j];
  }
  ONEPART_TRACE(if (p->p.identity == check_id)
                    fprintf(stderr, "%d: OPT: PV_1 v_new = (%.3e,%.3e,%.3e)\n",
                            this_node, p->m.v[0], p->m.v[1], p->m.v[2]));

  p->r.quat[0] +=
      time_step * (Qd[0] + time_step_half * Qdd[0]) - lambda * p->r.quat[0];
  p->r.quat[1] +=
      time_step * (Qd[1] + time_step_half * Qdd[1]) - lambda * p->r.quat[1];
  p->r.quat[2] +=
      time_step * (Qd[2] + time_step_half * Qdd[2]) - lambda * p->r.quat[2];
  p->r.quat[3] +=
      time_step * (Qd[3] + time_step_half * Qdd[3]) - lambda * p->r.quat[3];
  // Update the director

  ONEPART_TRACE(if (p->p.identity == check_id)
                    fprintf(stderr, "%d: OPT: PPOS p = (%.3f,%.3f,%.3f)\n",
                            this_node, p->r.p[0], p->r.p[1], p->r.p[2]));
}

inline void convert_torque_to_body_frame_apply_fix_and_thermostat(Particle &p) {
  auto const t = convert_vector_space_to_body(p, p.f.torque);
  p.f.torque = Vector3d{{0, 0, 0}};

  if (thermo_switch & THERMO_LANGEVIN) {
#if defined(VIRTUAL_SITES) && defined(THERMOSTAT_IGNORE_NON_VIRTUAL)
    if (!p.p.is_virtual)
#endif
    {
      friction_thermo_langevin_rotation(&p);

      p.f.torque += t;
    }
  } else {
    p.f.torque = t;
  }

  if (!(p.p.rotation & ROTATION_X))
    p.f.torque[0] = 0;

  if (!(p.p.rotation & ROTATION_Y))
    p.f.torque[1] = 0;

  if (!(p.p.rotation & ROTATION_Z))
    p.f.torque[2] = 0;
}

/** convert the torques to the body-fixed frames and propagate angular
 * velocities */
void convert_torques_propagate_omega() {
  INTEG_TRACE(
      fprintf(stderr, "%d: convert_torques_propagate_omega:\n", this_node));

#if defined(LB_GPU) && defined(ENGINE)
  if ((lb_lbfluid_get_lattice_switch() == ActiveLB::GPU) &&
      swimming_particles_exist) {
    copy_v_cs_from_GPU(local_cells.particles());
  }
#endif

  for (auto &p : local_cells.particles()) {
    // Skip particle if rotation is turned off entirely for it.
    if (!p.p.rotation)
      continue;

    convert_torque_to_body_frame_apply_fix_and_thermostat(p);

#if defined(ENGINE) && (defined(LB) || defined(LB_GPU))
    if (p.swim.swimming && lb_lbfluid_get_lattice_switch() != ActiveLB::NONE) {

      auto const dip = p.swim.dipole_length * p.r.calc_director();

      auto const diff = p.swim.v_center - p.swim.v_source;

      const Vector3d cross = vector_product(diff, dip);
      const double l_diff = diff.norm();
      const double l_cross = cross.norm();

      if (l_cross > 0 && p.swim.dipole_length > 0) {
        auto const omega_swim =
            l_diff / (l_cross * p.swim.dipole_length) * cross;

        auto const omega_swim_body =
            convert_vector_space_to_body(p, omega_swim);
        p.f.torque +=
            p.swim.rotational_friction * (omega_swim_body - p.m.omega);
      }
    }
#endif

    ONEPART_TRACE(if (p.p.identity == check_id) fprintf(
        stderr, "%d: OPT: SCAL f = (%.3e,%.3e,%.3e) v_old = (%.3e,%.3e,%.3e)\n",
        this_node, p.f.f[0], p.f.f[1], p.f.f[2], p.m.v[0], p.m.v[1], p.m.v[2]));

    // Propagation of angular velocities
    p.m.omega[0] += time_step_half * p.f.torque[0] / p.p.rinertia[0];
    p.m.omega[1] += time_step_half * p.f.torque[1] / p.p.rinertia[1];
    p.m.omega[2] += time_step_half * p.f.torque[2] / p.p.rinertia[2];

    // zeroth estimate of omega
    Vector3d omega_0 = p.m.omega;

    /* if the tensor of inertia is isotropic, the following refinement is not
       needed.
       Otherwise repeat this loop 2-3 times depending on the required accuracy
       */

    const double rinertia_diff_01 = p.p.rinertia[0] - p.p.rinertia[1];
    const double rinertia_diff_12 = p.p.rinertia[1] - p.p.rinertia[2];
    const double rinertia_diff_20 = p.p.rinertia[2] - p.p.rinertia[0];
    for (int times = 0; times <= 5; times++) {
      Vector3d Wd;

      Wd[0] = p.m.omega[1] * p.m.omega[2] * rinertia_diff_12 / p.p.rinertia[0];
      Wd[1] = p.m.omega[2] * p.m.omega[0] * rinertia_diff_20 / p.p.rinertia[1];
      Wd[2] = p.m.omega[0] * p.m.omega[1] * rinertia_diff_01 / p.p.rinertia[2];

      p.m.omega = omega_0 + time_step_half * Wd;
    }
    ONEPART_TRACE(if (p.p.identity == check_id) fprintf(
        stderr, "%d: OPT: PV_2 v_new = (%.3e,%.3e,%.3e)\n", this_node, p.m.v[0],
        p.m.v[1], p.m.v[2]));
  }
}

/** convert the torques to the body-fixed frames before the integration loop */
void convert_initial_torques() {

  INTEG_TRACE(fprintf(stderr, "%d: convert_initial_torques:\n", this_node));
  for (auto &p : local_cells.particles()) {
    if (!p.p.rotation)
      continue;
    convert_torque_to_body_frame_apply_fix_and_thermostat(p);
  }
}
// Frame conversion routines

Vector3d convert_vector_body_to_space(const Particle &p, const Vector3d &vec) {
  Vector3d res = {0, 0, 0};
  double A[9];
  define_rotation_matrix(p, A);

  res[0] =
      A[0 + 3 * 0] * vec[0] + A[1 + 3 * 0] * vec[1] + A[2 + 3 * 0] * vec[2];
  res[1] =
      A[0 + 3 * 1] * vec[0] + A[1 + 3 * 1] * vec[1] + A[2 + 3 * 1] * vec[2];
  res[2] =
      A[0 + 3 * 2] * vec[0] + A[1 + 3 * 2] * vec[1] + A[2 + 3 * 2] * vec[2];

  return res;
}

Vector3d convert_vector_space_to_body(const Particle &p, const Vector3d &v) {
  Vector3d res = {0, 0, 0};
  double A[9];
  define_rotation_matrix(p, A);
  res[0] = A[0 + 3 * 0] * v[0] + A[0 + 3 * 1] * v[1] + A[0 + 3 * 2] * v[2];
  res[1] = A[1 + 3 * 0] * v[0] + A[1 + 3 * 1] * v[1] + A[1 + 3 * 2] * v[2];
  res[2] = A[2 + 3 * 0] * v[0] + A[2 + 3 * 1] * v[1] + A[2 + 3 * 2] * v[2];
  return res;
}

/** Rotate the particle p around the NORMALIZED axis aSpaceFrame by amount phi
 */
void local_rotate_particle(Particle &p, const Vector3d &axis_space_frame,
                           const double phi) {
  // Convert rotation axis to body-fixed frame
  Vector3d axis = convert_vector_space_to_body(p, axis_space_frame);

  // Rotation turned off entirely?
  if (!p.p.rotation)
    return;

  // Per coordinate fixing
  if (!(p.p.rotation & ROTATION_X))
    axis[0] = 0;
  if (!(p.p.rotation & ROTATION_Y))
    axis[1] = 0;
  if (!(p.p.rotation & ROTATION_Z))
    axis[2] = 0;
  // Re-normalize rotation axis
  double l = axis.norm();
  // Check, if the rotation axis is nonzero
  if (l < std::numeric_limits<double>::epsilon())
    return;

  axis /= l;

  double q[4];
  q[0] = cos(phi / 2);
  double tmp = sin(phi / 2);
  q[1] = tmp * axis[0];
  q[2] = tmp * axis[1];
  q[3] = tmp * axis[2];

  // Normalize
  normalize_quaternion(q);

  // Rotate the particle
  double qn[4]; // Resulting quaternion
  multiply_quaternions(p.r.quat, q, qn);
  for (int k = 0; k < 4; k++)
    p.r.quat[k] = qn[k];
}

#endif<|MERGE_RESOLUTION|>--- conflicted
+++ resolved
@@ -91,19 +91,6 @@
     if (d[2] > 0)
       theta2 = 0;
     else
-<<<<<<< HEAD
-      theta2 = PI / 2.;
-    phi2 = 0;
-  } else {
-    // Here, we take care of all other directions
-    // Here we suppose that theta2 = 0.5*theta and phi2 = 0.5*(phi - PI/2),
-    // where theta and phi - angles are in spherical coordinates
-    theta2 = 0.5 * acos(d[2] / dm);
-    if (d[1] < 0)
-      phi2 = -0.5 * acos(d[0] / d_xy) - PI * 0.25;
-    else
-      phi2 = 0.5 * acos(d[0] / d_xy) - PI * 0.25;
-=======
       theta2 = Utils::pi() / 2.;
     phi2 = 0;
   } else {
@@ -115,7 +102,6 @@
       phi2 = -0.5 * acos(d[0] / d_xy) - Utils::pi() * 0.25;
     else
       phi2 = 0.5 * acos(d[0] / d_xy) - Utils::pi() * 0.25;
->>>>>>> 31292d64
   }
 
   // Calculate the quaternion from the angles

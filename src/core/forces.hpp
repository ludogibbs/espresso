/*
  Copyright (C) 2010,2012,2013,2014 The ESPResSo project
  Copyright (C) 2002,2003,2004,2005,2006,2007,2008,2009,2010 
  Max-Planck-Institute for Polymer Research, Theory Group
  
  This file is part of ESPResSo.
  
  ESPResSo is free software: you can redistribute it and/or modify
  it under the terms of the GNU General Public License as published by
  the Free Software Foundation, either version 3 of the License, or
  (at your option) any later version.
  
  ESPResSo is distributed in the hope that it will be useful,
  but WITHOUT ANY WARRANTY; without even the implied warranty of
  MERCHANTABILITY or FITNESS FOR A PARTICULAR PURPOSE.  See the
  GNU General Public License for more details.
  
  You should have received a copy of the GNU General Public License
  along with this program.  If not, see <http://www.gnu.org/licenses/>. 
*/
#ifndef _FORCES_HPP
#define _FORCES_HPP
/** \file forces.hpp Force calculation. 
 *
 *  \todo Preprocessor switches for all forces (Default: everything is turned on).
 *  \todo Implement more flexible thermostat, %e.g. which thermostat to use.
 *
 *  For more information see forces.cpp .
 */

<<<<<<< HEAD
/* @TODO: iccp3m.hpp necessary? */
=======

//#include "config.hpp"
//#include "interaction_data.hpp"

/*#include "iccp3m.hpp"
#include "external_potential.hpp"
#include "actor/Actor.hpp"
#include "actor/ActorList.hpp"*/

>>>>>>> 70a89eff
#include "iccp3m.hpp"
#include "external_potential.hpp"
#include "actor/Actor.hpp"
#include "actor/ActorList.hpp"
extern ActorList forceActors;

/** \name Exported Functions */
/************************************************************/
/*@{*/

/******************* forces.cpp *******************/

/** initialize real particle forces with thermostat forces and
    ghost particle forces with zero. */
void init_forces();

/** Set forces of all ghosts to zero
 */
void init_forces_ghosts();

/** Check if forces are NAN 
 */
void check_forces();

/** Calculate long range forces (P3M, MMM2d...). */
void calc_long_range_forces();

void 
calc_non_bonded_pair_force_from_partcfg(Particle *p1, Particle *p2, 
                                        IA_parameters *ia_params,
                                        double d[3], double dist, double dist2,
                                        double force[3],
                                        double torque1[3] = NULL, 
                                        double torque2[3] = NULL);
/*@}*/

#endif<|MERGE_RESOLUTION|>--- conflicted
+++ resolved
@@ -28,19 +28,6 @@
  *  For more information see forces.cpp .
  */
 
-<<<<<<< HEAD
-/* @TODO: iccp3m.hpp necessary? */
-=======
-
-//#include "config.hpp"
-//#include "interaction_data.hpp"
-
-/*#include "iccp3m.hpp"
-#include "external_potential.hpp"
-#include "actor/Actor.hpp"
-#include "actor/ActorList.hpp"*/
-
->>>>>>> 70a89eff
 #include "iccp3m.hpp"
 #include "external_potential.hpp"
 #include "actor/Actor.hpp"

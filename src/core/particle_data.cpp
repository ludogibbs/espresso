--- conflicted
+++ resolved
@@ -791,29 +791,8 @@
 }
 #endif
 
-<<<<<<< HEAD
 int set_particle_q(int part, double q)
 {
-=======
-#ifdef CONFIGTEMP
-int set_particle_configtemp(int part, int configtemp) {
-  int pnode;
-  if (!particle_node)
-    build_particle_node();
-
-  if (part < 0 || part > max_seen_particle)
-    return ES_ERROR;
-  pnode = particle_node[part];
-
-  if (pnode == -1)
-    return ES_ERROR;
-  mpi_send_configtemp_flag(pnode, part, configtemp);
-  return ES_OK;
-}
-#endif
-
-int set_particle_q(int part, double q) {
->>>>>>> 63f4c89a
   int pnode;
   if (!particle_node)
     build_particle_node();

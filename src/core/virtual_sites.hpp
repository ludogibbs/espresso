--- conflicted
+++ resolved
@@ -22,14 +22,5 @@
 
 
 #endif
-<<<<<<< HEAD
-
-// Virtual particles for IBM
-#ifdef IMMERSED_BOUNDARY
-  #include "immersed_boundary/ibm_main.hpp"
-#endif
-
-=======
->>>>>>> 9662f575
 #endif
 #endif
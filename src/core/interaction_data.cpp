--- conflicted
+++ resolved
@@ -376,7 +376,6 @@
       if((bonded_ia_params[i].p.harmonic.r_cut>0)&&(max_cut_bonded < bonded_ia_params[i].p.harmonic.r_cut))
 	max_cut_bonded = bonded_ia_params[i].p.harmonic.r_cut;
       break;
-<<<<<<< HEAD
 #ifdef DRUDE
     case BONDED_IA_DRUDE:
       if(max_cut_bonded < bonded_ia_params[i].p.drude.r_cut)
@@ -387,8 +386,6 @@
       if(max_cut_bonded < bonded_ia_params[i].p.subt_lj.r)
 	max_cut_bonded = bonded_ia_params[i].p.subt_lj.r;
       break;
-=======
->>>>>>> 87f790cd
     case BONDED_IA_RIGID_BOND:
       if(max_cut_bonded < sqrt(bonded_ia_params[i].p.rigid_bond.d2))
 	max_cut_bonded = sqrt(bonded_ia_params[i].p.rigid_bond.d2);

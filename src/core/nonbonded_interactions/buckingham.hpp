--- conflicted
+++ resolved
@@ -48,19 +48,10 @@
   return (A * exp(-B * r) - C / pow(r, 6) - D / pow(r, 4) + shift);
 }
 
-<<<<<<< HEAD
-/** Calculate Buckingham force between particle p1 and p2. */
-inline Utils::Vector3d add_buck_pair_force(Particle const *const p1,
-                                           Particle const *const p2,
-                                           IA_parameters const *const ia_params,
+/** Calculate Buckingham force */
+inline Utils::Vector3d add_buck_pair_force(IA_parameters const *const ia_params,
                                            Utils::Vector3d const &d,
                                            double dist) {
-=======
-/** Calculate Buckingham force */
-inline void add_buck_pair_force(IA_parameters const *const ia_params,
-                                Utils::Vector3d const &d, double dist,
-                                Utils::Vector3d &force) {
->>>>>>> 2a32c8e3
   if (dist < ia_params->buckingham.cut) {
     /* case: resulting force/energy greater than discontinuity and
              less than cutoff (true Buckingham region) */
@@ -70,25 +61,13 @@
           buck_force_r(ia_params->buckingham.A, ia_params->buckingham.B,
                        ia_params->buckingham.C, ia_params->buckingham.D, dist) /
           dist;
-<<<<<<< HEAD
-#ifdef LJ_WARN_WHEN_CLOSE
-      if (fac * dist > 1000)
-        fprintf(stderr, "%d: BUCK-Warning: Pair (%d-%d) force=%f dist=%f\n",
-                this_node, p1->p.identity, p2->p.identity, fac * dist, dist);
-#endif
-=======
-      force += fac * d;
->>>>>>> 2a32c8e3
     } else {
       /* resulting force/energy in the linear region*/
       fac = -ia_params->buckingham.F2 / dist;
     }
-<<<<<<< HEAD
     auto const force = fac * d;
 
     return force;
-=======
->>>>>>> 2a32c8e3
   }
   return {};
 }

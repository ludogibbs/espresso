/*
  Copyright (C) 2010,2012,2013,2014,2015,2016 The ESPResSo project
  Copyright (C) 2002,2003,2004,2005,2006,2007,2008,2009,2010
    Max-Planck-Institute for Polymer Research, Theory Group

  This file is part of ESPResSo.

  ESPResSo is free software: you can redistribute it and/or modify
  it under the terms of the GNU General Public License as published by
  the Free Software Foundation, either version 3 of the License, or
  (at your option) any later version.

  ESPResSo is distributed in the hope that it will be useful,
  but WITHOUT ANY WARRANTY; without even the implied warranty of
  MERCHANTABILITY or FITNESS FOR A PARTICULAR PURPOSE.  See the
  GNU General Public License for more details.

  You should have received a copy of the GNU General Public License
  along with this program.  If not, see <http://www.gnu.org/licenses/>.
*/
/** \file thermostat.cpp
    Implementation of \ref thermostat.hpp "thermostat.h"
 */
#include "thermostat.hpp"
#include "communication.hpp"
#include "lattice.hpp"
#include "npt.hpp"
#include "ghmc.hpp"
#include <iostream>
#include <fstream>
#include <unistd.h>

/* thermostat switch */
int thermo_switch = THERMO_OFF;
/** Temperature */
double temperature = 0.0;

using Thermostat::GammaType;

namespace {
  /* These functions return the sentinel value for the
     langevin params, indicating that they have not been
     set yet. */
constexpr double sentinel(double) { return -1.0; }
Vector3d sentinel(Vector3d) { return {-1.0, -1.0, -1.0}; }
}

/* LANGEVIN THERMOSTAT */

/* Langevin friction coefficient gamma for translation. */
GammaType langevin_gamma = sentinel(GammaType{});
/* Friction coefficient gamma for rotation. */
GammaType langevin_gamma_rotation = sentinel(GammaType{});
GammaType langevin_pref1;
GammaType langevin_pref2;
GammaType langevin_pref2_rotation;

/* Langevin for translations */
bool langevin_trans = true;
/* Langevin for rotations */
bool langevin_rotate = true;

/* NPT ISOTROPIC THERMOSTAT */
// INSERT COMMENT
double nptiso_gamma0 = 0.0;
// INSERT COMMENT
double nptiso_gammav = 0.0;

/* GHMC THERMOSTAT */
// Number of NVE-MD steps in each GHMC cycle
int ghmc_nmd = 1;
// phi parameter for partial momentum update step in GHMC
double ghmc_phi = 0;

#ifdef MULTI_TIMESTEP
GammaType langevin_pref1_small, langevin_pref2_small;
static GammaType langevin_pref2_small_buffer;
#endif

/** buffers for the work around for the correlated random values which cool the
   system,
    and require a magical heat up whenever reentering the integrator. */
static GammaType langevin_pref2_buffer;

static GammaType langevin_pref2_rotation_buffer;

#ifdef NPT
double nptiso_pref1;
double nptiso_pref2;
double nptiso_pref3;
double nptiso_pref4;
#endif

void thermo_init_langevin() {
  langevin_pref1 = -langevin_gamma / time_step;
  langevin_pref2 = sqrt(24.0 * temperature / time_step * langevin_gamma);
  ;

#ifdef MULTI_TIMESTEP
  if (smaller_time_step > 0.) {
    langevin_pref1_small = -langevin_gamma / smaller_time_step;
#ifndef LANGEVIN_PER_PARTICLE
    langevin_pref2_small =
        sqrt(24.0 * temperature * langevin_gamma / smaller_time_step);
#endif
  } else {
    langevin_pref1_small = -langevin_gamma / time_step;
#ifndef LANGEVIN_PER_PARTICLE
    langevin_pref2_small =
        sqrt(24.0 * temperature * langevin_gamma / time_step);
#endif
  }
#endif

  /* If gamma_rotation is not set explicitly,
     use the linear one. */
  if (langevin_gamma_rotation < GammaType{}) {
    langevin_gamma_rotation = langevin_gamma;
  }

  langevin_pref2_rotation =
      sqrt(24.0 * temperature * langevin_gamma_rotation / time_step);

#ifdef ROTATION
  THERMO_TRACE(
      fprintf(stderr, "%d: thermo_init_langevin: langevin_gamma_rotation=%f, "
                      "langevin_pref2_rotation=%f",
              this_node, langevin_gamma_rotation, langevin_pref2_rotation));
#endif
  THERMO_TRACE(fprintf(
      stderr, "%d: thermo_init_langevin: langevin_pref1=%f, langevin_pref2=%f",
      this_node, langevin_pref1, langevin_pref2));
}

#ifdef NPT
void thermo_init_npt_isotropic() {
  if (nptiso.piston != 0.0) {
    nptiso_pref1 = -nptiso_gamma0 * 0.5 * time_step;
#ifdef MULTI_TIMESTEP
    if (smaller_time_step > 0.)
      nptiso_pref2 = sqrt(12.0 * temperature * nptiso_gamma0 * time_step) *
                     smaller_time_step;
    else
#endif
      nptiso_pref2 =
          sqrt(12.0 * temperature * nptiso_gamma0 * time_step) * time_step;
    nptiso_pref3 = -nptiso_gammav * (1.0 / nptiso.piston) * 0.5 * time_step;
    nptiso_pref4 = sqrt(12.0 * temperature * nptiso_gammav * time_step);
    THERMO_TRACE(fprintf(
        stderr, "%d: thermo_init_npt_isotropic: nptiso_pref1=%f, "
                "nptiso_pref2=%f, nptiso_pref3=%f, nptiso_pref4=%f \n",
        this_node, nptiso_pref1, nptiso_pref2, nptiso_pref3, nptiso_pref4));
  } else {
    thermo_switch = (thermo_switch ^ THERMO_NPT_ISO);
    THERMO_TRACE(fprintf(stderr, "%d: thermo_init_npt_isotropic: switched off "
                                 "nptiso (piston=%f; thermo_switch=%d) \n",
                         this_node, nptiso.piston, thermo_switch));
  }
}
#endif

void thermo_init() {
  if (thermo_switch == THERMO_OFF) {
    return;
  }
<<<<<<< HEAD
  if(thermo_switch & THERMO_LANGEVIN ) thermo_init_langevin();
#ifdef DPD
  if(thermo_switch & THERMO_DPD) dpd_init();
=======
#ifdef INTER_DPD
  if (thermo_switch & THERMO_INTER_DPD)
    inter_dpd_init();
#endif
  if (thermo_switch & THERMO_LANGEVIN)
    thermo_init_langevin();
#ifdef DPD
  if (thermo_switch & THERMO_DPD)
    thermo_init_dpd();
>>>>>>> 8adfacc6
#endif
#ifdef NPT
  if (thermo_switch & THERMO_NPT_ISO)
    thermo_init_npt_isotropic();
#endif
#ifdef GHMC
  if (thermo_switch & THERMO_GHMC)
    thermo_init_ghmc();
#endif
}

void langevin_heat_up() {
  langevin_pref2_buffer = langevin_pref2;
  langevin_pref2 *= sqrt(3);

  langevin_pref2_rotation_buffer = langevin_pref2_rotation;
  langevin_pref2_rotation *= sqrt(3);

#ifdef MULTI_TIMESTEP
  langevin_pref2_small_buffer = langevin_pref2_small;
  langevin_pref2_small *= sqrt(3);
#endif
}

void thermo_heat_up() {
  if (thermo_switch & THERMO_LANGEVIN) {
    langevin_heat_up();
  }
#ifdef DPD
  if (thermo_switch & THERMO_DPD) {
    dpd_heat_up();
  }
#endif
<<<<<<< HEAD
=======
#ifdef INTER_DPD
  if (thermo_switch & THERMO_INTER_DPD) {
    inter_dpd_heat_up();
  }
#endif
>>>>>>> 8adfacc6
}

void langevin_cool_down() {
  langevin_pref2 = langevin_pref2_buffer;
  langevin_pref2_rotation = langevin_pref2_rotation_buffer;

#ifdef MULTI_TIMESTEP
  langevin_pref2_small = langevin_pref2_small_buffer;
#endif
}

void thermo_cool_down() {
  if (thermo_switch & THERMO_LANGEVIN) {
    langevin_cool_down();
  }
#ifdef DPD
  if (thermo_switch & THERMO_DPD) {
    dpd_cool_down();
  }
#endif
<<<<<<< HEAD
=======
#ifdef INTER_DPD
  if (thermo_switch & THERMO_INTER_DPD)
    inter_dpd_cool_down();
#endif
>>>>>>> 8adfacc6
}

int get_cpu_temp() {
  std::ifstream f("/sys/class/thermal/thermal_zone0/temp");
  int temp;
  f >> temp;
  f.close();
  return (temp + 273150) / 1000;
}

static int volatile cpu_temp_count = 0;
void set_cpu_temp(int temp) {
  while (temp != get_cpu_temp()) {
    if (temp < get_cpu_temp()) {
      // printf("Cooling down CPU from %dK to %dK\n", get_cpu_temp(), temp);
      // pause for 1 second to give the CPU time to cool down
      usleep(1e6);
    } else {
      // printf("Heating up CPU from %dK to %dK\n", get_cpu_temp(), temp);
      // crunch some numbers to heat up the CPU
      cpu_temp_count = 0;
      for (int i = 0; i < 1e9; ++i) {
        cpu_temp_count += i;
      }
    }
  }
}<|MERGE_RESOLUTION|>--- conflicted
+++ resolved
@@ -163,21 +163,9 @@
   if (thermo_switch == THERMO_OFF) {
     return;
   }
-<<<<<<< HEAD
   if(thermo_switch & THERMO_LANGEVIN ) thermo_init_langevin();
 #ifdef DPD
   if(thermo_switch & THERMO_DPD) dpd_init();
-=======
-#ifdef INTER_DPD
-  if (thermo_switch & THERMO_INTER_DPD)
-    inter_dpd_init();
-#endif
-  if (thermo_switch & THERMO_LANGEVIN)
-    thermo_init_langevin();
-#ifdef DPD
-  if (thermo_switch & THERMO_DPD)
-    thermo_init_dpd();
->>>>>>> 8adfacc6
 #endif
 #ifdef NPT
   if (thermo_switch & THERMO_NPT_ISO)
@@ -211,14 +199,6 @@
     dpd_heat_up();
   }
 #endif
-<<<<<<< HEAD
-=======
-#ifdef INTER_DPD
-  if (thermo_switch & THERMO_INTER_DPD) {
-    inter_dpd_heat_up();
-  }
-#endif
->>>>>>> 8adfacc6
 }
 
 void langevin_cool_down() {
@@ -239,13 +219,6 @@
     dpd_cool_down();
   }
 #endif
-<<<<<<< HEAD
-=======
-#ifdef INTER_DPD
-  if (thermo_switch & THERMO_INTER_DPD)
-    inter_dpd_cool_down();
-#endif
->>>>>>> 8adfacc6
 }
 
 int get_cpu_temp() {

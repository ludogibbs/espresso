/* 
   Copyright (C) 2010,2011,2012,2013,2014,2015,2016 The ESPResSo project

   This file is part of ESPResSo.
  
   ESPResSo is free software: you can redistribute it and/or modify
   it under the terms of the GNU General Public License as published by
   the Free Software Foundation, either version 3 of the License, or
   (at your option) any later version.
   
   ESPResSo is distributed in the hope that it will be useful,
   but WITHOUT ANY WARRANTY; without even the implied warranty of
   MERCHANTABILITY or FITNESS FOR A PARTICULAR PURPOSE.  See the
   GNU General Public License for more details.
   
   You should have received a copy of the GNU General Public License
   along with this program.  If not, see <http://www.gnu.org/licenses/>.
*/

/** \file lbgpu_cuda.cu
 *
 * Cuda (.cu) file for the Lattice Boltzmann implementation on GPUs.
 * Header file for \ref lbgpu.hpp.
 */

#include "config.hpp"

#ifdef LB_GPU
#include <stdio.h>
#include <cuda.h>
#include <stdlib.h>
#include <vector>
#include <cassert>

#include "electrokinetics.hpp"
#include "electrokinetics_pdb_parse.hpp"
#include "lbgpu.hpp"
#include "cuda_interface.hpp"
#include "cuda_utils.hpp"
#include "errorhandling.hpp"
#include "debug.hpp"

#include <thrust/transform_reduce.h>
#include <thrust/functional.h>
#include <thrust/device_ptr.h>
#include <thrust/host_vector.h>
#include <thrust/device_vector.h>


#if defined(OMPI_MPI_H) || defined(_MPI_H)
#error CU-file includes mpi.h! This should not happen!
#endif

#if (!defined(FLATNOISE) && !defined(GAUSSRANDOMCUT) && !defined(GAUSSRANDOM))
#define FLATNOISE
#endif

int extended_values_flag=0; /* TODO: this has to be set to one by
                               appropriate functions if there is 
                               the need to compute pi at every 
                               step (e.g. moving boundaries)*/

/**defining structures residing in global memory */

/** device_rho_v: struct for hydrodynamic fields: this is for internal use 
    (i.e. stores values in LB units) and should not used for 
    printing values  */
static LB_rho_v_gpu *device_rho_v= nullptr;

/** device_rho_v_pi: extended struct for hydrodynamic fields: this is the interface
    and stores values in MD units. It should not be used
    as an input for any LB calculations. TODO: This structure is not yet 
    used, and it is here to allow access to the stress tensor at any
    timestep, e.g. for future implementations of moving boundary codes */
static LB_rho_v_pi_gpu *device_rho_v_pi= nullptr;

/** print_rho_v_pi: struct for hydrodynamic fields: this is the interface
    and stores values in MD units. It should not used
    as an input for any LB calculations. TODO: in the future,
    one might want to have several structures for printing 
    separately rho, v, pi without having to compute/store 
    the complete set. */
static LB_rho_v_pi_gpu *print_rho_v_pi= nullptr;

/** structs for velocity densities */
static LB_nodes_gpu nodes_a = { nullptr, nullptr, nullptr};
static LB_nodes_gpu nodes_b = { nullptr, nullptr, nullptr};;
/** struct for node force */

LB_node_force_gpu node_f = {nullptr, nullptr} ;

static LB_extern_nodeforce_gpu *extern_nodeforces = nullptr;

#ifdef LB_BOUNDARIES_GPU
static float* lb_boundary_force = nullptr;

static float* lb_boundary_velocity = nullptr;

/** pointer for bound index array*/
static int *boundary_node_list;
static int *boundary_index_list;
static size_t size_of_boundindex;
#endif

EK_parameters* lb_ek_parameters_gpu;

/** pointers for additional cuda check flag*/
static int *gpu_check = nullptr;
static int *h_gpu_check = nullptr;

static unsigned int intflag = 1;
LB_nodes_gpu *current_nodes = nullptr;
/**defining size values for allocating global memory */
static size_t size_of_rho_v;
static size_t size_of_rho_v_pi;
static size_t size_of_extern_nodeforces;

/**parameters residing in constant memory */
static __device__ __constant__ LB_parameters_gpu para;
static const float c_sound_sq = 1.0f/3.0f;

/*-------------------------------------------------------*/
/*********************************************************/
/** \name device functions called by kernel functions */
/*********************************************************/
/*-------------------------------------------------------*/

/*-------------------------------------------------------*/

/** atomic add function for sveral cuda architectures 
*/
__device__ inline void atomicadd(float* address, float value){
#if !defined __CUDA_ARCH__ || __CUDA_ARCH__ >= 200 // for Fermi, atomicAdd supports floats
  atomicAdd(address, value);
#elif __CUDA_ARCH__ >= 110
#warning Using slower atomicAdd emulation
// float-atomic-add from 
// [url="http://forums.nvidia.com/index.php?showtopic=158039&view=findpost&p=991561"]
  float old = value;
  while ((old = atomicExch(address, atomicExch(address, 0.0f)+old))!=0.0f);
#else
#error I need at least compute capability 1.1
#endif
}

__device__ inline void atomicadd (double* address, double value) {
  unsigned long long oldval, newval, readback;
  oldval = __double_as_longlong(*address);
  newval = __double_as_longlong(__longlong_as_double(oldval) + value);
  while ((readback=atomicCAS((unsigned long long *)address, oldval, newval)) != oldval)
  {
    oldval = readback;
    newval = __double_as_longlong(__longlong_as_double(oldval) + value);
  }
}

/**randomgenerator which generates numbers [0,1]
 * @param *rn Pointer to randomnumber array of the local node or particle 
*/
__device__ void random_01(LB_randomnr_gpu *rn){

  const float mxi = 1.0f/(float)(1ul<<31);
  unsigned int curr = rn->seed;

  curr = 1103515245 * curr + 12345;
  rn->randomnr[0] = (float)(curr & ((1ul<<31)-1))*mxi;
  curr = 1103515245 * curr + 12345;
  rn->randomnr[1] = (float)(curr & ((1ul<<31)-1))*mxi;
  rn->seed = curr;

}

/**randomgenerator which generates numbers between -2 sigma and 2 sigma in the form of a Gaussian with standard deviation sigma=1.118591404 resulting in 
 * an actual standard deviation of 1.
 * @param *rn Pointer to randomnumber array of the local node or particle 
*/
__device__ void gaussian_random_cut(LB_randomnr_gpu *rn){

  float x1, x2;
  float r2, fac;
  /** On every second call two gaussian random numbers are calculated
   via the Box-Muller transformation.*/
  /** draw two uniform random numbers in the unit circle */
  do {
    random_01(rn);
    x1 = 2.0f*rn->randomnr[0] - 1.0f;
    x2 = 2.0f*rn->randomnr[1] - 1.0f;
    r2 = x1*x1 + x2*x2;
  } while (r2 >= 1.0f || r2 == 0.0f);

  /** perform Box-Muller transformation and cutoff the ends and replace with flat noise */
  /*
  fac = sqrtf(-2.0f*__logf(r2)/r2)*1.118591404f;
  rn->randomnr[0] = x2*fac;
  rn->randomnr[1] = x1*fac;
  random_01(rn);
  if ( fabs(rn->randomnr[0]) > 2.0f*1.118591404f) {
    rn->randomnr[0] = (2.0f*rn->randomnr[0]-1.0f)*2.0f*1.118591404f;
  }
  if ( fabs(rn->randomnr[1]) > 2.0f*1.118591404f ) {
    rn->randomnr[0] = (2.0f*rn->randomnr[1]-1.0f)*2.0f*1.118591404f;
  }
  */
  
  fac = sqrtf(-2.0f*__logf(r2)/r2)*1.042267973f;
  rn->randomnr[0] = x2*fac;
  rn->randomnr[1] = x1*fac;
  if ( fabs(rn->randomnr[0]) > 2.0f*1.042267973f) {
    if ( rn->randomnr[0] > 0 ) rn->randomnr[0] = 2.0f*1.042267973f;
    else rn->randomnr[0] = -2.0f*1.042267973f;
  }
  if ( fabs(rn->randomnr[1]) > 2.0f*1.042267973f ) {
    if ( rn->randomnr[1] > 0 ) rn->randomnr[1] = 2.0f*1.042267973f;
    else rn->randomnr[1] = -2.0f*1.042267973f;
  }
}

/** gaussian random nummber generator for thermalisation
 * @param *rn Pointer to randomnumber array of the local node node or particle 
*/
__device__ void gaussian_random(LB_randomnr_gpu *rn){

  float x1, x2;
  float r2, fac;
  /** On every second call two gaussian random numbers are calculated
   via the Box-Muller transformation.*/
  /** draw two uniform random numbers in the unit circle */
  do {
    random_01(rn);
    x1 = 2.0f*rn->randomnr[0]-1.0f;
    x2 = 2.0f*rn->randomnr[1]-1.0f;
    r2 = x1*x1 + x2*x2;
  } while (r2 >= 1.0f || r2 == 0.0f);

  /** perform Box-Muller transformation */
  fac = sqrtf(-2.0f*__logf(r2)/r2);
  rn->randomnr[0] = x2*fac;
  rn->randomnr[1] = x1*fac;
  
}
/* wrapper */
__device__ void random_wrapper(LB_randomnr_gpu *rn) { 

#if defined(FLATNOISE)
#define sqrt12 3.46410161514f
  random_01(rn);
  rn->randomnr[0]-=0.5f;
  rn->randomnr[0]*=sqrt12;
  rn->randomnr[1]-=0.5f;
  rn->randomnr[1]*=sqrt12;
#elif defined(GAUSSRANDOMCUT)
  gaussian_random_cut(rn);
#elif defined(GAUSSRANDOM)
  gaussian_random(rn);
#else
#error No noise type defined for the GPU LB
#endif  
  
}


/**tranformation from 1d array-index to xyz
 * @param index   node index / thread index (Input)
 * @param xyz     Pointer to calculated xyz array (Output)
 */
template < typename T >
__device__ void index_to_xyz(T index, T* xyz){
  xyz[0] = index%para.dim_x;
  index /= para.dim_x;
  xyz[1] = index%para.dim_y;
  index /= para.dim_y;
  xyz[2] = index;
}


/**tranformation from xyz to 1d array-index
 * @param xyz     Pointer xyz array (Input)
 * @param index   Calculated node index / thread index (Output)
 */
template < typename T >
__device__ T xyz_to_index(T* xyz){
  T x = (xyz[0] + para.dim_x) % para.dim_x;
  T y = (xyz[1] + para.dim_y) % para.dim_y;
  T z = (xyz[2] + para.dim_z) % para.dim_z;
  return x + para.dim_x*(y + para.dim_y*z);
}


/**calculation of the modes from the velocity densities (space-transform.)
 * @param n_a     Pointer to local node residing in array a (Input)
 * @param index   Node index / thread index (Input)
 * @param mode    Pointer to the local register values mode (Output)
*/
__device__ void calc_m_from_n(LB_nodes_gpu n_a, unsigned int index, float *mode){

  #pragma unroll
  for(int ii=0;ii<LB_COMPONENTS;++ii)
  {
    // The following convention is used:
    // The $\hat{c}_i$ form B. Duenweg's paper are given by:

    /* c_0  = { 0, 0, 0}
       c_1  = { 1, 0, 0}
       c_2  = {-1, 0, 0}
       c_3  = { 0, 1, 0}
       c_4  = { 0,-1, 0}
       c_5  = { 0, 0, 1}
       c_6  = { 0, 0,-1}
       c_7  = { 1, 1, 0}
       c_8  = {-1,-1, 0}
       c_9  = { 1,-1, 0}
       c_10 = {-1, 1, 0}
       c_11 = { 1, 0, 1}
       c_12 = {-1, 0,-1}
       c_13 = { 1, 0,-1}
       c_14 = {-1, 0, 1}
       c_15 = { 0, 1, 1}
       c_16 = { 0,-1,-1}
       c_17 = { 0, 1,-1}
       c_18 = { 0,-1, 1} */

    // The basis vectors (modes) are constructed as follows
    // $m_k = \sum_{i} e_{ki} n_{i}$, where the $e_{ki}$ form a 
    // linear transformation (matrix) that is given by

    /* $e{ 0,i} = 1$
       $e{ 1,i} = c_{i,x}$
       $e{ 2,i} = c_{i,y}$
       $e{ 3,i} = c_{i,z}$
       $e{ 4,i} = c_{i}^2 - 1$
       $e{ 5,i} = c_{i,x}^2 - c_{i,y}^2$
       $e{ 6,i} = c_{i}^2 - 3*c_{i,z}^2$
       $e{ 7,i} = c_{i,x}*c_{i,y}$
       $e{ 8,i} = c_{i,x}*c_{i,z}$
       $e{ 9,i} = c_{i,y}*c_{i,z}$
       $e{10,i} = (3*c_{i}^2 - 5)*c_{i,x}$
       $e{11,i} = (3*c_{i}^2 - 5)*c_{i,y}$
       $e{12,i} = (3*c_{i}^2 - 5)*c_{i,z}$
       $e{13,i} = (c_{i,y}^2 - c_{i,z}^2)*c_{i,x}$
       $e{14,i} = (c_{i,x}^2 - c_{i,z}^2)*c_{i,y}$
       $e{15,i} = (c_{i,x}^2 - c_{i,y}^2)*c_{i,z}$
       $e{16,i} = 3*c_{i}^2^2 - 6*c_{i}^2 + 1$
       $e{17,i} = (2*c_{i}^2 - 3)*(c_{i,x}^2 - c_{i,y}^2)$
       $e{18,i} = (2*c_{i}^2 - 3)*(c_{i}^2 - 3*c_{i,z}^2)$ */

    // Such that the transformation matrix is given by

    /* {{ 1, 1, 1, 1, 1, 1, 1, 1, 1, 1, 1, 1, 1, 1, 1, 1, 1, 1, 1}, 
        { 0, 1,-1, 0, 0, 0, 0, 1,-1, 1,-1, 1,-1, 1,-1, 0, 0, 0, 0}, 
        { 0, 0, 0, 1,-1, 0, 0, 1,-1,-1, 1, 0, 0, 0, 0, 1,-1, 1,-1}, 
        { 0, 0, 0, 0, 0, 1,-1, 0, 0, 0, 0, 1,-1,-1, 1, 1,-1,-1, 1}, 
        {-1, 0, 0, 0, 0, 0, 0, 1, 1, 1, 1, 1, 1, 1, 1, 1, 1, 1, 1}, 
        { 0, 1, 1,-1,-1, 0, 0, 0, 0, 0, 0, 1, 1, 1, 1,-1,-1,-1,-1}, 
        { 0, 1, 1, 1, 1,-2,-2, 2, 2, 2, 2,-1,-1,-1,-1,-1,-1,-1,-1}, 
        { 0, 0, 0, 0, 0, 0, 0, 1, 1,-1,-1, 0, 0, 0, 0, 0, 0, 0, 0}, 
        { 0, 0, 0, 0, 0, 0, 0, 0, 0, 0, 0, 1, 1,-1,-1, 0, 0, 0, 0}, 
        { 0, 0, 0, 0, 0, 0, 0, 0, 0, 0, 0, 0, 0, 0, 0, 1, 1,-1,-1}, 
        { 0,-2, 2, 0, 0, 0, 0, 1,-1, 1,-1, 1,-1, 1,-1, 0, 0, 0, 0}, 
        { 0, 0, 0,-2, 2, 0, 0, 1,-1,-1, 1, 0, 0, 0, 0, 1,-1, 1,-1}, 
        { 0, 0, 0, 0, 0,-2, 2, 0, 0, 0, 0, 1,-1,-1, 1, 1,-1,-1, 1}, 
        { 0, 0, 0, 0, 0, 0, 0, 1,-1, 1,-1,-1, 1,-1, 1, 0, 0, 0, 0}, 
        { 0, 0, 0, 0, 0, 0, 0, 1,-1,-1, 1, 0, 0, 0, 0,-1, 1,-1, 1}, 
        { 0, 0, 0, 0, 0, 0, 0, 0, 0, 0, 0, 1,-1,-1, 1,-1, 1, 1,-1}, 
        { 1,-2,-2,-2,-2,-2,-2, 1, 1, 1, 1, 1, 1, 1, 1, 1, 1, 1, 1}, 
        { 0,-1,-1, 1, 1, 0, 0, 0, 0, 0, 0, 1, 1, 1, 1,-1,-1,-1,-1}, 
        { 0,-1,-1,-1,-1, 2, 2, 2, 2, 2, 2,-1,-1,-1,-1,-1,-1,-1,-1}} */

    // With weights 

    /* q^{c_{i}} = { 1/3, 1/18, 1/18, 1/18,
                    1/18, 1/18, 1/18, 1/36,
                    1/36, 1/36, 1/36, 1/36, 
                    1/36, 1/36, 1/36, 1/36, 
                    1/36, 1/36, 1/36 } */

    // Which makes the transformation satisfy the following
    // orthogonality condition:
    // \sum_{i} q^{c_{i}} e_{ki} e_{li} = w_{k} \delta_{kl},
    // where the weights are:

    /* w_{i} = {  1, 1/3, 1/3, 1/3,
                2/3, 4/9, 4/3, 1/9,
                1/9, 1/9, 2/3, 2/3,
                2/3, 2/9, 2/9, 2/9, 
                  2, 4/9, 4/3 } */

    // mass mode

    mode[0 + ii * LBQ] =   n_a.vd[( 0 + ii*LBQ ) * para.number_of_nodes + index]
                         + n_a.vd[( 1 + ii*LBQ ) * para.number_of_nodes + index] + n_a.vd[( 2 + ii*LBQ ) * para.number_of_nodes + index]
                         + n_a.vd[( 3 + ii*LBQ ) * para.number_of_nodes + index] + n_a.vd[( 4 + ii*LBQ ) * para.number_of_nodes + index]
                         + n_a.vd[( 5 + ii*LBQ ) * para.number_of_nodes + index] + n_a.vd[( 6 + ii*LBQ ) * para.number_of_nodes + index]
                         + n_a.vd[( 7 + ii*LBQ ) * para.number_of_nodes + index] + n_a.vd[( 8 + ii*LBQ ) * para.number_of_nodes + index]
                         + n_a.vd[( 9 + ii*LBQ ) * para.number_of_nodes + index] + n_a.vd[(10 + ii*LBQ ) * para.number_of_nodes + index]
                         + n_a.vd[(11 + ii*LBQ ) * para.number_of_nodes + index] + n_a.vd[(12 + ii*LBQ ) * para.number_of_nodes + index]
                         + n_a.vd[(13 + ii*LBQ ) * para.number_of_nodes + index] + n_a.vd[(14 + ii*LBQ ) * para.number_of_nodes + index]
                         + n_a.vd[(15 + ii*LBQ ) * para.number_of_nodes + index] + n_a.vd[(16 + ii*LBQ ) * para.number_of_nodes + index]
                         + n_a.vd[(17 + ii*LBQ ) * para.number_of_nodes + index] + n_a.vd[(18 + ii*LBQ ) * para.number_of_nodes + index];

    // momentum modes

    mode[1 + ii * LBQ] =   (n_a.vd[( 1 + ii*LBQ ) * para.number_of_nodes + index] - n_a.vd[( 2 + ii*LBQ ) * para.number_of_nodes + index])
                         + (n_a.vd[( 7 + ii*LBQ ) * para.number_of_nodes + index] - n_a.vd[( 8 + ii*LBQ ) * para.number_of_nodes + index])
                         + (n_a.vd[( 9 + ii*LBQ ) * para.number_of_nodes + index] - n_a.vd[(10 + ii*LBQ ) * para.number_of_nodes + index])
                         + (n_a.vd[(11 + ii*LBQ ) * para.number_of_nodes + index] - n_a.vd[(12 + ii*LBQ ) * para.number_of_nodes + index])
                         + (n_a.vd[(13 + ii*LBQ ) * para.number_of_nodes + index] - n_a.vd[(14 + ii*LBQ ) * para.number_of_nodes + index]);

    mode[2 + ii * LBQ] =   (n_a.vd[( 3 + ii*LBQ ) * para.number_of_nodes + index] - n_a.vd[( 4 + ii*LBQ ) * para.number_of_nodes + index])
                         + (n_a.vd[( 7 + ii*LBQ ) * para.number_of_nodes + index] - n_a.vd[( 8 + ii*LBQ ) * para.number_of_nodes + index])
                         - (n_a.vd[( 9 + ii*LBQ ) * para.number_of_nodes + index] - n_a.vd[(10 + ii*LBQ ) * para.number_of_nodes + index])
                         + (n_a.vd[(15 + ii*LBQ ) * para.number_of_nodes + index] - n_a.vd[(16 + ii*LBQ ) * para.number_of_nodes + index])
                         + (n_a.vd[(17 + ii*LBQ ) * para.number_of_nodes + index] - n_a.vd[(18 + ii*LBQ ) * para.number_of_nodes + index]);

    mode[3 + ii * LBQ] =   (n_a.vd[( 5 + ii*LBQ ) * para.number_of_nodes + index] - n_a.vd[( 6 + ii*LBQ ) * para.number_of_nodes + index])
                         + (n_a.vd[(11 + ii*LBQ ) * para.number_of_nodes + index] - n_a.vd[(12 + ii*LBQ ) * para.number_of_nodes + index])
                         - (n_a.vd[(13 + ii*LBQ ) * para.number_of_nodes + index] - n_a.vd[(14 + ii*LBQ ) * para.number_of_nodes + index])
                         + (n_a.vd[(15 + ii*LBQ ) * para.number_of_nodes + index] - n_a.vd[(16 + ii*LBQ ) * para.number_of_nodes + index])
                         - (n_a.vd[(17 + ii*LBQ ) * para.number_of_nodes + index] - n_a.vd[(18 + ii*LBQ ) * para.number_of_nodes + index]);

    // stress modes
    mode[4 + ii * LBQ] = - n_a.vd[( 0 + ii*LBQ ) * para.number_of_nodes + index]
                         + n_a.vd[( 7 + ii*LBQ ) * para.number_of_nodes + index] + n_a.vd[( 8 + ii*LBQ ) * para.number_of_nodes + index]
                         + n_a.vd[( 9 + ii*LBQ ) * para.number_of_nodes + index] + n_a.vd[(10 + ii*LBQ ) * para.number_of_nodes + index]
                         + n_a.vd[(11 + ii*LBQ ) * para.number_of_nodes + index] + n_a.vd[(12 + ii*LBQ ) * para.number_of_nodes + index]
                         + n_a.vd[(13 + ii*LBQ ) * para.number_of_nodes + index] + n_a.vd[(14 + ii*LBQ ) * para.number_of_nodes + index]
                         + n_a.vd[(15 + ii*LBQ ) * para.number_of_nodes + index] + n_a.vd[(16 + ii*LBQ ) * para.number_of_nodes + index]
                         + n_a.vd[(17 + ii*LBQ ) * para.number_of_nodes + index] + n_a.vd[(18 + ii*LBQ ) * para.number_of_nodes + index];

    mode[5 + ii * LBQ] =   (n_a.vd[( 1 + ii*LBQ ) * para.number_of_nodes + index] + n_a.vd[( 2 + ii*LBQ ) * para.number_of_nodes + index])
                         - (n_a.vd[( 3 + ii*LBQ ) * para.number_of_nodes + index] + n_a.vd[( 4 + ii*LBQ ) * para.number_of_nodes + index])
                         + (n_a.vd[(11 + ii*LBQ ) * para.number_of_nodes + index] + n_a.vd[(12 + ii*LBQ ) * para.number_of_nodes + index])
                         + (n_a.vd[(13 + ii*LBQ ) * para.number_of_nodes + index] + n_a.vd[(14 + ii*LBQ ) * para.number_of_nodes + index])
                         - (n_a.vd[(15 + ii*LBQ ) * para.number_of_nodes + index] + n_a.vd[(16 + ii*LBQ ) * para.number_of_nodes + index])
                         - (n_a.vd[(17 + ii*LBQ ) * para.number_of_nodes + index] + n_a.vd[(18 + ii*LBQ ) * para.number_of_nodes + index]);

    mode[6 + ii * LBQ] =   (n_a.vd[( 1 + ii*LBQ ) * para.number_of_nodes + index] + n_a.vd[( 2 + ii*LBQ ) * para.number_of_nodes + index])
                         + (n_a.vd[( 3 + ii*LBQ ) * para.number_of_nodes + index] + n_a.vd[( 4 + ii*LBQ ) * para.number_of_nodes + index])
                         - (n_a.vd[(11 + ii*LBQ ) * para.number_of_nodes + index] + n_a.vd[(12 + ii*LBQ ) * para.number_of_nodes + index])
                         - (n_a.vd[(13 + ii*LBQ ) * para.number_of_nodes + index] + n_a.vd[(14 + ii*LBQ ) * para.number_of_nodes + index])
                         - (n_a.vd[(15 + ii*LBQ ) * para.number_of_nodes + index] + n_a.vd[(16 + ii*LBQ ) * para.number_of_nodes + index])
                         - (n_a.vd[(17 + ii*LBQ ) * para.number_of_nodes + index] + n_a.vd[(18 + ii*LBQ ) * para.number_of_nodes + index])
                         - 2.0f*( 
                                    (n_a.vd[( 5 + ii*LBQ ) * para.number_of_nodes + index] + n_a.vd[( 6 + ii*LBQ ) * para.number_of_nodes + index])
                                  - (n_a.vd[( 7 + ii*LBQ ) * para.number_of_nodes + index] + n_a.vd[( 8 + ii*LBQ ) * para.number_of_nodes + index])
                                  - (n_a.vd[( 9 + ii*LBQ ) * para.number_of_nodes + index] + n_a.vd[(10 + ii*LBQ ) * para.number_of_nodes + index])
                                );

    mode[7 + ii * LBQ] =   (n_a.vd[( 7 + ii*LBQ ) * para.number_of_nodes + index] + n_a.vd[( 8 + ii*LBQ ) * para.number_of_nodes + index])
                         - (n_a.vd[( 9 + ii*LBQ ) * para.number_of_nodes + index] + n_a.vd[(10 + ii*LBQ ) * para.number_of_nodes + index]);

    mode[8 + ii * LBQ] =   (n_a.vd[(11 + ii*LBQ ) * para.number_of_nodes + index] + n_a.vd[(12 + ii*LBQ ) * para.number_of_nodes + index])
                         - (n_a.vd[(13 + ii*LBQ ) * para.number_of_nodes + index] + n_a.vd[(14 + ii*LBQ ) * para.number_of_nodes + index]);

    mode[9 + ii * LBQ] =   (n_a.vd[(15 + ii*LBQ ) * para.number_of_nodes + index] + n_a.vd[(16 + ii*LBQ ) * para.number_of_nodes + index])
                         - (n_a.vd[(17 + ii*LBQ ) * para.number_of_nodes + index] + n_a.vd[(18 + ii*LBQ ) * para.number_of_nodes + index]);

    // kinetic modes

    mode[10 + ii * LBQ] = - 2.0f*(n_a.vd[( 1 + ii*LBQ ) * para.number_of_nodes + index] - n_a.vd[( 2 + ii*LBQ ) * para.number_of_nodes + index])
                               + (n_a.vd[( 7 + ii*LBQ ) * para.number_of_nodes + index] - n_a.vd[( 8 + ii*LBQ ) * para.number_of_nodes + index])
                               + (n_a.vd[( 9 + ii*LBQ ) * para.number_of_nodes + index] - n_a.vd[(10 + ii*LBQ ) * para.number_of_nodes + index])
                               + (n_a.vd[(11 + ii*LBQ ) * para.number_of_nodes + index] - n_a.vd[(12 + ii*LBQ ) * para.number_of_nodes + index])
                               + (n_a.vd[(13 + ii*LBQ ) * para.number_of_nodes + index] - n_a.vd[(14 + ii*LBQ ) * para.number_of_nodes + index]);

    mode[11 + ii * LBQ] = - 2.0f*(n_a.vd[( 3 + ii*LBQ ) * para.number_of_nodes + index] - n_a.vd[( 4 + ii*LBQ ) * para.number_of_nodes + index])
                               + (n_a.vd[( 7 + ii*LBQ ) * para.number_of_nodes + index] - n_a.vd[( 8 + ii*LBQ ) * para.number_of_nodes + index])
                               - (n_a.vd[( 9 + ii*LBQ ) * para.number_of_nodes + index] - n_a.vd[(10 + ii*LBQ ) * para.number_of_nodes + index])
                               + (n_a.vd[(15 + ii*LBQ ) * para.number_of_nodes + index] - n_a.vd[(16 + ii*LBQ ) * para.number_of_nodes + index])
                               + (n_a.vd[(17 + ii*LBQ ) * para.number_of_nodes + index] - n_a.vd[(18 + ii*LBQ ) * para.number_of_nodes + index]);

    mode[12 + ii * LBQ] = - 2.0f*(n_a.vd[( 5 + ii*LBQ ) * para.number_of_nodes + index] - n_a.vd[( 6 + ii*LBQ ) * para.number_of_nodes + index])
                               + (n_a.vd[(11 + ii*LBQ ) * para.number_of_nodes + index] - n_a.vd[(12 + ii*LBQ ) * para.number_of_nodes + index])
                               - (n_a.vd[(13 + ii*LBQ ) * para.number_of_nodes + index] - n_a.vd[(14 + ii*LBQ ) * para.number_of_nodes + index])
                               + (n_a.vd[(15 + ii*LBQ ) * para.number_of_nodes + index] - n_a.vd[(16 + ii*LBQ ) * para.number_of_nodes + index])
                               - (n_a.vd[(17 + ii*LBQ ) * para.number_of_nodes + index] - n_a.vd[(18 + ii*LBQ ) * para.number_of_nodes + index]);

    mode[13 + ii * LBQ] =   (n_a.vd[( 7 + ii*LBQ ) * para.number_of_nodes + index] - n_a.vd[( 8 + ii*LBQ ) * para.number_of_nodes + index])
                          + (n_a.vd[( 9 + ii*LBQ ) * para.number_of_nodes + index] - n_a.vd[(10 + ii*LBQ ) * para.number_of_nodes + index])
                          - (n_a.vd[(11 + ii*LBQ ) * para.number_of_nodes + index] - n_a.vd[(12 + ii*LBQ ) * para.number_of_nodes + index])
                          - (n_a.vd[(13 + ii*LBQ ) * para.number_of_nodes + index] - n_a.vd[(14 + ii*LBQ ) * para.number_of_nodes + index]);

    mode[14 + ii * LBQ] =   (n_a.vd[( 7 + ii*LBQ ) * para.number_of_nodes + index] - n_a.vd[( 8 + ii*LBQ ) * para.number_of_nodes + index])
                          - (n_a.vd[( 9 + ii*LBQ ) * para.number_of_nodes + index] - n_a.vd[(10 + ii*LBQ ) * para.number_of_nodes + index])
                          - (n_a.vd[(15 + ii*LBQ ) * para.number_of_nodes + index] - n_a.vd[(16 + ii*LBQ ) * para.number_of_nodes + index])
                          - (n_a.vd[(17 + ii*LBQ ) * para.number_of_nodes + index] - n_a.vd[(18 + ii*LBQ ) * para.number_of_nodes + index]);

    mode[15 + ii * LBQ] =   (n_a.vd[(11 + ii*LBQ ) * para.number_of_nodes + index] - n_a.vd[(12 + ii*LBQ ) * para.number_of_nodes + index])
                          - (n_a.vd[(13 + ii*LBQ ) * para.number_of_nodes + index] - n_a.vd[(14 + ii*LBQ ) * para.number_of_nodes + index])
                          - (n_a.vd[(15 + ii*LBQ ) * para.number_of_nodes + index] - n_a.vd[(16 + ii*LBQ ) * para.number_of_nodes + index])
                          + (n_a.vd[(17 + ii*LBQ ) * para.number_of_nodes + index] - n_a.vd[(18 + ii*LBQ ) * para.number_of_nodes + index]);

    mode[16 + ii * LBQ] =   n_a.vd[( 0 + ii*LBQ ) * para.number_of_nodes + index]
                          + n_a.vd[( 7 + ii*LBQ ) * para.number_of_nodes + index] + n_a.vd[( 8 + ii*LBQ ) * para.number_of_nodes + index]
                          + n_a.vd[( 9 + ii*LBQ ) * para.number_of_nodes + index] + n_a.vd[(10 + ii*LBQ ) * para.number_of_nodes + index]
                          + n_a.vd[(11 + ii*LBQ ) * para.number_of_nodes + index] + n_a.vd[(12 + ii*LBQ ) * para.number_of_nodes + index]
                          + n_a.vd[(13 + ii*LBQ ) * para.number_of_nodes + index] + n_a.vd[(14 + ii*LBQ ) * para.number_of_nodes + index]
                          + n_a.vd[(15 + ii*LBQ ) * para.number_of_nodes + index] + n_a.vd[(16 + ii*LBQ ) * para.number_of_nodes + index]
                          + n_a.vd[(17 + ii*LBQ ) * para.number_of_nodes + index] + n_a.vd[(18 + ii*LBQ ) * para.number_of_nodes + index]
                          - 2.0f*(
                                     (n_a.vd[( 1 + ii*LBQ ) * para.number_of_nodes + index] + n_a.vd[( 2 + ii*LBQ ) * para.number_of_nodes + index])
                                   + (n_a.vd[( 3 + ii*LBQ ) * para.number_of_nodes + index] + n_a.vd[( 4 + ii*LBQ ) * para.number_of_nodes + index])
                                   + (n_a.vd[( 5 + ii*LBQ ) * para.number_of_nodes + index] + n_a.vd[( 6 + ii*LBQ ) * para.number_of_nodes + index])
                                 );

    mode[17 + ii * LBQ] = - (n_a.vd[( 1 + ii*LBQ ) * para.number_of_nodes + index] + n_a.vd[( 2 + ii*LBQ ) * para.number_of_nodes + index])
                          + (n_a.vd[( 3 + ii*LBQ ) * para.number_of_nodes + index] + n_a.vd[( 4 + ii*LBQ ) * para.number_of_nodes + index])
                          + (n_a.vd[(11 + ii*LBQ ) * para.number_of_nodes + index] + n_a.vd[(12 + ii*LBQ ) * para.number_of_nodes + index])
                          + (n_a.vd[(13 + ii*LBQ ) * para.number_of_nodes + index] + n_a.vd[(14 + ii*LBQ ) * para.number_of_nodes + index])
                          - (n_a.vd[(15 + ii*LBQ ) * para.number_of_nodes + index] + n_a.vd[(16 + ii*LBQ ) * para.number_of_nodes + index])
                          - (n_a.vd[(17 + ii*LBQ ) * para.number_of_nodes + index] + n_a.vd[(18 + ii*LBQ ) * para.number_of_nodes + index]);

    mode[18 + ii * LBQ] = - (n_a.vd[( 1 + ii*LBQ ) * para.number_of_nodes + index] + n_a.vd[( 2 + ii*LBQ ) * para.number_of_nodes + index])
                          - (n_a.vd[( 3 + ii*LBQ ) * para.number_of_nodes + index] + n_a.vd[( 4 + ii*LBQ ) * para.number_of_nodes + index])
                          - (n_a.vd[(11 + ii*LBQ ) * para.number_of_nodes + index] + n_a.vd[(12 + ii*LBQ ) * para.number_of_nodes + index])
                          - (n_a.vd[(13 + ii*LBQ ) * para.number_of_nodes + index] + n_a.vd[(14 + ii*LBQ ) * para.number_of_nodes + index])
                          - (n_a.vd[(15 + ii*LBQ ) * para.number_of_nodes + index] + n_a.vd[(16 + ii*LBQ ) * para.number_of_nodes + index])
                          - (n_a.vd[(17 + ii*LBQ ) * para.number_of_nodes + index] + n_a.vd[(18 + ii*LBQ ) * para.number_of_nodes + index])
                          + 2.0f*(
                                     (n_a.vd[( 5 + ii*LBQ ) * para.number_of_nodes + index] + n_a.vd[( 6 + ii*LBQ ) * para.number_of_nodes + index])
                                   + (n_a.vd[( 7 + ii*LBQ ) * para.number_of_nodes + index] + n_a.vd[( 8 + ii*LBQ ) * para.number_of_nodes + index])
                                   + (n_a.vd[( 9 + ii*LBQ ) * para.number_of_nodes + index] + n_a.vd[(10 + ii*LBQ ) * para.number_of_nodes + index])
                                 );
  }
}

__device__ void reset_LB_forces(unsigned int index, LB_node_force_gpu node_f, bool buffer = true) {

  float force_factor=powf(para.agrid,2)*para.tau*para.tau;
  for(int ii=0;ii<LB_COMPONENTS;++ii)
  {

#if defined(VIRTUAL_SITES_INERTIALESS_TRACERS) || defined(EK_DEBUG)
// Store backup of the node forces
    if (buffer)
    {
      node_f.force_buf[(0 + ii*3 ) * para.number_of_nodes + index] = node_f.force[(0 + ii*3 ) * para.number_of_nodes + index];
      node_f.force_buf[(1 + ii*3 ) * para.number_of_nodes + index] = node_f.force[(1 + ii*3 ) * para.number_of_nodes + index];
      node_f.force_buf[(2 + ii*3 ) * para.number_of_nodes + index] = node_f.force[(2 + ii*3 ) * para.number_of_nodes + index];
    }
#endif

#ifdef EXTERNAL_FORCES
      if(para.external_force)
      {
        node_f.force[(0 + ii*3 ) * para.number_of_nodes + index] = para.ext_force[0 + ii*3 ]*force_factor;
        node_f.force[(1 + ii*3 ) * para.number_of_nodes + index] = para.ext_force[1 + ii*3 ]*force_factor;
        node_f.force[(2 + ii*3 ) * para.number_of_nodes + index] = para.ext_force[2 + ii*3 ]*force_factor;
      }
      else
      {
        node_f.force[(0 + ii*3 ) * para.number_of_nodes + index] = 0.0f;
        node_f.force[(1 + ii*3 ) * para.number_of_nodes + index] = 0.0f;
        node_f.force[(2 + ii*3 ) * para.number_of_nodes + index] = 0.0f;
      }
#else
      /** reset force */
      node_f.force[(0 + ii*3 ) * para.number_of_nodes + index] = 0.0f;
      node_f.force[(1 + ii*3 ) * para.number_of_nodes + index] = 0.0f;
      node_f.force[(2 + ii*3 ) * para.number_of_nodes + index] = 0.0f;
#endif
  }
}

__global__ void reset_LB_forces_kernel(LB_node_force_gpu node_f, bool buffer = true) {
  unsigned int index = blockIdx.y * gridDim.x * blockDim.x + blockDim.x * blockIdx.x + threadIdx.x;

  if( index < para.number_of_nodes )
    reset_LB_forces(index, node_f, buffer);
}

void reset_LB_forces_GPU(bool buffer) {
  int threads_per_block = 64;
  int blocks_per_grid_y = 4;
  int blocks_per_grid_x = (lbpar_gpu.number_of_nodes + threads_per_block * blocks_per_grid_y - 1) /(threads_per_block * blocks_per_grid_y);
  dim3 dim_grid = make_uint3(blocks_per_grid_x, blocks_per_grid_y, 1);

  KERNELCALL(reset_LB_forces_kernel, dim_grid, threads_per_block, (node_f, buffer));
}


__device__ void update_rho_v(float *mode, unsigned int index, LB_node_force_gpu node_f, LB_rho_v_gpu *d_v){

  float Rho_tot=0.0f;
  float u_tot[3]={0.0f,0.0f,0.0f};
  
  #pragma unroll
  for(int ii=0;ii<LB_COMPONENTS;++ii)
  { 
      /** re-construct the real density
      * remember that the populations are stored as differences to their
      * equilibrium value */

      d_v[index].rho[ii] = mode[0 + ii * LBQ] + para.rho[ii]*para.agrid*para.agrid*para.agrid;
      Rho_tot  += mode[0 + ii * LBQ] + para.rho[ii]*para.agrid*para.agrid*para.agrid;
      u_tot[0] += mode[1 + ii * LBQ];
      u_tot[1] += mode[2 + ii * LBQ];
      u_tot[2] += mode[3 + ii * LBQ];

      /** if forces are present, the momentum density is redefined to
      * inlcude one half-step of the force action.  See the
      * Chapman-Enskog expansion in [Ladd & Verberg]. */

      u_tot[0] += 0.5f*node_f.force[(0+ii*3)*para.number_of_nodes + index];
      u_tot[1] += 0.5f*node_f.force[(1+ii*3)*para.number_of_nodes + index];
      u_tot[2] += 0.5f*node_f.force[(2+ii*3)*para.number_of_nodes + index];
  }

  u_tot[0]/=Rho_tot;
  u_tot[1]/=Rho_tot;
  u_tot[2]/=Rho_tot;

  d_v[index].v[0]=u_tot[0]; 
  d_v[index].v[1]=u_tot[1]; 
  d_v[index].v[2]=u_tot[2]; 
}

/**lb_relax_modes, means collision update of the modes
 * @param index   node index / thread index (Input)
 * @param mode    Pointer to the local register values mode (Input/Output)
 * @param node_f  Pointer to local node force (Input)
 * @param *d_v    Pointer to local device values
*/
__device__ void relax_modes(float *mode, unsigned int index, LB_node_force_gpu node_f, LB_rho_v_gpu *d_v){
  float u_tot[3]={0.0f,0.0f,0.0f};

  update_rho_v(mode, index, node_f, d_v);

  u_tot[0]=d_v[index].v[0];  
  u_tot[1]=d_v[index].v[1];  
  u_tot[2]=d_v[index].v[2];  
 
  #pragma unroll
  for(int ii=0;ii<LB_COMPONENTS;++ii)
  { 
      float Rho; float j[3]; float modes_from_pi_eq[6];

      Rho = mode[0 + ii * LBQ] + para.rho[ii]*para.agrid*para.agrid*para.agrid ;
      j[0] = Rho * u_tot[0];
      j[1] = Rho * u_tot[1];
      j[2] = Rho * u_tot[2];

      /** equilibrium part of the stress modes (eq13 schiller)*/

      modes_from_pi_eq[0] = ((j[0]*j[0])+(j[1]*j[1])+(j[2]*j[2]))/Rho;
      modes_from_pi_eq[1] = ((j[0]*j[0])-(j[1]*j[1]))/Rho;
      modes_from_pi_eq[2] = (((j[0]*j[0])+(j[1]*j[1])+(j[2]*j[2])) - 3.0f*(j[2]*j[2]))/Rho;
      modes_from_pi_eq[3] = j[0]*j[1]/Rho;
      modes_from_pi_eq[4] = j[0]*j[2]/Rho;
      modes_from_pi_eq[5] = j[1]*j[2]/Rho;
 
      /** in Shan-Chen we have to relax the momentum modes as well using the mobility, but
          the total momentum is conserved */  

#ifdef SHANCHEN
      mode[1 + ii * LBQ] = j[0] + para.gamma_mobility[0]*(mode[1 + ii * LBQ] - j[0]);
      mode[2 + ii * LBQ] = j[1] + para.gamma_mobility[0]*(mode[2 + ii * LBQ] - j[1]);
      mode[3 + ii * LBQ] = j[2] + para.gamma_mobility[0]*(mode[3 + ii * LBQ] - j[2]);
#endif
 
      /** relax the stress modes (eq14 schiller)*/

      mode[4 + ii * LBQ] = modes_from_pi_eq[0] +  para.gamma_bulk[ii]*(mode[4 + ii * LBQ] - modes_from_pi_eq[0]);
      mode[5 + ii * LBQ] = modes_from_pi_eq[1] + para.gamma_shear[ii]*(mode[5 + ii * LBQ] - modes_from_pi_eq[1]);
      mode[6 + ii * LBQ] = modes_from_pi_eq[2] + para.gamma_shear[ii]*(mode[6 + ii * LBQ] - modes_from_pi_eq[2]);
      mode[7 + ii * LBQ] = modes_from_pi_eq[3] + para.gamma_shear[ii]*(mode[7 + ii * LBQ] - modes_from_pi_eq[3]);
      mode[8 + ii * LBQ] = modes_from_pi_eq[4] + para.gamma_shear[ii]*(mode[8 + ii * LBQ] - modes_from_pi_eq[4]);
      mode[9 + ii * LBQ] = modes_from_pi_eq[5] + para.gamma_shear[ii]*(mode[9 + ii * LBQ] - modes_from_pi_eq[5]);
    
      /** relax the ghost modes (project them out) */
      /** ghost modes have no equilibrium part due to orthogonality */

      mode[10 + ii * LBQ] =  para.gamma_odd[ii]*mode[10 + ii * LBQ];
      mode[11 + ii * LBQ] =  para.gamma_odd[ii]*mode[11 + ii * LBQ];
      mode[12 + ii * LBQ] =  para.gamma_odd[ii]*mode[12 + ii * LBQ];
      mode[13 + ii * LBQ] =  para.gamma_odd[ii]*mode[13 + ii * LBQ];
      mode[14 + ii * LBQ] =  para.gamma_odd[ii]*mode[14 + ii * LBQ];
      mode[15 + ii * LBQ] =  para.gamma_odd[ii]*mode[15 + ii * LBQ];
      mode[16 + ii * LBQ] = para.gamma_even[ii]*mode[16 + ii * LBQ];
      mode[17 + ii * LBQ] = para.gamma_even[ii]*mode[17 + ii * LBQ];
      mode[18 + ii * LBQ] = para.gamma_even[ii]*mode[18 + ii * LBQ];
  }
}


/**thermalization of the modes with gaussian random numbers
 * @param index   node index / thread index (Input)
 * @param mode    Pointer to the local register values mode (Input/Output)
 * @param *rn     Pointer to randomnumber array of the local node
*/
__device__ void thermalize_modes(float *mode, unsigned int index, LB_randomnr_gpu *rn){
  float Rho;
#ifdef SHANCHEN
  float Rho_tot=0.0,c;
  #pragma unroll
  for(int ii=0;ii<LB_COMPONENTS;++ii) { 
      Rho_tot  += mode[0 + ii * LBQ]+ para.rho[ii]*para.agrid*para.agrid*para.agrid;
  }
  c = (mode[0 + 0 * LBQ]+ para.rho[0]*para.agrid*para.agrid*para.agrid ) / Rho_tot;
  random_wrapper(rn);
  for(int ii=0;ii<LB_COMPONENTS;++ii) { 
      mode[1 + ii * LBQ] +=  sqrtf(c*(1-c)*Rho_tot*(para.mu[ii]*(2.0f/3.0f)*(1.0f-(para.gamma_mobility[0]*para.gamma_mobility[0])))) * (2*ii-1) * rn->randomnr[0];
      mode[2 + ii * LBQ] +=  sqrtf(c*(1-c)*Rho_tot*(para.mu[ii]*(2.0f/3.0f)*(1.0f-(para.gamma_mobility[0]*para.gamma_mobility[0])))) * (2*ii-1) * rn->randomnr[1];
  }                                      
  random_wrapper(rn);                    
  for(int ii=0;ii<LB_COMPONENTS;++ii)    
      mode[3 + ii * LBQ] +=  sqrtf(c*(1-c)*Rho_tot*(para.mu[ii]*(2.0f/3.0f)*(1.0f-( para.gamma_mobility[0]*para.gamma_mobility[0])))) * (2*ii-1) * rn->randomnr[0];
#endif
  
  
  for(int ii=0;ii<LB_COMPONENTS;++ii)
  {  

    /** mass mode */  
    Rho = mode[0 + ii * LBQ] + para.rho[ii]*para.agrid*para.agrid*para.agrid;

    /** momentum modes */

    /** stress modes */
    random_wrapper(rn);
    mode[4 + ii * LBQ] += sqrtf(Rho*(para.mu[ii]*(2.0f/3.0f)*(1.0f-( para.gamma_bulk[ii]* para.gamma_bulk[ii])))) * rn->randomnr[0];
    mode[5 + ii * LBQ] += sqrtf(Rho*(para.mu[ii]*(4.0f/9.0f)*(1.0f-(para.gamma_shear[ii]*para.gamma_shear[ii])))) * rn->randomnr[1];

    random_wrapper(rn);
    mode[6 + ii * LBQ] += sqrtf(Rho*(para.mu[ii]*(4.0f/3.0f)*(1.0f-(para.gamma_shear[ii]*para.gamma_shear[ii])))) * rn->randomnr[0];
    mode[7 + ii * LBQ] += sqrtf(Rho*(para.mu[ii]*(1.0f/9.0f)*(1.0f-(para.gamma_shear[ii]*para.gamma_shear[ii])))) * rn->randomnr[1];

    random_wrapper(rn);
    mode[8 + ii * LBQ] += sqrtf(Rho*(para.mu[ii]*(1.0f/9.0f)*(1.0f-(para.gamma_shear[ii]*para.gamma_shear[ii])))) * rn->randomnr[0];
    mode[9 + ii * LBQ] += sqrtf(Rho*(para.mu[ii]*(1.0f/9.0f)*(1.0f-(para.gamma_shear[ii]*para.gamma_shear[ii])))) * rn->randomnr[1];

    /** ghost modes */
    random_wrapper(rn);
    mode[10 + ii * LBQ] += sqrtf(Rho*(para.mu[ii]*(2.0f/3.0f)*(1.0f-(para.gamma_odd[ii]*para.gamma_odd[ii])))) * rn->randomnr[0];
    mode[11 + ii * LBQ] += sqrtf(Rho*(para.mu[ii]*(2.0f/3.0f)*(1.0f-(para.gamma_odd[ii]*para.gamma_odd[ii])))) * rn->randomnr[1];

    random_wrapper(rn);
    mode[12 + ii * LBQ] += sqrtf(Rho*(para.mu[ii]*(2.0f/3.0f)*(1.0f-(para.gamma_odd[ii]*para.gamma_odd[ii])))) * rn->randomnr[0];
    mode[13 + ii * LBQ] += sqrtf(Rho*(para.mu[ii]*(2.0f/9.0f)*(1.0f-(para.gamma_odd[ii]*para.gamma_odd[ii])))) * rn->randomnr[1];

    random_wrapper(rn);
    mode[14 + ii * LBQ] += sqrtf(Rho*(para.mu[ii]*(2.0f/9.0f)*(1.0f-(para.gamma_odd[ii]*para.gamma_odd[ii])))) * rn->randomnr[0];
    mode[15 + ii * LBQ] += sqrtf(Rho*(para.mu[ii]*(2.0f/9.0f)*(1.0f-(para.gamma_odd[ii]*para.gamma_odd[ii])))) * rn->randomnr[1];

    random_wrapper(rn);
    mode[16 + ii * LBQ] += sqrtf(Rho*(para.mu[ii]*(2.0f)*(1.0f-(para.gamma_even[ii]*para.gamma_even[ii]))))     * rn->randomnr[0];
    mode[17 + ii * LBQ] += sqrtf(Rho*(para.mu[ii]*(4.0f/9.0f)*(1.0f-(para.gamma_even[ii]*para.gamma_even[ii])))) * rn->randomnr[1];

    random_wrapper(rn);
    mode[18 + ii * LBQ] += sqrtf(Rho*(para.mu[ii]*(4.0f/3.0f)*(1.0f-(para.gamma_even[ii]*para.gamma_even[ii])))) * rn->randomnr[0];
  }
}


/*-------------------------------------------------------*/
/**normalization of the modes need befor backtransformation into velocity space
 * @param mode    Pointer to the local register values mode (Input/Output)
*/
__device__ void normalize_modes(float* mode){
  #pragma unroll
  for(int ii=0;ii<LB_COMPONENTS;++ii)
  { 
    /** normalization factors enter in the back transformation */
    mode[ 0 + ii * LBQ] *= 1.0f;
    mode[ 1 + ii * LBQ] *= 3.0f;
    mode[ 2 + ii * LBQ] *= 3.0f;
    mode[ 3 + ii * LBQ] *= 3.0f;
    mode[ 4 + ii * LBQ] *= 3.0f/2.0f;
    mode[ 5 + ii * LBQ] *= 9.0f/4.0f;
    mode[ 6 + ii * LBQ] *= 3.0f/4.0f;
    mode[ 7 + ii * LBQ] *= 9.0f;
    mode[ 8 + ii * LBQ] *= 9.0f;
    mode[ 9 + ii * LBQ] *= 9.0f;
    mode[10 + ii * LBQ] *= 3.0f/2.0f;
    mode[11 + ii * LBQ] *= 3.0f/2.0f;
    mode[12 + ii * LBQ] *= 3.0f/2.0f;
    mode[13 + ii * LBQ] *= 9.0f/2.0f;
    mode[14 + ii * LBQ] *= 9.0f/2.0f;
    mode[15 + ii * LBQ] *= 9.0f/2.0f;
    mode[16 + ii * LBQ] *= 1.0f/2.0f;
    mode[17 + ii * LBQ] *= 9.0f/4.0f;
    mode[18 + ii * LBQ] *= 3.0f/4.0f;
  }
}



/*-------------------------------------------------------*/
/**backtransformation from modespace to desityspace and streaming with the push method using pbc
 * @param index   node index / thread index (Input)
 * @param mode    Pointer to the local register values mode (Input)
 * @param *n_b    Pointer to local node residing in array b (Output)
*/
__device__ void calc_n_from_modes_push(LB_nodes_gpu n_b, float *mode, unsigned int index){

  unsigned int xyz[3];
  index_to_xyz(index, xyz);
  unsigned int x = xyz[0];
  unsigned int y = xyz[1];
  unsigned int z = xyz[2];

  #pragma unroll
  for(int ii=0;ii<LB_COMPONENTS;++ii)
  {
 
    n_b.vd[(0 + ii*LBQ ) * para.number_of_nodes + x 
                                                + para.dim_x*y
                                                + para.dim_x*para.dim_y*z] = 
      1.0f/3.0f * (mode[0 + ii * LBQ] - mode[4 + ii * LBQ] + mode[16 + ii * LBQ]);

    n_b.vd[(1 + ii*LBQ ) * para.number_of_nodes + (x+1)%para.dim_x
                                                + para.dim_x*y 
                                                + para.dim_x*para.dim_y*z] = 
      1.0f/18.0f * (
                       mode[ 0 + ii * LBQ] + mode[ 1 + ii * LBQ]
                     + mode[ 5 + ii * LBQ] + mode[ 6 + ii * LBQ]
                     - mode[17 + ii * LBQ] - mode[18 + ii * LBQ]
                     - 2.0f*(mode[10 + ii * LBQ] + mode[16 + ii * LBQ])
                   );

    n_b.vd[(2 + ii*LBQ ) * para.number_of_nodes + (para.dim_x+x-1)%para.dim_x
                                                + para.dim_x*y
                                                + para.dim_x*para.dim_y*z] =
      1.0f/18.0f * (
                       mode[ 0 + ii * LBQ] - mode[ 1 + ii * LBQ]
                     + mode[ 5 + ii * LBQ] + mode[ 6 + ii * LBQ]
                     - mode[17 + ii * LBQ] - mode[18 + ii * LBQ]
                     + 2.0f*(mode[10 + ii * LBQ] - mode[16 + ii * LBQ])
                   );

    n_b.vd[(3 + ii*LBQ ) * para.number_of_nodes + x
                                                + para.dim_x*((y+1)%para.dim_y)
                                                + para.dim_x*para.dim_y*z] =
      1.0f/18.0f * (
                       mode[ 0 + ii * LBQ] + mode[ 2 + ii * LBQ]
                     - mode[ 5 + ii * LBQ] + mode[ 6 + ii * LBQ]
                     + mode[17 + ii * LBQ] - mode[18 + ii * LBQ]
                     - 2.0f*(mode[11 + ii * LBQ] + mode[16 + ii * LBQ])
                   );

    n_b.vd[(4 + ii*LBQ ) * para.number_of_nodes + x
                                                + para.dim_x*((para.dim_y+y-1)%para.dim_y)
                                                + para.dim_x*para.dim_y*z] =
      1.0f/18.0f * (
                       mode[ 0 + ii * LBQ] - mode[ 2 + ii * LBQ]
                     - mode[ 5 + ii * LBQ] + mode[ 6 + ii * LBQ]
                     + mode[17 + ii * LBQ] - mode[18 + ii * LBQ]
                     + 2.0f*(mode[11 + ii * LBQ] - mode[16 + ii * LBQ])
                   );

    n_b.vd[(5 + ii*LBQ ) * para.number_of_nodes + x
                                                + para.dim_x*y
                                                + para.dim_x*para.dim_y*((z+1)%para.dim_z)] =
      1.0f/18.0f * (
                       mode[0 + ii * LBQ] + mode[3 + ii * LBQ]
                     - 2.0f*(   mode[ 6 + ii * LBQ] + mode[12 + ii * LBQ]
                              + mode[16 + ii * LBQ] - mode[18 + ii * LBQ])
                   );

    n_b.vd[(6 + ii*LBQ ) * para.number_of_nodes + x
                                                + para.dim_x*y
                                                + para.dim_x*para.dim_y*((para.dim_z+z-1)%para.dim_z)] =
      1.0f/18.0f * (
                       mode[0 + ii * LBQ] - mode[3 + ii * LBQ]
                     - 2.0f*(   mode[6 + ii * LBQ] - mode[12 + ii * LBQ]
                              + mode[16 + ii * LBQ] - mode[18 + ii * LBQ])
                   );

    n_b.vd[(7 + ii*LBQ ) * para.number_of_nodes + (x+1)%para.dim_x
                                                + para.dim_x*((y+1)%para.dim_y)
                                                + para.dim_x*para.dim_y*z] =
      1.0f/36.0f * (
                       mode[ 0 + ii * LBQ] + mode[ 1 + ii * LBQ]
                     + mode[ 2 + ii * LBQ] + mode[ 4 + ii * LBQ]
                     + 2.0f*mode[ 6 + ii * LBQ] + mode[ 7 + ii * LBQ]
                     + mode[10 + ii * LBQ] + mode[11 + ii * LBQ]
                     + mode[13 + ii * LBQ] + mode[14 + ii * LBQ]
                     + mode[16 + ii * LBQ] + 2.0f*mode[18 + ii * LBQ]
                   );

    n_b.vd[(8 + ii*LBQ ) * para.number_of_nodes + (para.dim_x+x-1)%para.dim_x
                                                + para.dim_x*((para.dim_y+y-1)%para.dim_y)
                                                + para.dim_x*para.dim_y*z] =
      1.0f/36.0f * (
                       mode[ 0 + ii * LBQ] - mode[ 1 + ii * LBQ]
                     - mode[ 2 + ii * LBQ] + mode[ 4 + ii * LBQ]
                     + 2.0f*mode[ 6 + ii * LBQ] + mode[ 7 + ii * LBQ]
                     - mode[10 + ii * LBQ] - mode[11 + ii * LBQ]
                     - mode[13 + ii * LBQ] - mode[14 + ii * LBQ]
                     + mode[16 + ii * LBQ] + 2.0f*mode[18 + ii * LBQ]
                   );

    n_b.vd[(9 + ii*LBQ ) * para.number_of_nodes + (x+1)%para.dim_x
                                                + para.dim_x*((para.dim_y+y-1)%para.dim_y)
                                                + para.dim_x*para.dim_y*z] =
      1.0f/36.0f * (
                       mode[ 0 + ii * LBQ] + mode[ 1 + ii * LBQ]
                     - mode[ 2 + ii * LBQ] + mode[ 4 + ii * LBQ]
                     + 2.0f*mode[ 6 + ii * LBQ] - mode[ 7 + ii * LBQ]
                     + mode[10 + ii * LBQ] - mode[11 + ii * LBQ]
                     + mode[13 + ii * LBQ] - mode[14 + ii * LBQ]
                     + mode[16 + ii * LBQ] + 2.0f*mode[18 + ii * LBQ]
                   );

    n_b.vd[(10 + ii*LBQ ) * para.number_of_nodes + (para.dim_x+x-1)%para.dim_x
                                                 + para.dim_x*((y+1)%para.dim_y)
                                                 + para.dim_x*para.dim_y*z] = 
      1.0f/36.0f * (
                       mode[ 0 + ii * LBQ] - mode[ 1 + ii * LBQ]
                     + mode[ 2 + ii * LBQ] + mode[ 4 + ii * LBQ]
                     + 2.0f*mode[ 6 + ii * LBQ] - mode[ 7 + ii * LBQ]
                     - mode[10 + ii * LBQ] + mode[11 + ii * LBQ]
                     - mode[13 + ii * LBQ] + mode[14 + ii * LBQ]
                     + mode[16 + ii * LBQ] + 2.0f*mode[18 + ii * LBQ]
                   );

    n_b.vd[(11 + ii*LBQ ) * para.number_of_nodes + (x+1)%para.dim_x
                                                 + para.dim_x*y
                                                 + para.dim_x*para.dim_y*((z+1)%para.dim_z)] =
      1.0f/36.0f * (
                       mode[ 0 + ii * LBQ] + mode[ 1 + ii * LBQ]
                     + mode[ 3 + ii * LBQ] + mode[ 4 + ii * LBQ]
                     + mode[ 5 + ii * LBQ] - mode[ 6 + ii * LBQ]
                     + mode[ 8 + ii * LBQ] + mode[10 + ii * LBQ]
                     + mode[12 + ii * LBQ] - mode[13 + ii * LBQ]
                     + mode[15 + ii * LBQ] + mode[16 + ii * LBQ]
                     + mode[17 + ii * LBQ] - mode[18 + ii * LBQ]
                   );

    n_b.vd[(12 + ii*LBQ ) * para.number_of_nodes + (para.dim_x+x-1)%para.dim_x
                                                 + para.dim_x*y
                                                 + para.dim_x*para.dim_y*((para.dim_z+z-1)%para.dim_z)] =
      1.0f/36.0f * (
                       mode[ 0 + ii * LBQ] - mode[ 1 + ii * LBQ]
                     - mode[ 3 + ii * LBQ] + mode[ 4 + ii * LBQ]
                     + mode[ 5 + ii * LBQ] - mode[ 6 + ii * LBQ]
                     + mode[ 8 + ii * LBQ] - mode[10 + ii * LBQ]
                     - mode[12 + ii * LBQ] + mode[13 + ii * LBQ]
                     - mode[15 + ii * LBQ] + mode[16 + ii * LBQ]
                     + mode[17 + ii * LBQ] - mode[18 + ii * LBQ]
                   );

    n_b.vd[(13 + ii*LBQ ) * para.number_of_nodes + (x+1)%para.dim_x
                                                 + para.dim_x*y
                                                 + para.dim_x*para.dim_y*((para.dim_z+z-1)%para.dim_z)] =
      1.0f/36.0f * (
                       mode[ 0 + ii * LBQ] + mode[ 1 + ii * LBQ]
                     - mode[ 3 + ii * LBQ] + mode[ 4 + ii * LBQ]
                     + mode[ 5 + ii * LBQ] - mode[ 6 + ii * LBQ]
                     - mode[ 8 + ii * LBQ] + mode[10 + ii * LBQ]
                     - mode[12 + ii * LBQ] - mode[13 + ii * LBQ]
                     - mode[15 + ii * LBQ] + mode[16 + ii * LBQ]
                     + mode[17 + ii * LBQ] - mode[18 + ii * LBQ]
                   );

    n_b.vd[(14 + ii*LBQ ) * para.number_of_nodes + (para.dim_x+x-1)%para.dim_x
                                                 + para.dim_x*y
                                                 + para.dim_x*para.dim_y*((z+1)%para.dim_z)] =
      1.0f/36.0f * (
                       mode[ 0 + ii * LBQ] - mode[ 1 + ii * LBQ]
                     + mode[ 3 + ii * LBQ] + mode[ 4 + ii * LBQ]
                     + mode[ 5 + ii * LBQ] - mode[ 6 + ii * LBQ]
                     - mode[ 8 + ii * LBQ] - mode[10 + ii * LBQ]
                     + mode[12 + ii * LBQ] + mode[13 + ii * LBQ]
                     + mode[15 + ii * LBQ] + mode[16 + ii * LBQ]
                     + mode[17 + ii * LBQ] - mode[18 + ii * LBQ]
                   );

    n_b.vd[(15 + ii*LBQ ) * para.number_of_nodes + x
                                                 + para.dim_x*((y+1)%para.dim_y)
                                                 + para.dim_x*para.dim_y*((z+1)%para.dim_z)] =
      1.0f/36.0f * (
                       mode[ 0 + ii * LBQ] + mode[ 2 + ii * LBQ]
                     + mode[ 3 + ii * LBQ] + mode[ 4 + ii * LBQ]
                     - mode[ 5 + ii * LBQ] - mode[ 6 + ii * LBQ]
                     + mode[ 9 + ii * LBQ] + mode[11 + ii * LBQ]
                     + mode[12 + ii * LBQ] - mode[14 + ii * LBQ]
                     - mode[15 + ii * LBQ] + mode[16 + ii * LBQ]
                     - mode[17 + ii * LBQ] - mode[18 + ii * LBQ]
                   );

    n_b.vd[(16 + ii*LBQ ) * para.number_of_nodes + x
                                                 + para.dim_x*((para.dim_y+y-1)%para.dim_y)
                                                 + para.dim_x*para.dim_y*((para.dim_z+z-1)%para.dim_z)] =
      1.0f/36.0f * (
                       mode[ 0 + ii * LBQ] - mode[ 2 + ii * LBQ]
                     - mode[ 3 + ii * LBQ] + mode[ 4 + ii * LBQ]
                     - mode[ 5 + ii * LBQ] - mode[ 6 + ii * LBQ]
                     + mode[ 9 + ii * LBQ] - mode[11 + ii * LBQ]
                     - mode[12 + ii * LBQ] + mode[14 + ii * LBQ]
                     + mode[15 + ii * LBQ] + mode[16 + ii * LBQ]
                     - mode[17 + ii * LBQ] - mode[18 + ii * LBQ]
                   );

    n_b.vd[(17 + ii*LBQ ) * para.number_of_nodes + x
                                                 + para.dim_x*((y+1)%para.dim_y)
                                                 + para.dim_x*para.dim_y*((para.dim_z+z-1)%para.dim_z)] =
      1.0f/36.0f * (
                       mode[ 0 + ii * LBQ] + mode[ 2 + ii * LBQ]
                     - mode[ 3 + ii * LBQ] + mode[ 4 + ii * LBQ]
                     - mode[ 5 + ii * LBQ] - mode[ 6 + ii * LBQ]
                     - mode[ 9 + ii * LBQ] + mode[11 + ii * LBQ]
                     - mode[12 + ii * LBQ] - mode[14 + ii * LBQ]
                     + mode[15 + ii * LBQ] + mode[16 + ii * LBQ]
                     - mode[17 + ii * LBQ] - mode[18 + ii * LBQ]
                   );

    n_b.vd[(18 + ii*LBQ ) * para.number_of_nodes + x
                                                 + para.dim_x*((para.dim_y+y-1)%para.dim_y)
                                                 + para.dim_x*para.dim_y*((z+1)%para.dim_z)] =
      1.0f/36.0f * (
                       mode[ 0 + ii * LBQ] - mode[ 2 + ii * LBQ]
                     + mode[ 3 + ii * LBQ] + mode[ 4 + ii * LBQ]
                     - mode[ 5 + ii * LBQ] - mode[ 6 + ii * LBQ]
                     - mode[ 9 + ii * LBQ] - mode[11 + ii * LBQ]
                     + mode[12 + ii * LBQ] + mode[14 + ii * LBQ]
                     - mode[15 + ii * LBQ] + mode[16 + ii * LBQ]
                     - mode[17 + ii * LBQ] - mode[18 + ii * LBQ]
                   );
  }
}



/** Bounce back boundary conditions.
 * The populations that have propagated into a boundary node
 * are bounced back to the node they came from. This results
 * in no slip boundary conditions.
 *
 * [cf. Ladd and Verberg, J. Stat. Phys. 104(5/6):1191-1251, 2001]
 * @param index   node index / thread index (Input)
 * @param n_curr  Pointer to local node which receives the current node field (Input)
 * @param lb_boundary_velocity    The constant velocity at the boundary, set by the user (Input)
 * @param lb_boundary_force       The force on the boundary nodes (Output)
*/
__device__ void bounce_back_boundaries(LB_nodes_gpu n_curr, unsigned int index, \
    float* lb_boundary_velocity, float* lb_boundary_force){
    
  unsigned int xyz[3];
  int c[3];
  float v[3];
  float shift, weight, pop_to_bounce_back;
  float boundary_force[3] = {0.0f,0.0f,0.0f};
  size_t to_index, to_index_x, to_index_y, to_index_z;
  int population, inverse;
  int boundary_index;

  boundary_index= n_curr.boundary[index];
  if(boundary_index != 0)
  {
    
    v[0]=lb_boundary_velocity[3*(boundary_index-1)+0];
    v[1]=lb_boundary_velocity[3*(boundary_index-1)+1];
    v[2]=lb_boundary_velocity[3*(boundary_index-1)+2];

    index_to_xyz(index, xyz);

    unsigned int x = xyz[0];
    unsigned int y = xyz[1];
    unsigned int z = xyz[2];

    /* CPU analog of shift:
       lbpar.agrid*lbpar.agrid*lbpar.agrid*lbpar.rho*2*lbmodel.c[i][l]*lb_boundaries[lbfields[k].boundary-1].velocity[l] */
  
    /** store vd temporary in second lattice to avoid race conditions */

// TODO : PUT IN EQUILIBRIUM CONTRIBUTION TO THE BOUNCE-BACK DENSITY FOR THE BOUNDARY FORCE
// TODO : INITIALIZE BOUNDARY FORCE PROPERLY, HAS NONZERO ELEMENTS IN FIRST STEP
// TODO : SET INTERNAL BOUNDARY NODE VALUES TO ZERO

#ifndef SHANCHEN

#define BOUNCEBACK()  \
  shift = 2.0f*para.agrid*para.agrid*para.rho[0]*3.0f*weight*para.tau*(v[0]*c[0] + v[1]*c[1] + v[2]*c[2]); \
  pop_to_bounce_back =  n_curr.vd[population*para.number_of_nodes + index ]; \
  to_index_x = (x+c[0]+para.dim_x)%para.dim_x; \
  to_index_y = (y+c[1]+para.dim_y)%para.dim_y; \
  to_index_z = (z+c[2]+para.dim_z)%para.dim_z; \
  to_index = to_index_x + para.dim_x*to_index_y + para.dim_x*para.dim_y*to_index_z; \
  if ( n_curr.boundary[to_index] == 0) \
  { \
    boundary_force[0] += (2.0f*pop_to_bounce_back+shift)*c[0]/para.tau/para.tau/para.agrid; \
    boundary_force[1] += (2.0f*pop_to_bounce_back+shift)*c[1]/para.tau/para.tau/para.agrid; \
    boundary_force[2] += (2.0f*pop_to_bounce_back+shift)*c[2]/para.tau/para.tau/para.agrid; \
     n_curr.vd[inverse*para.number_of_nodes + to_index ] = pop_to_bounce_back + shift; \
  }
#else 

#define BOUNCEBACK()  \
  for(int component=0; component<LB_COMPONENTS;component++){\
     shift = 2.0f*para.agrid*para.agrid*para.rho[component]*3.0f*weight*para.tau*(v[0]*c[0] + v[1]*c[1] + v[2]*c[2]); \
     pop_to_bounce_back =  n_curr.vd[(population+component*LBQ)*para.number_of_nodes + index ]; \
     to_index_x = (x+c[0]+para.dim_x)%para.dim_x; \
     to_index_y = (y+c[1]+para.dim_y)%para.dim_y; \
     to_index_z = (z+c[2]+para.dim_z)%para.dim_z; \
     to_index = to_index_x + para.dim_x*to_index_y + para.dim_x*para.dim_y*to_index_z; \
     if ( n_curr.boundary[to_index] == 0) \
     { \
       boundary_force[0] += (2.0f*pop_to_bounce_back+shift)*c[0]/para.tau/para.tau/para.agrid; \
       boundary_force[1] += (2.0f*pop_to_bounce_back+shift)*c[1]/para.tau/para.tau/para.agrid; \
       boundary_force[2] += (2.0f*pop_to_bounce_back+shift)*c[2]/para.tau/para.tau/para.agrid; \
       n_curr.vd[(inverse+component*LBQ)*para.number_of_nodes + to_index ] = pop_to_bounce_back + shift; \
       n_curr.vd[(inverse+component*LBQ)*para.number_of_nodes + to_index ] = pop_to_bounce_back + shift; \
     } \
  }
#endif

    // the resting population does nothing, i.e., population 0.
    c[0]= 1;c[1]= 0;c[2]= 0; weight=1./18.; population= 2; inverse= 1; 
    BOUNCEBACK();
    
    c[0]=-1;c[1]= 0;c[2]= 0; weight=1./18.; population= 1; inverse= 2; 
    BOUNCEBACK();
    
    c[0]= 0;c[1]= 1;c[2]= 0; weight=1./18.; population= 4; inverse= 3; 
    BOUNCEBACK();

    c[0]= 0;c[1]=-1;c[2]= 0; weight=1./18.; population= 3; inverse= 4; 
    BOUNCEBACK();
    
    c[0]= 0;c[1]= 0;c[2]= 1; weight=1./18.; population= 6; inverse= 5; 
    BOUNCEBACK();

    c[0]= 0;c[1]= 0;c[2]=-1; weight=1./18.; population= 5; inverse= 6; 
    BOUNCEBACK(); 
    
    c[0]= 1;c[1]= 1;c[2]= 0; weight=1./36.; population= 8; inverse= 7; 
    BOUNCEBACK();
    
    c[0]=-1;c[1]=-1;c[2]= 0; weight=1./36.; population= 7; inverse= 8; 
    BOUNCEBACK();
    
    c[0]= 1;c[1]=-1;c[2]= 0; weight=1./36.; population=10; inverse= 9; 
    BOUNCEBACK();

    c[0]=-1;c[1]= 1;c[2]= 0; weight=1./36.; population= 9; inverse=10; 
    BOUNCEBACK();
    
    c[0]= 1;c[1]= 0;c[2]= 1; weight=1./36.; population=12; inverse=11; 
    BOUNCEBACK();
    
    c[0]=-1;c[1]= 0;c[2]=-1; weight=1./36.; population=11; inverse=12; 
    BOUNCEBACK();

    c[0]= 1;c[1]= 0;c[2]=-1; weight=1./36.; population=14; inverse=13; 
    BOUNCEBACK();
    
    c[0]=-1;c[1]= 0;c[2]= 1; weight=1./36.; population=13; inverse=14; 
    BOUNCEBACK();

    c[0]= 0;c[1]= 1;c[2]= 1; weight=1./36.; population=16; inverse=15; 
    BOUNCEBACK();
    
    c[0]= 0;c[1]=-1;c[2]=-1; weight=1./36.; population=15; inverse=16; 
    BOUNCEBACK();
    
    c[0]= 0;c[1]= 1;c[2]=-1; weight=1./36.; population=18; inverse=17; 
    BOUNCEBACK();
    
    c[0]= 0;c[1]=-1;c[2]= 1; weight=1./36.; population=17; inverse=18; 
    BOUNCEBACK();  
    
    atomicadd(&lb_boundary_force[3*( n_curr.boundary[index]-1)+0], boundary_force[0]);
    atomicadd(&lb_boundary_force[3*( n_curr.boundary[index]-1)+1], boundary_force[1]);
    atomicadd(&lb_boundary_force[3*( n_curr.boundary[index]-1)+2], boundary_force[2]);
  }
}

/** add of (external) forces within the modespace, needed for particle-interaction
 * @param index   node index / thread index (Input)
 * @param mode    Pointer to the local register values mode (Input/Output)
 * @param node_f  Pointer to local node force (Input)
 * @param *d_v    Pointer to local device values
*/
__device__ void apply_forces(unsigned int index, float *mode, LB_node_force_gpu node_f, LB_rho_v_gpu *d_v) {
  
  float u[3]={0.0f,0.0f,0.0f},
        C[6]={0.0f,0.0f,0.0f,0.0f,0.0f,0.0f};
  /* Note: the values d_v were calculated in relax_modes() */

  u[0]=d_v[index].v[0]; 
  u[1]=d_v[index].v[1]; 
  u[2]=d_v[index].v[2]; 

  #pragma unroll
  for(int ii=0;ii<LB_COMPONENTS;++ii)
  {  
       C[0] += (1.0f + para.gamma_bulk[ii])*u[0]*node_f.force[(0 + ii*3 ) * para.number_of_nodes + index] + 
                1.0f/3.0f*(para.gamma_bulk[ii]-para.gamma_shear[ii])*(
                                                                         u[0]*node_f.force[(0 + ii*3 ) * para.number_of_nodes + index]
                                                                       + u[1]*node_f.force[(1 + ii*3 ) * para.number_of_nodes + index]
                                                                       + u[2]*node_f.force[(2 + ii*3 ) * para.number_of_nodes + index]
                                                                     );

       C[2] += (1.0f + para.gamma_bulk[ii])*u[1]*node_f.force[(1 + ii*3 ) * para.number_of_nodes + index] + 
                1.0f/3.0f*(para.gamma_bulk[ii]-para.gamma_shear[ii])*(
                                                                         u[0]*node_f.force[(0 + ii*3 ) * para.number_of_nodes + index]
                                                                       + u[1]*node_f.force[(1 + ii*3 ) * para.number_of_nodes + index]
                                                                       + u[2]*node_f.force[(2 + ii*3 ) * para.number_of_nodes + index]
                                                                     );

       C[5] += (1.0f + para.gamma_bulk[ii])*u[2]*node_f.force[(2 + ii*3 ) * para.number_of_nodes + index] + 
                1.0f/3.0f*(para.gamma_bulk[ii]-para.gamma_shear[ii])*(
                                                                         u[0]*node_f.force[(0 + ii*3 ) * para.number_of_nodes + index] 
                                                                       + u[1]*node_f.force[(1 + ii*3 ) * para.number_of_nodes + index]
                                                                       + u[2]*node_f.force[(2 + ii*3 ) * para.number_of_nodes + index]
                                                                     );

       C[1] += 1.0f/2.0f*(1.0f+para.gamma_shear[ii])*(
                                                         u[0]*node_f.force[(1 + ii*3 ) * para.number_of_nodes + index]
                                                       + u[1]*node_f.force[(0 + ii*3 ) * para.number_of_nodes + index]
                                                     );

       C[3] += 1.0f/2.0f*(1.0f+para.gamma_shear[ii])*(
                                                         u[0]*node_f.force[(2 + ii*3 ) * para.number_of_nodes + index]
                                                       + u[2]*node_f.force[(0 + ii*3 ) * para.number_of_nodes + index]
                                                     );

       C[4] += 1.0f/2.0f*(1.0f+para.gamma_shear[ii])*(
                                                         u[1]*node_f.force[(2 + ii*3 ) * para.number_of_nodes + index]
                                                       + u[2]*node_f.force[(1 + ii*3 ) * para.number_of_nodes + index]
                                                     );
  }

  #pragma unroll
  for(int ii=0;ii<LB_COMPONENTS;++ii)
  {  
      /** update momentum modes */
#ifdef SHANCHEN
      float mobility_factor=1.0f/2.0f*(1.0f+para.gamma_mobility[0]);
#else
      float mobility_factor=1.0f;
#endif 
 /** update momentum modes */
      mode[1 + ii * LBQ] += mobility_factor * node_f.force[(0 + ii*3 ) * para.number_of_nodes + index];
      mode[2 + ii * LBQ] += mobility_factor * node_f.force[(1 + ii*3 ) * para.number_of_nodes + index];
      mode[3 + ii * LBQ] += mobility_factor * node_f.force[(2 + ii*3 ) * para.number_of_nodes + index];

      /** update stress modes */
      mode[4 + ii * LBQ] += C[0] + C[2] + C[5];
      mode[5 + ii * LBQ] += C[0] - C[2];
      mode[6 + ii * LBQ] += C[0] + C[2] - 2.0f*C[5];
      mode[7 + ii * LBQ] += C[1];
      mode[8 + ii * LBQ] += C[3];
      mode[9 + ii * LBQ] += C[4];
    
  }

  reset_LB_forces(index, node_f);

#ifdef SHANCHEN
  for(int ii=0;ii<LB_COMPONENTS;++ii)
  {  
     node_f.force[(0 + ii*3 ) * para.number_of_nodes + index] +=node_f.scforce[(0+ii*3)*para.number_of_nodes + index];
     node_f.force[(1 + ii*3 ) * para.number_of_nodes + index] +=node_f.scforce[(1+ii*3)*para.number_of_nodes + index];
     node_f.force[(2 + ii*3 ) * para.number_of_nodes + index] +=node_f.scforce[(2+ii*3)*para.number_of_nodes + index];
  }
#endif
}

/**function used to calculate hydrodynamic fields in MD units.
 * @param n_a     Pointer to local node residing in array a for boundary flag(Input)
 * @param mode    Pointer to the local register values mode (Input)
 * @param d_p_v   Pointer to local print values (Output)
 * @param d_v     Pointer to local device values (Input)
 * @param node_f  Pointer to local node force (Input)
 * @param index   node index / thread index (Input)
 * @param print_index   node index / thread index (Output)
*/
__device__ void calc_values_in_MD_units(LB_nodes_gpu n_a, float *mode, LB_rho_v_pi_gpu *d_p_v, LB_rho_v_gpu *d_v, LB_node_force_gpu node_f, unsigned int index, unsigned int print_index) {
  
  float j[3]; 
  float modes_from_pi_eq[6]; 
  float pi[6]={0.0f,0.0f,0.0f,0.0f,0.0f,0.0f};

  if(n_a.boundary[index] == 0)
  {
    /* Ensure we are working with the current values of d_v */

    update_rho_v(mode, index, node_f, d_v);

    for(int ii= 0; ii < LB_COMPONENTS; ii++)
    {
      d_p_v[print_index].rho[ii] = d_v[index].rho[ii] / para.agrid / para.agrid / para.agrid;
    }
      
    d_p_v[print_index].v[0] = d_v[index].v[0] * para.agrid / para.tau;
    d_p_v[print_index].v[1] = d_v[index].v[1] * para.agrid / para.tau;
    d_p_v[print_index].v[2] = d_v[index].v[2] * para.agrid / para.tau;

    /* stress calculation */ 
    for(int ii = 0; ii < LB_COMPONENTS; ii++)
    {
      float Rho = d_v[index].rho[ii];
      
      /* note that d_v[index].v[] already includes the 1/2 f term, accounting for the pre- and post-collisional average */

      j[0] = Rho * d_v[index].v[0];
      j[1] = Rho * d_v[index].v[1];
      j[2] = Rho * d_v[index].v[2];

      // equilibrium part of the stress modes, which comes from 
      // the equality between modes and stress tensor components

      /* m4 = trace(pi) - rho
         m5 = pi_xx - pi_yy
         m6 = trace(pi) - 3 pi_zz
         m7 = pi_xy
         m8 = pi_xz
         m9 = pi_yz */

      // and pluggin in the Euler stress for the equilibrium:
      // pi_eq = rho_0*c_s^2*I3 + (j \otimes j)/rho
      // with I3 the 3D identity matrix and
      // rho = \trace(rho_0*c_s^2*I3), which yields

      /* m4_from_pi_eq = j.j
         m5_from_pi_eq = j_x*j_x - j_y*j_y
         m6_from_pi_eq = j.j - 3*j_z*j_z
         m7_from_pi_eq = j_x*j_y
         m8_from_pi_eq = j_x*j_z
         m9_from_pi_eq = j_y*j_z */

      // where the / Rho term has been dropped. We thus obtain: 

      modes_from_pi_eq[0] = ( j[0]*j[0] + j[1]*j[1] + j[2]*j[2] ) / Rho;
      modes_from_pi_eq[1] = ( j[0]*j[0] - j[1]*j[1] ) / Rho;
      modes_from_pi_eq[2] = ( j[0]*j[0] + j[1]*j[1] + j[2]*j[2] - 3.0f*j[2]*j[2] ) / Rho;
      modes_from_pi_eq[3] = j[0]*j[1] / Rho;
      modes_from_pi_eq[4] = j[0]*j[2] / Rho;
      modes_from_pi_eq[5] = j[1]*j[2] / Rho;
     
      /* Now we must predict the outcome of the next collision */
      /* We immediately average pre- and post-collision.  */
      /* TODO: need a reference for this.   */

      mode[4 + ii * LBQ ] = modes_from_pi_eq[0] + (0.5f + 0.5f*para.gamma_bulk[ii]) * (mode[4 + ii * LBQ] - modes_from_pi_eq[0]);
      mode[5 + ii * LBQ ] = modes_from_pi_eq[1] + (0.5f + 0.5f*para.gamma_shear[ii]) * (mode[5 + ii * LBQ] - modes_from_pi_eq[1]);
      mode[6 + ii * LBQ ] = modes_from_pi_eq[2] + (0.5f + 0.5f*para.gamma_shear[ii]) * (mode[6 + ii * LBQ] - modes_from_pi_eq[2]);
      mode[7 + ii * LBQ ] = modes_from_pi_eq[3] + (0.5f + 0.5f*para.gamma_shear[ii]) * (mode[7 + ii * LBQ] - modes_from_pi_eq[3]);
      mode[8 + ii * LBQ ] = modes_from_pi_eq[4] + (0.5f + 0.5f*para.gamma_shear[ii]) * (mode[8 + ii * LBQ] - modes_from_pi_eq[4]);
      mode[9 + ii * LBQ ] = modes_from_pi_eq[5] + (0.5f + 0.5f*para.gamma_shear[ii]) * (mode[9 + ii * LBQ] - modes_from_pi_eq[5]);

      // Transform the stress tensor components according to the modes that
      // correspond to those used by U. Schiller. In terms of populations this
      // expression then corresponds exactly to those in Eqs. 116 - 121 in the
      // Duenweg and Ladd paper, when these are written out in populations.
      // But to ensure this, the expression in Schiller's modes has to be different!

      pi[0] += (   2.0f*(mode[0 + ii * LBQ] + mode[4 + ii * LBQ])
                + mode[6 + ii * LBQ] + 3.0f*mode[5 + ii * LBQ] )/6.0f;  // xx
      pi[1] += mode[7 + ii * LBQ];                                      // xy
      pi[2] += (   2.0f*(mode[0 + ii * LBQ] + mode[4 + ii * LBQ])
                + mode[6 + ii * LBQ] - 3.0f*mode[5 + ii * LBQ] )/6.0f;  // yy
      pi[3] += mode[8 + ii * LBQ];                                      // xz
      pi[4] += mode[9 + ii * LBQ];                                      // yz
      pi[5] += (   mode[0 + ii * LBQ] + mode[4 + ii * LBQ]
                - mode[6 + ii * LBQ] )/3.0f;                            // zz

    }
     
    for(int i = 0; i < 6; i++)
    {
      d_p_v[print_index].pi[i] = pi[i] / para.tau
                                       / para.tau
                                       / para.agrid;
    }
  }
  else
  {
    for(int ii = 0; ii < LB_COMPONENTS; ii++)
      d_p_v[print_index].rho[ii] = 0.0f;
     
    for(int i = 0; i < 3; i++)
      d_p_v[print_index].v[i] = 0.0f;

    for(int i = 0; i < 6; i++)
      d_p_v[print_index].pi[i] = 0.0f;
  }
}

/**function used to calculate hydrodynamic fields in MD units.
 * @param mode_single   Pointer to the local register values mode (Input)
 * @param d_v_single    Pointer to local device values (Input)
 * @param rho_out       Pointer to density (Output)
 * @param j_out         Pointer to momentum (Output)
 * @param pi_out        Pointer to pressure tensor (Output)
*/
__device__ void calc_values_from_m_in_LB_units(float *mode_single, LB_rho_v_gpu *d_v_single, float* rho_out, float* j_out, float* pi_out) {

  float modes_from_pi_eq[6];
  float j[6];
  float Rho; 

  // stress calculation

  for(int ii = 0; ii < LB_COMPONENTS; ii++)
  {
    // Set the rho ouput value

    Rho = d_v_single->rho[ii];
    rho_out[ii] = Rho;
    
    // note that d_v_single->v[] already includes the 1/2 f term, 
    // accounting for the pre- and post-collisional average

    j[0] = Rho * d_v_single->v[0];
    j[1] = Rho * d_v_single->v[1];
    j[2] = Rho * d_v_single->v[2];

    j_out[3*ii + 0] = j[0];
    j_out[3*ii + 1] = j[1];
    j_out[3*ii + 2] = j[2];    

    // equilibrium part of the stress modes, which comes from 
    // the equality between modes and stress tensor components

    modes_from_pi_eq[0] = ( j[0]*j[0] + j[1]*j[1] + j[2]*j[2] ) / Rho;
    modes_from_pi_eq[1] = ( j[0]*j[0] - j[1]*j[1] ) / Rho;
    modes_from_pi_eq[2] = ( j[0]*j[0] + j[1]*j[1] + j[2]*j[2] - 3.0f*j[2]*j[2] ) / Rho;
    modes_from_pi_eq[3] = j[0]*j[1] / Rho;
    modes_from_pi_eq[4] = j[0]*j[2] / Rho;
    modes_from_pi_eq[5] = j[1]*j[2] / Rho;
   
    // Now we must predict the outcome of the next collision
    // We immediately average pre- and post-collision.

    mode_single[4 + ii * LBQ ] = modes_from_pi_eq[0] + (0.5f + 0.5f* para.gamma_bulk[ii]) * (mode_single[4 + ii * LBQ] - modes_from_pi_eq[0]);
    mode_single[5 + ii * LBQ ] = modes_from_pi_eq[1] + (0.5f + 0.5f*para.gamma_shear[ii]) * (mode_single[5 + ii * LBQ] - modes_from_pi_eq[1]);
    mode_single[6 + ii * LBQ ] = modes_from_pi_eq[2] + (0.5f + 0.5f*para.gamma_shear[ii]) * (mode_single[6 + ii * LBQ] - modes_from_pi_eq[2]);
    mode_single[7 + ii * LBQ ] = modes_from_pi_eq[3] + (0.5f + 0.5f*para.gamma_shear[ii]) * (mode_single[7 + ii * LBQ] - modes_from_pi_eq[3]);
    mode_single[8 + ii * LBQ ] = modes_from_pi_eq[4] + (0.5f + 0.5f*para.gamma_shear[ii]) * (mode_single[8 + ii * LBQ] - modes_from_pi_eq[4]);
    mode_single[9 + ii * LBQ ] = modes_from_pi_eq[5] + (0.5f + 0.5f*para.gamma_shear[ii]) * (mode_single[9 + ii * LBQ] - modes_from_pi_eq[5]);

    // Transform the stress tensor components according to the mode_singles.

    pi_out[6*ii + 0] = (   2.0f*(mode_single[0 + ii * LBQ] + mode_single[4 + ii * LBQ])
                         + mode_single[6 + ii * LBQ] + 3.0f*mode_single[5 + ii * LBQ] )/6.0f;   // xx
    pi_out[6*ii + 1] = mode_single[7 + ii * LBQ];                                               // xy
    pi_out[6*ii + 2] = (   2.0f*(mode_single[0 + ii * LBQ] + mode_single[4 + ii * LBQ])
                         + mode_single[6 + ii * LBQ] - 3.0f*mode_single[5 + ii * LBQ] )/6.0f;   // yy
    pi_out[6*ii + 3] = mode_single[8 + ii * LBQ];                                               // xz
    pi_out[6*ii + 4] = mode_single[9 + ii * LBQ];                                               // yz
    pi_out[6*ii + 5] = (   mode_single[0 + ii * LBQ] + mode_single[4 + ii * LBQ]
                         - mode_single[6 + ii * LBQ] )/3.0f;                                    // zz
  }
}

/**function used to calc physical values of every node
 * @param n_a     Pointer to local node residing in array a for boundary flag(Input)
 * @param mode    Pointer to the local register values mode (Input)
 * @param d_v     Pointer to local device values (Input/Output)
 * @param node_f  Pointer to local node force (Input)
 * @param index   node index / thread index (Input)
*/

/* FIXME this function is basically un-used, think about removing/replacing it */
__device__ void calc_values(LB_nodes_gpu n_a, float *mode, LB_rho_v_gpu *d_v, LB_node_force_gpu node_f, unsigned int index){ 

  float Rho_tot=0.0f;
  float u_tot[3]={0.0f,0.0f,0.0f};

  if(n_a.boundary[index] != 1){
      #pragma unroll
      for(int ii=0;ii<LB_COMPONENTS;++ii) { 
          /** re-construct the real density
          * remember that the populations are stored as differences to their
          * equilibrium value */
          d_v[index].rho[ii]= mode[0 + ii * 4]+ para.rho[ii]*para.agrid*para.agrid*para.agrid;
          Rho_tot  += mode[0 + ii * 4]+ para.rho[ii]*para.agrid*para.agrid*para.agrid;
          u_tot[0] += mode[1 + ii * 4];
          u_tot[1] += mode[2 + ii * 4];
          u_tot[2] += mode[3 + ii * 4];
    
          /** if forces are present, the momentum density is redefined to
          * inlcude one half-step of the force action.  See the
          * Chapman-Enskog expansion in [Ladd & Verberg]. */
    
          u_tot[0] += 0.5f*node_f.force[(0+ii*3)*para.number_of_nodes + index];
          u_tot[1] += 0.5f*node_f.force[(1+ii*3)*para.number_of_nodes + index];
          u_tot[2] += 0.5f*node_f.force[(2+ii*3)*para.number_of_nodes + index];
      }
      u_tot[0]/=Rho_tot;
      u_tot[1]/=Rho_tot;
      u_tot[2]/=Rho_tot;
    
      d_v[index].v[0]=u_tot[0]; 
      d_v[index].v[1]=u_tot[1]; 
      d_v[index].v[2]=u_tot[2]; 
  } else { 
    #pragma unroll
    for(int ii=0;ii<LB_COMPONENTS;++ii) { 
       d_v[index].rho[ii]   = 1.;
    }
    d_v[index].v[0] = 0.0f;
    d_v[index].v[1] = 0.0f; 
    d_v[index].v[2] = 0.0f; 
  }   
}


/** 
 * @param node_index  node index around (8) particle (Input)
 * @param *mode       Pointer to the local register values mode (Output)
 * @param n_a         Pointer to local node residing in array a(Input)
 * @param component_index   Shanchen component index        (Input)
*/
__device__ void calc_mode(float *mode, LB_nodes_gpu n_a, unsigned int node_index, int component_index){

  /** mass mode */
  mode[0] =   n_a.vd[( 0 + component_index*LBQ ) * para.number_of_nodes + node_index]
            + n_a.vd[( 1 + component_index*LBQ ) * para.number_of_nodes + node_index] + n_a.vd[( 2 + component_index*LBQ ) * para.number_of_nodes + node_index] 
            + n_a.vd[( 3 + component_index*LBQ ) * para.number_of_nodes + node_index] + n_a.vd[( 4 + component_index*LBQ ) * para.number_of_nodes + node_index]
            + n_a.vd[( 5 + component_index*LBQ ) * para.number_of_nodes + node_index] + n_a.vd[( 6 + component_index*LBQ ) * para.number_of_nodes + node_index]
            + n_a.vd[( 7 + component_index*LBQ ) * para.number_of_nodes + node_index] + n_a.vd[( 8 + component_index*LBQ ) * para.number_of_nodes + node_index]
            + n_a.vd[( 9 + component_index*LBQ ) * para.number_of_nodes + node_index] + n_a.vd[(10 + component_index*LBQ ) * para.number_of_nodes + node_index]
            + n_a.vd[(11 + component_index*LBQ ) * para.number_of_nodes + node_index] + n_a.vd[(12 + component_index*LBQ ) * para.number_of_nodes + node_index]
            + n_a.vd[(13 + component_index*LBQ ) * para.number_of_nodes + node_index] + n_a.vd[(14 + component_index*LBQ ) * para.number_of_nodes + node_index]
            + n_a.vd[(15 + component_index*LBQ ) * para.number_of_nodes + node_index] + n_a.vd[(16 + component_index*LBQ ) * para.number_of_nodes + node_index]
            + n_a.vd[(17 + component_index*LBQ ) * para.number_of_nodes + node_index] + n_a.vd[(18 + component_index*LBQ ) * para.number_of_nodes + node_index];

  /** momentum modes */
  mode[1] =   (n_a.vd[( 1 + component_index*LBQ ) * para.number_of_nodes + node_index] - n_a.vd[( 2 + component_index*LBQ ) * para.number_of_nodes + node_index])
            + (n_a.vd[( 7 + component_index*LBQ ) * para.number_of_nodes + node_index] - n_a.vd[( 8 + component_index*LBQ ) * para.number_of_nodes + node_index])
            + (n_a.vd[( 9 + component_index*LBQ ) * para.number_of_nodes + node_index] - n_a.vd[(10 + component_index*LBQ ) * para.number_of_nodes + node_index])
            + (n_a.vd[(11 + component_index*LBQ ) * para.number_of_nodes + node_index] - n_a.vd[(12 + component_index*LBQ ) * para.number_of_nodes + node_index])
            + (n_a.vd[(13 + component_index*LBQ ) * para.number_of_nodes + node_index] - n_a.vd[(14 + component_index*LBQ ) * para.number_of_nodes + node_index]);

  mode[2] =   (n_a.vd[( 3 + component_index*LBQ ) * para.number_of_nodes + node_index] - n_a.vd[( 4 + component_index*LBQ ) * para.number_of_nodes + node_index])
            + (n_a.vd[( 7 + component_index*LBQ ) * para.number_of_nodes + node_index] - n_a.vd[( 8 + component_index*LBQ ) * para.number_of_nodes + node_index])
            - (n_a.vd[( 9 + component_index*LBQ ) * para.number_of_nodes + node_index] - n_a.vd[(10 + component_index*LBQ ) * para.number_of_nodes + node_index])
            + (n_a.vd[(15 + component_index*LBQ ) * para.number_of_nodes + node_index] - n_a.vd[(16 + component_index*LBQ ) * para.number_of_nodes + node_index])
            + (n_a.vd[(17 + component_index*LBQ ) * para.number_of_nodes + node_index] - n_a.vd[(18 + component_index*LBQ ) * para.number_of_nodes + node_index]);

  mode[3] =   (n_a.vd[( 5 + component_index*LBQ ) * para.number_of_nodes + node_index] - n_a.vd[( 6 + component_index*LBQ ) * para.number_of_nodes + node_index])
            + (n_a.vd[(11 + component_index*LBQ ) * para.number_of_nodes + node_index] - n_a.vd[(12 + component_index*LBQ ) * para.number_of_nodes + node_index])
            - (n_a.vd[(13 + component_index*LBQ ) * para.number_of_nodes + node_index] - n_a.vd[(14 + component_index*LBQ ) * para.number_of_nodes + node_index])
            + (n_a.vd[(15 + component_index*LBQ ) * para.number_of_nodes + node_index] - n_a.vd[(16 + component_index*LBQ ) * para.number_of_nodes + node_index])
            - (n_a.vd[(17 + component_index*LBQ ) * para.number_of_nodes + node_index] - n_a.vd[(18 + component_index*LBQ ) * para.number_of_nodes + node_index]);
}

/*********************************************************/
/** \name interpolation_three_point_coupling */
/*********************************************************/
/**(Eq. (12) Ahlrichs and Duenweg, JCP 111(17):8225 (1999))
 * @param n_a             Pointer to local node residing in array a (Input)
 * @param *delta          Pointer for the weighting of particle position (Output)
 * @param *particle_data  Pointer to the particle position and velocity (Input)
 * @param *particle_force Pointer to the particle force (Input)
 * @param part_index      particle id / thread id (Input)
 * @param node_index      node index around (8) particle (Output)
 * @param *d_v            Pointer to local device values
 * @param *interpolated_u Pointer to the interpolated velocity (Output)
*/
__device__ __inline__ void interpolation_three_point_coupling(LB_nodes_gpu n_a, float* particle_position, unsigned int *node_index, LB_rho_v_gpu *d_v, float *delta, float *interpolated_u) {

  int my_center[3];
  float temp_delta[27];
  float mode[19*LB_COMPONENTS];

  /** see Duenweg and Ladd http://arxiv.org/abs/0803.2826 eqn. 301 */
  /** the i index is left node, nearest node, right node */
  for(int i=0; i<3; ++i){
    /** note the -0.5f is to account for the shift of the LB grid relative to the MD */
    float scaledpos = particle_position[i]/para.agrid-0.5f;
    /** the +0.5 is to turn the floorf into a round function */
    my_center[i] = (int)(floorf(scaledpos+0.5f));
    scaledpos = scaledpos-1.0f*my_center[i];
    temp_delta[0+3*i] = ( 5.0f - 3.0f*abs(scaledpos+1.0f) - sqrtf( -2.0f + 6.0f*abs(scaledpos+1.0f) - 3.0f*powf(scaledpos+1.0f,2) ) )/6.0f;
    temp_delta[1+3*i] = ( 1.0f + sqrtf( 1.0f - 3.0f*powf(scaledpos,2) ) )/3.0f;
    temp_delta[2+3*i] = ( 5.0f - 3.0f*abs(scaledpos-1.0f) - sqrtf( -2.0f + 6.0f*abs(scaledpos-1.0f) - 3.0f*powf(scaledpos-1.0f,2) ) )/6.0f;
  }

  for (int i=-1; i<=1; i++) {
    for (int j=-1; j<=1; j++) {
      for (int k=-1; k<=1; k++) {
        delta[i+3*j+9*k+13] = temp_delta[i+1] * temp_delta[3+j+1] * temp_delta[6+k+1];
      }
    }
  }

  // modulo for negative numbers is strange at best, shift to make sure we are positive
  int x = my_center[0] + para.dim_x;
  int y = my_center[1] + para.dim_y;
  int z = my_center[2] + para.dim_z;
  /** Here we collect the nodes for the three point coupling scheme (27 nodes in 3d) with the analogous numbering scheme of the two point coupling scheme */
  for (int i=-1; i<=1; i++) {
    for (int j=-1; j<=1; j++) {
      for (int k=-1; k<=1; k++) {
        node_index[i+3*j+9*k+13] = (x+i+para.dim_x)%para.dim_x + para.dim_x*((y+j+para.dim_y)%para.dim_y) + para.dim_x*para.dim_y*((z+k+para.dim_z)%para.dim_z);
      }
    }
  }

  interpolated_u[0] = 0.0f;
  interpolated_u[1] = 0.0f;
  interpolated_u[2] = 0.0f;
#pragma unroll
  for(int i=0; i<27; ++i){
    float totmass=0.0f;
    calc_m_from_n(n_a,node_index[i],mode);
#pragma unroll
    for(int ii=0;ii<LB_COMPONENTS;ii++){
      totmass+=mode[0]+para.rho[ii]*para.agrid*para.agrid*para.agrid;
    } 
    /* The boolean expression (n_a.boundary[node_index[i]] == 0) causes boundary nodes
       to couple with velocity 0 to particles. This is necessary, since boundary nodes
       undergo the same LB dynamics as fluid nodes do. The flow within the boundaries
       does not interact with the physical fluid, since these populations are overwritten
       by the bounce back kernel. Particles close to walls can couple to this unphysical
       flow, though.
    */
    interpolated_u[0] += (mode[1]/totmass)*delta[i] * (n_a.boundary[node_index[i]] == 0);
    interpolated_u[1] += (mode[2]/totmass)*delta[i] * (n_a.boundary[node_index[i]] == 0);
    interpolated_u[2] += (mode[3]/totmass)*delta[i] * (n_a.boundary[node_index[i]] == 0);
  }
}


/*********************************************************/
/** \name calc_viscous_force_three_point_couple */
/*********************************************************/
/**(Eq. (12) Ahlrichs and Duenweg, JCP 111(17):8225 (1999))
 * @param n_a                Pointer to local node residing in array a (Input)
 * @param *delta             Pointer for the weighting of particle position (Output)
 * @param *delta_j           Pointer for the weighting of particle momentum (Output)
 * @param *particle_position Pointer to the particle position (Input)
 * @param *rn_part           Pointer to randomnumber array of the particle
 * @param node_index         node index around (8) particle (Output)
 * @param *d_v               Pointer to local device values
 * @param flag_cs            Determine if we are at the centre (0, typical) or at the source (1, swimmer only)
*/
__device__ void calc_viscous_force_three_point_couple(LB_nodes_gpu n_a, float *delta, CUDA_particle_data *particle_data, float *particle_force, unsigned int part_index, LB_randomnr_gpu *rn_part, float *delta_j, unsigned int *node_index, LB_rho_v_gpu *d_v, int flag_cs){

  float interpolated_u[3];
  float interpolated_rho[LB_COMPONENTS];
  float viscforce[3*LB_COMPONENTS];

  // Zero out workspace
#pragma unroll
  for(int ii=0; ii<LB_COMPONENTS; ++ii){ 
#pragma unroll
    for(int jj=0; jj<3; ++jj){ 
      viscforce[jj+ii*3]=0.0f;
      delta_j[jj+ii*3]  =0.0f;
    }
  }
  // Zero out only if we are at the centre of the particle <=> flag_cs = 0
  particle_force[3*part_index+0] = flag_cs * particle_force[3*part_index+0];
  particle_force[3*part_index+1] = flag_cs * particle_force[3*part_index+1];
  particle_force[3*part_index+2] = flag_cs * particle_force[3*part_index+2];

  float position[3];
  position[0] = particle_data[part_index].p[0];
  position[1] = particle_data[part_index].p[1];
  position[2] = particle_data[part_index].p[2];

  float velocity[3];
  velocity[0] = particle_data[part_index].v[0];
  velocity[1] = particle_data[part_index].v[1];
  velocity[2] = particle_data[part_index].v[2];

#ifdef ENGINE
  // First calculate interpolated velocity for dipole source,
  // such that we don't overwrite mode, d_v, etc. for the rest of the function
  float direction = float(particle_data[part_index].swim.push_pull) * particle_data[part_index].swim.dipole_length;
  // Extrapolate position by dipole length if we are at the centre of the particle
  position[0] += flag_cs * direction * particle_data[part_index].swim.quatu[0];
  position[1] += flag_cs * direction * particle_data[part_index].swim.quatu[1];
  position[2] += flag_cs * direction * particle_data[part_index].swim.quatu[2];
#endif

  // Do the velocity interpolation
  interpolation_three_point_coupling(n_a, position, node_index, d_v, delta, interpolated_u);

#ifdef ENGINE
  velocity[0] -= (particle_data[part_index].swim.v_swim*para.time_step)*particle_data[part_index].swim.quatu[0];
  velocity[1] -= (particle_data[part_index].swim.v_swim*para.time_step)*particle_data[part_index].swim.quatu[1];
  velocity[2] -= (particle_data[part_index].swim.v_swim*para.time_step)*particle_data[part_index].swim.quatu[2];

  // The first three components are v_center, the last three v_source
  // Do not use within LB, because these have already been converted back to MD units
  particle_data[part_index].swim.v_cs[0+3*flag_cs] = interpolated_u[0] * para.agrid / para.tau;
  particle_data[part_index].swim.v_cs[1+3*flag_cs] = interpolated_u[1] * para.agrid / para.tau;
  particle_data[part_index].swim.v_cs[2+3*flag_cs] = interpolated_u[2] * para.agrid / para.tau;
#endif

  /* for LB we do not reweight the friction force */
  for(int ii=0; ii<LB_COMPONENTS; ++ii){ 
    interpolated_rho[ii]=1.0;
  }

  /** calculate viscous force
   * take care to rescale velocities with time_step and transform to MD units
   * (Eq. (9) Ahlrichs and Duenweg, JCP 111(17):8225 (1999)) */
  float rhotot=0;

#pragma unroll
  for(int ii=0; ii<LB_COMPONENTS; ++ii){ 
    rhotot+=interpolated_rho[ii];
  }


  /* Viscous force */
  for(int ii=0; ii<LB_COMPONENTS; ++ii){ 
    viscforce[0+ii*3] -= interpolated_rho[ii]*para.friction[ii]*(velocity[0]/para.time_step - interpolated_u[0]*para.agrid/para.tau)/rhotot;
    viscforce[1+ii*3] -= interpolated_rho[ii]*para.friction[ii]*(velocity[1]/para.time_step - interpolated_u[1]*para.agrid/para.tau)/rhotot;
    viscforce[2+ii*3] -= interpolated_rho[ii]*para.friction[ii]*(velocity[2]/para.time_step - interpolated_u[2]*para.agrid/para.tau)/rhotot;

#ifdef LB_ELECTROHYDRODYNAMICS
    viscforce[0+ii*3] += interpolated_rho[ii]*para.friction[ii] * particle_data[part_index].mu_E[0]/rhotot;
    viscforce[1+ii*3] += interpolated_rho[ii]*para.friction[ii] * particle_data[part_index].mu_E[1]/rhotot;
    viscforce[2+ii*3] += interpolated_rho[ii]*para.friction[ii] * particle_data[part_index].mu_E[2]/rhotot;
#endif

    /** add stochastic force of zero mean (Ahlrichs, Duenweg equ. 15)*/
#ifdef FLATNOISE
    random_01(rn_part);
    viscforce[0+ii*3] += para.lb_coupl_pref[ii]*(rn_part->randomnr[0]-0.5f);
    viscforce[1+ii*3] += para.lb_coupl_pref[ii]*(rn_part->randomnr[1]-0.5f);
    random_01(rn_part);
    viscforce[2+ii*3] += para.lb_coupl_pref[ii]*(rn_part->randomnr[0]-0.5f);
#elif defined(GAUSSRANDOMCUT)
    gaussian_random_cut(rn_part);
    viscforce[0+ii*3] += para.lb_coupl_pref2[ii]*rn_part->randomnr[0];
    viscforce[1+ii*3] += para.lb_coupl_pref2[ii]*rn_part->randomnr[1];
    gaussian_random_cut(rn_part);
    viscforce[2+ii*3] += para.lb_coupl_pref2[ii]*rn_part->randomnr[0];
#elif defined(GAUSSRANDOM)
    gaussian_random(rn_part);
    viscforce[0+ii*3] += para.lb_coupl_pref2[ii]*rn_part->randomnr[0];
    viscforce[1+ii*3] += para.lb_coupl_pref2[ii]*rn_part->randomnr[1];
    gaussian_random(rn_part);
    viscforce[2+ii*3] += para.lb_coupl_pref2[ii]*rn_part->randomnr[0];
#else
#error No noise type defined for the GPU LB
#endif    
    /** delta_j for transform momentum transfer to lattice units which is done in calc_node_force
      (Eq. (12) Ahlrichs and Duenweg, JCP 111(17):8225 (1999)) */
    // only add to particle_force for particle centre <=> (1-flag_cs) = 1
    particle_force[3*part_index+0] += (1-flag_cs) * viscforce[0+ii*3];
    particle_force[3*part_index+1] += (1-flag_cs) * viscforce[1+ii*3];
    particle_force[3*part_index+2] += (1-flag_cs) * viscforce[2+ii*3];

    // only add to particle_force for particle centre <=> (1-flag_cs) = 1
    delta_j[0+3*ii] -= (1-flag_cs)*viscforce[0+ii*3]*para.time_step*para.tau/para.agrid;
    delta_j[1+3*ii] -= (1-flag_cs)*viscforce[1+ii*3]*para.time_step*para.tau/para.agrid;
    delta_j[2+3*ii] -= (1-flag_cs)*viscforce[2+ii*3]*para.time_step*para.tau/para.agrid;
#ifdef ENGINE
    // add swimming force to source position
    delta_j[0+3*ii] -= flag_cs*particle_data[part_index].swim.f_swim*particle_data[part_index].swim.quatu[0]*para.time_step*para.tau/para.agrid;
    delta_j[1+3*ii] -= flag_cs*particle_data[part_index].swim.f_swim*particle_data[part_index].swim.quatu[1]*para.time_step*para.tau/para.agrid;
    delta_j[2+3*ii] -= flag_cs*particle_data[part_index].swim.f_swim*particle_data[part_index].swim.quatu[2]*para.time_step*para.tau/para.agrid;
#endif
  }
}

/**calcutlation of the node force caused by the particles, with atomicadd due to avoiding race conditions 
  (Eq. (14) Ahlrichs and Duenweg, JCP 111(17):8225 (1999))
 * @param *delta    Pointer for the weighting of particle position (Input)
 * @param *delta_j    Pointer for the weighting of particle momentum (Input)
 * @param node_index    node index around (8) particle (Input)
 * @param node_f        Pointer to the node force (Output).
*/
__device__ void calc_node_force_three_point_couple(float *delta, float *delta_j, unsigned int *node_index, LB_node_force_gpu node_f){
/* TODO: should the drag depend on the density?? */

  for (int i=-1; i<=1; i++) {
    for (int j=-1; j<=1; j++) {
      for (int k=-1; k<=1; k++) {
        atomicadd(&(node_f.force[0*para.number_of_nodes + node_index[i+3*j+9*k+13]]), (delta[i+3*j+9*k+13]*delta_j[0]));
        atomicadd(&(node_f.force[1*para.number_of_nodes + node_index[i+3*j+9*k+13]]), (delta[i+3*j+9*k+13]*delta_j[1]));
        atomicadd(&(node_f.force[2*para.number_of_nodes + node_index[i+3*j+9*k+13]]), (delta[i+3*j+9*k+13]*delta_j[2]));
      }
    }
  }
}


/**calculate temperature of the fluid kernel
 * @param *cpu_jsquared   Pointer to result storage value (Output)
 * @param n_a             Pointer to local node residing in array a (Input)
*/
__global__ void temperature(LB_nodes_gpu n_a, float *cpu_jsquared, int *number_of_non_boundary_nodes ) {
  float mode[4];
  float jsquared = 0.0f;
  unsigned int index = blockIdx.y * gridDim.x * blockDim.x + blockDim.x * blockIdx.x + threadIdx.x;

  if(index<para.number_of_nodes)
  {
    if(!n_a.boundary[index])
    {
      for(int ii=0;ii<LB_COMPONENTS;++ii)
      {  
         calc_mode(mode, n_a, index,ii);
         jsquared = mode[1]*mode[1]+mode[2]*mode[2]+mode[3]*mode[3];
         atomicadd(cpu_jsquared, jsquared);
         atomicAdd(number_of_non_boundary_nodes, 1);
      }
    }
  }
}

/*********************************************************/
/** \name interpolation_two_point_coupling */
/*********************************************************/
/**(Eq. (12) Ahlrichs and Duenweg, JCP 111(17):8225 (1999))
 * @param n_a                   Pointer to local node residing in array a (Input)
 * @param *particle_position    Pointer to the particle position (Input)
 * @param node_index            node index around (8) particle (Output)
 * @param *mode                 Pointer to the 19 modes for current lattice point (Output)
 * @param *d_v                  Pointer to local device values
 * @param *delta                Pointer for the weighting of particle position (Output)
 * @param *interpolated_u       Pointer to the interpolated velocity (Output)
*/
__device__ __inline__ void interpolation_two_point_coupling(LB_nodes_gpu n_a, float *particle_position, unsigned int* node_index, float* mode, LB_rho_v_gpu *d_v, float* delta, float *interpolated_u) {
  int   left_node_index[3];
  float temp_delta[6];
  float temp_delta_half[6];

  // see ahlrichs + duenweg page 8227 equ (10) and (11)
#pragma unroll
  for(int i=0; i<3; ++i)
  {
    float scaledpos = particle_position[i]/para.agrid - 0.5f;
    left_node_index[i] = (int)(floorf(scaledpos));
    temp_delta[3+i] = scaledpos - left_node_index[i];
    temp_delta[i] = 1.0f - temp_delta[3+i];
    // further value used for interpolation of fluid velocity at part pos near boundaries
    temp_delta_half[3+i] = (scaledpos - left_node_index[i])*2.0f;
    temp_delta_half[i] = 2.0f - temp_delta_half[3+i];
  }

  delta[0] = temp_delta[0] * temp_delta[1] * temp_delta[2];
  delta[1] = temp_delta[3] * temp_delta[1] * temp_delta[2];
  delta[2] = temp_delta[0] * temp_delta[4] * temp_delta[2];
  delta[3] = temp_delta[3] * temp_delta[4] * temp_delta[2];
  delta[4] = temp_delta[0] * temp_delta[1] * temp_delta[5];
  delta[5] = temp_delta[3] * temp_delta[1] * temp_delta[5];
  delta[6] = temp_delta[0] * temp_delta[4] * temp_delta[5];
  delta[7] = temp_delta[3] * temp_delta[4] * temp_delta[5];

  // modulo for negative numbers is strange at best, shift to make sure we are positive
  int x = left_node_index[0] + para.dim_x;
  int y = left_node_index[1] + para.dim_y;
  int z = left_node_index[2] + para.dim_z;

  node_index[0] = x%para.dim_x     + para.dim_x*(y%para.dim_y)     + para.dim_x*para.dim_y*(z%para.dim_z);
  node_index[1] = (x+1)%para.dim_x + para.dim_x*(y%para.dim_y)     + para.dim_x*para.dim_y*(z%para.dim_z);
  node_index[2] = x%para.dim_x     + para.dim_x*((y+1)%para.dim_y) + para.dim_x*para.dim_y*(z%para.dim_z);
  node_index[3] = (x+1)%para.dim_x + para.dim_x*((y+1)%para.dim_y) + para.dim_x*para.dim_y*(z%para.dim_z);
  node_index[4] = x%para.dim_x     + para.dim_x*(y%para.dim_y)     + para.dim_x*para.dim_y*((z+1)%para.dim_z);
  node_index[5] = (x+1)%para.dim_x + para.dim_x*(y%para.dim_y)     + para.dim_x*para.dim_y*((z+1)%para.dim_z);
  node_index[6] = x%para.dim_x     + para.dim_x*((y+1)%para.dim_y) + para.dim_x*para.dim_y*((z+1)%para.dim_z);
  node_index[7] = (x+1)%para.dim_x + para.dim_x*((y+1)%para.dim_y) + para.dim_x*para.dim_y*((z+1)%para.dim_z);


  interpolated_u[0] = 0.0f;
  interpolated_u[1] = 0.0f;
  interpolated_u[2] = 0.0f;
#pragma unroll
  for(int i=0; i<8; ++i)
  {
    float totmass=0.0f;

    calc_m_from_n(n_a,node_index[i],mode);

#pragma unroll
    for(int ii=0;ii<LB_COMPONENTS;ii++)
    {
      totmass+=mode[0]+para.rho[ii]*para.agrid*para.agrid*para.agrid;
    } 

#ifdef SHANCHEN
    interpolated_u[0] += d_v[node_index[i]].v[0]/8.0f * (n_a.boundary[node_index[i]] == 0);  
    interpolated_u[1] += d_v[node_index[i]].v[1]/8.0f * (n_a.boundary[node_index[i]] == 0);
    interpolated_u[2] += d_v[node_index[i]].v[2]/8.0f * (n_a.boundary[node_index[i]] == 0);
#else
    /* The boolean expression (n_a.boundary[node_index[i]] == 0) causes boundary nodes
       to couple with velocity 0 to particles. This is necessary, since boundary nodes
       undergo the same LB dynamics as fluid nodes do. The flow within the boundaries
       does not interact with the physical fluid, since these populations are overwritten
       by the bounce back kernel. Particles close to walls can couple to this unphysical
       flow, though.
    */
    interpolated_u[0] += (mode[1]/totmass)*delta[i] * (n_a.boundary[node_index[i]] == 0);
    interpolated_u[1] += (mode[2]/totmass)*delta[i] * (n_a.boundary[node_index[i]] == 0);
    interpolated_u[2] += (mode[3]/totmass)*delta[i] * (n_a.boundary[node_index[i]] == 0);
#endif
  }
}

/*********************************************************/
/** \name calc_viscous_force */
/*********************************************************/
/**(Eq. (12) Ahlrichs and Duenweg, JCP 111(17):8225 (1999))
 * @param n_a                   Pointer to local node residing in array a (Input)
 * @param partgrad1             particle gradient for the Shan-Chen
 * @param partgrad2             particle gradient for the Shan-Chen
 * @param partgrad3             particle gradient for the Shan-Chen
 * @param *delta                Pointer for the weighting of particle position (Output)
 * @param *delta_j              Pointer for the weighting of particle momentum (Output)
 * @param *particle_data        Pointer to the particle position and velocity (Input)
 * @param *particle_force       Pointer to the particle force (Input)
 * @param *fluid_composition    Pointer to the fluid composition (Input)
 * @param part_index            particle id / thread id (Input)
 * @param *rn_part              Pointer to randomnumber array of the particle
 * @param node_index            node index around (8) particle (Output)
 * @param *d_v                  Pointer to local device values
 * @param flag_cs               Determine if we are at the centre (0, typical) or at the source (1, swimmer only)
*/
__device__ void calc_viscous_force(LB_nodes_gpu n_a, float *delta, float * partgrad1, float * partgrad2, float * partgrad3, CUDA_particle_data *particle_data, float *particle_force, CUDA_fluid_composition * fluid_composition, unsigned int part_index, LB_randomnr_gpu *rn_part, float *delta_j, unsigned int *node_index, LB_rho_v_gpu *d_v, int flag_cs){

  float interpolated_u[3];
  float interpolated_rho[LB_COMPONENTS];
  float viscforce[3*LB_COMPONENTS];
  float scforce[3*LB_COMPONENTS];
  float mode[19*LB_COMPONENTS];
#ifdef SHANCHEN
  float gradrho1, gradrho2, gradrho3;
  float Rho;
#endif
  // Zero out workspace
  #pragma unroll
  for(int ii=0; ii<LB_COMPONENTS; ++ii)
  { 
    #pragma unroll
    for(int jj=0; jj<3; ++jj)
    { 
      scforce[jj+ii*3]  =0.0f;
      viscforce[jj+ii*3]=0.0f;
      delta_j[jj+ii*3]  =0.0f;
    }
    
    #pragma unroll
    for(int jj=0; jj<8; ++jj)
    { 
      partgrad1[jj+ii*8]=0.0f;
      partgrad2[jj+ii*8]=0.0f;
      partgrad3[jj+ii*8]=0.0f;
    }
  }
  // Zero out only if we are at the centre of the particle <=> flag_cs = 0
  particle_force[3*part_index+0] = flag_cs * particle_force[3*part_index+0];
  particle_force[3*part_index+1] = flag_cs * particle_force[3*part_index+1];
  particle_force[3*part_index+2] = flag_cs * particle_force[3*part_index+2];

  float position[3];
  position[0] = particle_data[part_index].p[0];
  position[1] = particle_data[part_index].p[1];
  position[2] = particle_data[part_index].p[2];

  float velocity[3];
  velocity[0] = particle_data[part_index].v[0];
  velocity[1] = particle_data[part_index].v[1];
  velocity[2] = particle_data[part_index].v[2];

#ifdef ENGINE
  // First calculate interpolated velocity for dipole source,
  // such that we don't overwrite mode, d_v, etc. for the rest of the function
  float direction = float(particle_data[part_index].swim.push_pull) * particle_data[part_index].swim.dipole_length;
  // Extrapolate position by dipole length if we are at the centre of the particle
  position[0] += flag_cs * direction * particle_data[part_index].swim.quatu[0];
  position[1] += flag_cs * direction * particle_data[part_index].swim.quatu[1];
  position[2] += flag_cs * direction * particle_data[part_index].swim.quatu[2];
#endif

  // Do the velocity interpolation
  interpolation_two_point_coupling(n_a, position, node_index, mode, d_v, delta, interpolated_u);

#ifdef ENGINE
  velocity[0] -= (particle_data[part_index].swim.v_swim*para.time_step)*particle_data[part_index].swim.quatu[0];
  velocity[1] -= (particle_data[part_index].swim.v_swim*para.time_step)*particle_data[part_index].swim.quatu[1];
  velocity[2] -= (particle_data[part_index].swim.v_swim*para.time_step)*particle_data[part_index].swim.quatu[2];

  // The first three components are v_center, the last three v_source
  // Do not use within LB, because these have already been converted back to MD units
  particle_data[part_index].swim.v_cs[0+3*flag_cs] = interpolated_u[0] * para.agrid / para.tau;
  particle_data[part_index].swim.v_cs[1+3*flag_cs] = interpolated_u[1] * para.agrid / para.tau;
  particle_data[part_index].swim.v_cs[2+3*flag_cs] = interpolated_u[2] * para.agrid / para.tau;
#endif

#ifdef SHANCHEN

 #pragma unroll
  for(int ii=0; ii<LB_COMPONENTS; ++ii)
  { 
    float solvation2 = particle_data[part_index].solvation[2*ii + 1];
   
    interpolated_rho[ii]  = 0.0f;
    gradrho1 = gradrho2 = gradrho3 = 0.0f;
  
    // TODO: should one introduce a density-dependent friction ?
    calc_mode(mode, n_a, node_index[0],ii);
    Rho = mode[0] + para.rho[ii]*para.agrid*para.agrid*para.agrid;
    interpolated_rho[ii] += delta[0] * Rho; 
    partgrad1[ii*8 + 0] += Rho * solvation2;
    partgrad2[ii*8 + 0] += Rho * solvation2;
    partgrad3[ii*8 + 0] += Rho * solvation2;
    gradrho1 -=(delta[0] + delta[1]) * Rho; 
    gradrho2 -=(delta[0] + delta[2]) * Rho; 
    gradrho3 -=(delta[0] + delta[4]) * Rho; 

    calc_mode(mode, n_a, node_index[1],ii); 
    Rho = mode[0] +  para.rho[ii]*para.agrid*para.agrid*para.agrid; 
    interpolated_rho[ii] += delta[1] * Rho; 
    partgrad1[ii*8 + 1] -= Rho * solvation2;
    partgrad2[ii*8 + 1] += Rho * solvation2;
    partgrad3[ii*8 + 1] += Rho * solvation2;
    gradrho1 +=(delta[1] + delta[0]) * Rho; 
    gradrho2 -=(delta[1] + delta[3]) * Rho; 
    gradrho3 -=(delta[1] + delta[5]) * Rho; 

    calc_mode(mode, n_a, node_index[2],ii);
    Rho = mode[0] + para.rho[ii]*para.agrid*para.agrid*para.agrid;
    interpolated_rho[ii] += delta[2] * Rho; 
    partgrad1[ii*8 + 2] += Rho * solvation2;
    partgrad2[ii*8 + 2] -= Rho * solvation2;
    partgrad3[ii*8 + 2] += Rho * solvation2;
    gradrho1 -=(delta[2] + delta[3]) * Rho; 
    gradrho2 +=(delta[2] + delta[0]) * Rho; 
    gradrho3 -=(delta[2] + delta[6]) * Rho; 

    calc_mode(mode, n_a, node_index[3],ii);
    Rho = mode[0] + para.rho[ii]*para.agrid*para.agrid*para.agrid;
    interpolated_rho[ii] += delta[3] * Rho; 
    partgrad1[ii*8 + 3] -= Rho * solvation2;
    partgrad2[ii*8 + 3] -= Rho * solvation2;
    partgrad3[ii*8 + 3] += Rho * solvation2;
    gradrho1 +=(delta[3] + delta[2]) * Rho; 
    gradrho2 +=(delta[3] + delta[1]) * Rho; 
    gradrho3 -=(delta[3] + delta[7]) * Rho; 

    calc_mode(mode, n_a, node_index[4],ii);
    Rho = mode[0] + para.rho[ii]*para.agrid*para.agrid*para.agrid;
    interpolated_rho[ii] += delta[4] * Rho; 
    partgrad1[ii*8 + 4] += Rho * solvation2;
    partgrad2[ii*8 + 4] += Rho * solvation2;
    partgrad3[ii*8 + 4] -= Rho * solvation2;
    gradrho1 -=(delta[4] + delta[5]) * Rho; 
    gradrho2 -=(delta[4] + delta[6]) * Rho; 
    gradrho3 +=(delta[4] + delta[0]) * Rho; 

    calc_mode(mode, n_a, node_index[5],ii);
    Rho = mode[0] + para.rho[ii]*para.agrid*para.agrid*para.agrid;
    interpolated_rho[ii] += delta[5] * Rho; 
    partgrad1[ii*8 + 5] -= Rho * solvation2;
    partgrad2[ii*8 + 5] += Rho * solvation2;
    partgrad3[ii*8 + 5] -= Rho * solvation2;
    gradrho1 +=(delta[5] + delta[4]) * Rho; 
    gradrho2 -=(delta[5] + delta[7]) * Rho; 
    gradrho3 +=(delta[5] + delta[1]) * Rho; 

    calc_mode(mode, n_a, node_index[6],ii);
    Rho = mode[0] + para.rho[ii]*para.agrid*para.agrid*para.agrid;
    interpolated_rho[ii] += delta[6] * Rho; 
    partgrad1[ii*8 + 6] += Rho * solvation2;
    partgrad2[ii*8 + 6] -= Rho * solvation2;
    partgrad3[ii*8 + 6] -= Rho * solvation2;
    gradrho1 -=(delta[6] + delta[7]) * Rho; 
    gradrho2 +=(delta[6] + delta[4]) * Rho; 
    gradrho3 +=(delta[6] + delta[2]) * Rho; 

    calc_mode(mode, n_a, node_index[7],ii);
    Rho = mode[0] + para.rho[ii]*para.agrid*para.agrid*para.agrid;
    interpolated_rho[ii] += delta[7] * Rho; 
    partgrad1[ii*8 + 7] -= Rho * solvation2;
    partgrad2[ii*8 + 7] -= Rho * solvation2;
    partgrad3[ii*8 + 7] -= Rho * solvation2;
    gradrho1 +=(delta[7] + delta[6]) * Rho; 
    gradrho2 +=(delta[7] + delta[5]) * Rho; 
    gradrho3 +=(delta[7] + delta[3]) * Rho; 

    /* normalize the gradient to md units TODO: is that correct?*/
    gradrho1 *= para.agrid; 
    gradrho2 *= para.agrid; 
    gradrho3 *= para.agrid; 

    // scforce is 0 at the interpolated point where the swimming force gets put back on the fluid
    // only add sc_force up for particle centre <=> (1-flag_cs) = 1
    scforce[0+ii*3] += (1-flag_cs) * particle_data[part_index].solvation[2*ii] * gradrho1 ; 
    scforce[1+ii*3] += (1-flag_cs) * particle_data[part_index].solvation[2*ii] * gradrho2 ;
    scforce[2+ii*3] += (1-flag_cs) * particle_data[part_index].solvation[2*ii] * gradrho3 ;

    /* scforce is used also later...*/
    particle_force[3*part_index+0] += scforce[0+ii*3];
    particle_force[3*part_index+1] += scforce[1+ii*3];
    particle_force[3*part_index+2] += scforce[2+ii*3];
    // only set fluid_composition for particle centre <=> (1-flag_cs) = 1
    fluid_composition[part_index].weight[ii] = (1-flag_cs) * interpolated_rho[ii];
 }

#else // SHANCHEN is not defined

  /* for LB we do not reweight the friction force */
  for(int ii=0; ii<LB_COMPONENTS; ++ii){
    interpolated_rho[ii]=1.0;
  }

#endif // SHANCHEN

  /** calculate viscous force
   * take care to rescale velocities with time_step and transform to MD units
   * (Eq. (9) Ahlrichs and Duenweg, JCP 111(17):8225 (1999)) */
  float rhotot=0;

  #pragma unroll
  for(int ii=0; ii<LB_COMPONENTS; ++ii){
    rhotot+=interpolated_rho[ii];
  }

  /* Viscous force */
  for(int ii=0; ii<LB_COMPONENTS; ++ii)
  { 
    viscforce[0+ii*3] -= interpolated_rho[ii]*para.friction[ii]*(velocity[0]/para.time_step - interpolated_u[0]*para.agrid/para.tau)/rhotot;
    viscforce[1+ii*3] -= interpolated_rho[ii]*para.friction[ii]*(velocity[1]/para.time_step - interpolated_u[1]*para.agrid/para.tau)/rhotot;
    viscforce[2+ii*3] -= interpolated_rho[ii]*para.friction[ii]*(velocity[2]/para.time_step - interpolated_u[2]*para.agrid/para.tau)/rhotot;

#ifdef LB_ELECTROHYDRODYNAMICS
    viscforce[0+ii*3] += interpolated_rho[ii]*para.friction[ii] * particle_data[part_index].mu_E[0]/rhotot;
    viscforce[1+ii*3] += interpolated_rho[ii]*para.friction[ii] * particle_data[part_index].mu_E[1]/rhotot;
    viscforce[2+ii*3] += interpolated_rho[ii]*para.friction[ii] * particle_data[part_index].mu_E[2]/rhotot;
#endif

    /** add stochastic force of zero mean (Ahlrichs, Duenweg equ. 15)*/
#ifdef FLATNOISE
    random_01(rn_part);
    viscforce[0+ii*3] += para.lb_coupl_pref[ii]*(rn_part->randomnr[0]-0.5f);
    viscforce[1+ii*3] += para.lb_coupl_pref[ii]*(rn_part->randomnr[1]-0.5f);
    random_01(rn_part);
    viscforce[2+ii*3] += para.lb_coupl_pref[ii]*(rn_part->randomnr[0]-0.5f);
#elif defined(GAUSSRANDOMCUT)
    gaussian_random_cut(rn_part);
    viscforce[0+ii*3] += para.lb_coupl_pref2[ii]*rn_part->randomnr[0];
    viscforce[1+ii*3] += para.lb_coupl_pref2[ii]*rn_part->randomnr[1];
    gaussian_random_cut(rn_part);
    viscforce[2+ii*3] += para.lb_coupl_pref2[ii]*rn_part->randomnr[0];
#elif defined(GAUSSRANDOM)
    gaussian_random(rn_part);
    viscforce[0+ii*3] += para.lb_coupl_pref2[ii]*rn_part->randomnr[0];
    viscforce[1+ii*3] += para.lb_coupl_pref2[ii]*rn_part->randomnr[1];
    gaussian_random(rn_part);
    viscforce[2+ii*3] += para.lb_coupl_pref2[ii]*rn_part->randomnr[0];
#else
#error No noise type defined for the GPU LB
#endif 

    /** delta_j for transform momentum transfer to lattice units which is done in calc_node_force
      (Eq. (12) Ahlrichs and Duenweg, JCP 111(17):8225 (1999)) */

    // only add to particle_force for particle centre <=> (1-flag_cs) = 1
    particle_force[3*part_index+0] += (1-flag_cs) * viscforce[0+ii*3];
    particle_force[3*part_index+1] += (1-flag_cs) * viscforce[1+ii*3];
    particle_force[3*part_index+2] += (1-flag_cs) * viscforce[2+ii*3];

    /* the average force from the particle to surrounding nodes is transmitted back to preserve momentum */
    for(int node=0 ; node < 8 ; node++ ) { 
      particle_force[3*part_index+0] -= (1-flag_cs) * partgrad1[node+ii*8]/8.0f;
      particle_force[3*part_index+1] -= (1-flag_cs) * partgrad2[node+ii*8]/8.0f;
      particle_force[3*part_index+2] -= (1-flag_cs) * partgrad3[node+ii*8]/8.0f;
    }

    /* note that scforce is zero if SHANCHEN is not #defined */
    // only add to particle_force for particle centre <=> (1-flag_cs) = 1
    delta_j[0+3*ii] -= (scforce[0+ii*3]+(1-flag_cs)*viscforce[0+ii*3])*para.time_step*para.tau/para.agrid;
    delta_j[1+3*ii] -= (scforce[1+ii*3]+(1-flag_cs)*viscforce[1+ii*3])*para.time_step*para.tau/para.agrid;
    delta_j[2+3*ii] -= (scforce[2+ii*3]+(1-flag_cs)*viscforce[2+ii*3])*para.time_step*para.tau/para.agrid;

#ifdef ENGINE
    // add swimming force to source position
    delta_j[0+3*ii] -= flag_cs*particle_data[part_index].swim.f_swim*particle_data[part_index].swim.quatu[0]*para.time_step*para.tau/para.agrid;
    delta_j[1+3*ii] -= flag_cs*particle_data[part_index].swim.f_swim*particle_data[part_index].swim.quatu[1]*para.time_step*para.tau/para.agrid;
    delta_j[2+3*ii] -= flag_cs*particle_data[part_index].swim.f_swim*particle_data[part_index].swim.quatu[2]*para.time_step*para.tau/para.agrid;
#endif

  }

#ifdef SHANCHEN
  for(int node=0 ; node < 8 ; node++ ) { 
    for(int ii=0 ; ii < LB_COMPONENTS ; ii++ ) { 
      partgrad1[node+ii*8]*=(para.time_step*para.tau/para.agrid);
      partgrad2[node+ii*8]*=(para.time_step*para.tau/para.agrid);
      partgrad3[node+ii*8]*=(para.time_step*para.tau/para.agrid);
    }
  }
#endif

}



/**calculation of the node force caused by the particles, with atomicadd due to avoiding race conditions 
  (Eq. (14) Ahlrichs and Duenweg, JCP 111(17):8225 (1999))
 * @param *delta        Pointer for the weighting of particle position (Input)
 * @param partgrad1             particle gradient for the Shan-Chen
 * @param partgrad2             particle gradient for the Shan-Chen
 * @param partgrad3             particle gradient for the Shan-Chen
 * @param *delta_j      Pointer for the weighting of particle momentum (Input)
 * @param node_index    node index around (8) particle (Input)
 * @param node_f        Pointer to the node force (Output).
*/
__device__ void calc_node_force(float *delta, float *delta_j, float * partgrad1, float * partgrad2, float * partgrad3,  unsigned int *node_index, LB_node_force_gpu node_f){
/* TODO: should the drag depend on the density?? */
/* NOTE: partgrad is not zero only if SHANCHEN is defined. It is initialized in calc_node_force. Alternatively one could 
         specialize this function to the single component LB */ 
  for(int ii=0; ii < LB_COMPONENTS; ++ii)
  { 
    atomicadd(&(node_f.force[(0+ii*3)*para.number_of_nodes + node_index[0]]), (delta[0]*delta_j[0+ii*3] + partgrad1[ii*8+0]));
    atomicadd(&(node_f.force[(1+ii*3)*para.number_of_nodes + node_index[0]]), (delta[0]*delta_j[1+ii*3] + partgrad2[ii*8+0]));
    atomicadd(&(node_f.force[(2+ii*3)*para.number_of_nodes + node_index[0]]), (delta[0]*delta_j[2+ii*3] + partgrad3[ii*8+0]));
                                                                                                      
    atomicadd(&(node_f.force[(0+ii*3)*para.number_of_nodes + node_index[1]]), (delta[1]*delta_j[0+ii*3] + partgrad1[ii*8+1]));
    atomicadd(&(node_f.force[(1+ii*3)*para.number_of_nodes + node_index[1]]), (delta[1]*delta_j[1+ii*3] + partgrad2[ii*8+1]));
    atomicadd(&(node_f.force[(2+ii*3)*para.number_of_nodes + node_index[1]]), (delta[1]*delta_j[2+ii*3] + partgrad3[ii*8+1]));
                                                                                                      
    atomicadd(&(node_f.force[(0+ii*3)*para.number_of_nodes + node_index[2]]), (delta[2]*delta_j[0+ii*3] + partgrad1[ii*8+2]));
    atomicadd(&(node_f.force[(1+ii*3)*para.number_of_nodes + node_index[2]]), (delta[2]*delta_j[1+ii*3] + partgrad2[ii*8+2]));
    atomicadd(&(node_f.force[(2+ii*3)*para.number_of_nodes + node_index[2]]), (delta[2]*delta_j[2+ii*3] + partgrad3[ii*8+2]));
                                                                                                      
    atomicadd(&(node_f.force[(0+ii*3)*para.number_of_nodes + node_index[3]]), (delta[3]*delta_j[0+ii*3] + partgrad1[ii*8+3]));
    atomicadd(&(node_f.force[(1+ii*3)*para.number_of_nodes + node_index[3]]), (delta[3]*delta_j[1+ii*3] + partgrad2[ii*8+3]));
    atomicadd(&(node_f.force[(2+ii*3)*para.number_of_nodes + node_index[3]]), (delta[3]*delta_j[2+ii*3] + partgrad3[ii*8+3]));
                                                                                                      
    atomicadd(&(node_f.force[(0+ii*3)*para.number_of_nodes + node_index[4]]), (delta[4]*delta_j[0+ii*3] + partgrad1[ii*8+4]));
    atomicadd(&(node_f.force[(1+ii*3)*para.number_of_nodes + node_index[4]]), (delta[4]*delta_j[1+ii*3] + partgrad2[ii*8+4]));
    atomicadd(&(node_f.force[(2+ii*3)*para.number_of_nodes + node_index[4]]), (delta[4]*delta_j[2+ii*3] + partgrad3[ii*8+4]));
                                                                                                      
    atomicadd(&(node_f.force[(0+ii*3)*para.number_of_nodes + node_index[5]]), (delta[5]*delta_j[0+ii*3] + partgrad1[ii*8+5]));
    atomicadd(&(node_f.force[(1+ii*3)*para.number_of_nodes + node_index[5]]), (delta[5]*delta_j[1+ii*3] + partgrad2[ii*8+5]));
    atomicadd(&(node_f.force[(2+ii*3)*para.number_of_nodes + node_index[5]]), (delta[5]*delta_j[2+ii*3] + partgrad3[ii*8+5]));
                                                                                                      
    atomicadd(&(node_f.force[(0+ii*3)*para.number_of_nodes + node_index[6]]), (delta[6]*delta_j[0+ii*3] + partgrad1[ii*8+6]));
    atomicadd(&(node_f.force[(1+ii*3)*para.number_of_nodes + node_index[6]]), (delta[6]*delta_j[1+ii*3] + partgrad2[ii*8+6]));
    atomicadd(&(node_f.force[(2+ii*3)*para.number_of_nodes + node_index[6]]), (delta[6]*delta_j[2+ii*3] + partgrad3[ii*8+6]));
                                                                                                      
    atomicadd(&(node_f.force[(0+ii*3)*para.number_of_nodes + node_index[7]]), (delta[7]*delta_j[0+ii*3] + partgrad1[ii*8+7]));
    atomicadd(&(node_f.force[(1+ii*3)*para.number_of_nodes + node_index[7]]), (delta[7]*delta_j[1+ii*3] + partgrad2[ii*8+7]));
    atomicadd(&(node_f.force[(2+ii*3)*para.number_of_nodes + node_index[7]]), (delta[7]*delta_j[2+ii*3] + partgrad3[ii*8+7]));
  }
}

/*********************************************************/
/** \name System setup and Kernel functions */
/*********************************************************/

/**kernel to calculate local populations from hydrodynamic fields.
 * The mapping is given in terms of the equilibrium distribution.
 *
 * Eq. (2.15) Ladd, J. Fluid Mech. 271, 295-309 (1994)
 * Eq. (4) in Berk Usta, Ladd and Butler, JCP 122, 094902 (2005)
 *
 * @param n_a   Pointer to the lattice site (Input).
 * @param *gpu_check additional check if gpu kernel are executed(Input).
 * @param *d_v    Pointer to local device values
 * @param *node_f          Pointer to node forces
*/
__global__ void calc_n_from_rho_j_pi(LB_nodes_gpu n_a, LB_rho_v_gpu *d_v, LB_node_force_gpu node_f, int *gpu_check) {
   /* TODO: this can handle only a uniform density, something similar, but local, 
            has to be called every time the fields are set by the user ! */ 
  unsigned int index = blockIdx.y * gridDim.x * blockDim.x + blockDim.x * blockIdx.x + threadIdx.x;
  if(index<para.number_of_nodes)
  {
    float mode[19*LB_COMPONENTS];

    #pragma unroll
    for(int ii=0;ii<LB_COMPONENTS;++ii)
    { 
      /** default values for fields in lattice units */
      gpu_check[0] = 1;
     
      float Rho = para.rho[ii]*para.agrid*para.agrid*para.agrid;
      float v[3] = { 0.0f, 0.0f, 0.0f };
      float pi[6] = { Rho*c_sound_sq, 0.0f, Rho*c_sound_sq, 0.0f, 0.0f, Rho*c_sound_sq };
     
      float rhoc_sq = Rho*c_sound_sq;
      float avg_rho = para.rho[ii]*para.agrid*para.agrid*para.agrid;
      float local_rho, local_j[3], *local_pi, trace;
     
      local_rho  = Rho;
     
      local_j[0] = Rho * v[0];
      local_j[1] = Rho * v[1];
      local_j[2] = Rho * v[2];
     
      local_pi = pi;
     
      /** reduce the pressure tensor to the part needed here. 
          NOTE: this not true anymore for SHANCHEN 
          if the densities are not uniform. FIXME*/

      local_pi[0] -= rhoc_sq;
      local_pi[2] -= rhoc_sq;
      local_pi[5] -= rhoc_sq;
     
      trace = local_pi[0] + local_pi[2] + local_pi[5];
     
      float rho_times_coeff;
      float tmp1,tmp2;
     
      /** update the q=0 sublattice */
      n_a.vd[(0 + ii*LBQ ) * para.number_of_nodes + index] = 1.0f/3.0f * (local_rho-avg_rho) - 1.0f/2.0f*trace;
     
      /** update the q=1 sublattice */
      rho_times_coeff = 1.0f/18.0f * (local_rho-avg_rho);
     
      n_a.vd[(1 + ii*LBQ ) * para.number_of_nodes + index] = rho_times_coeff + 1.0f/6.0f*local_j[0] + 1.0f/4.0f*local_pi[0] - 1.0f/12.0f*trace;
      n_a.vd[(2 + ii*LBQ ) * para.number_of_nodes + index] = rho_times_coeff - 1.0f/6.0f*local_j[0] + 1.0f/4.0f*local_pi[0] - 1.0f/12.0f*trace;
      n_a.vd[(3 + ii*LBQ ) * para.number_of_nodes + index] = rho_times_coeff + 1.0f/6.0f*local_j[1] + 1.0f/4.0f*local_pi[2] - 1.0f/12.0f*trace;
      n_a.vd[(4 + ii*LBQ ) * para.number_of_nodes + index] = rho_times_coeff - 1.0f/6.0f*local_j[1] + 1.0f/4.0f*local_pi[2] - 1.0f/12.0f*trace;
      n_a.vd[(5 + ii*LBQ ) * para.number_of_nodes + index] = rho_times_coeff + 1.0f/6.0f*local_j[2] + 1.0f/4.0f*local_pi[5] - 1.0f/12.0f*trace;
      n_a.vd[(6 + ii*LBQ ) * para.number_of_nodes + index] = rho_times_coeff - 1.0f/6.0f*local_j[2] + 1.0f/4.0f*local_pi[5] - 1.0f/12.0f*trace;
     
      /** update the q=2 sublattice */
      rho_times_coeff = 1.0f/36.0f * (local_rho-avg_rho);
     
      tmp1 = local_pi[0] + local_pi[2];
      tmp2 = 2.0f*local_pi[1];
      n_a.vd[( 7 + ii*LBQ ) * para.number_of_nodes + index] = rho_times_coeff + 1.0f/12.0f*(local_j[0]+local_j[1]) + 1.0f/8.0f*(tmp1+tmp2) - 1.0f/24.0f*trace;
      n_a.vd[( 8 + ii*LBQ ) * para.number_of_nodes + index] = rho_times_coeff - 1.0f/12.0f*(local_j[0]+local_j[1]) + 1.0f/8.0f*(tmp1+tmp2) - 1.0f/24.0f*trace;
      n_a.vd[( 9 + ii*LBQ ) * para.number_of_nodes + index] = rho_times_coeff + 1.0f/12.0f*(local_j[0]-local_j[1]) + 1.0f/8.0f*(tmp1-tmp2) - 1.0f/24.0f*trace;
      n_a.vd[(10 + ii*LBQ ) * para.number_of_nodes + index] = rho_times_coeff - 1.0f/12.0f*(local_j[0]-local_j[1]) + 1.0f/8.0f*(tmp1-tmp2) - 1.0f/24.0f*trace;
     
      tmp1 = local_pi[0] + local_pi[5];
      tmp2 = 2.0f*local_pi[3];
     
      n_a.vd[(11 + ii*LBQ ) * para.number_of_nodes + index] = rho_times_coeff + 1.0f/12.0f*(local_j[0]+local_j[2]) + 1.0f/8.0f*(tmp1+tmp2) - 1.0f/24.0f*trace;
      n_a.vd[(12 + ii*LBQ ) * para.number_of_nodes + index] = rho_times_coeff - 1.0f/12.0f*(local_j[0]+local_j[2]) + 1.0f/8.0f*(tmp1+tmp2) - 1.0f/24.0f*trace;
      n_a.vd[(13 + ii*LBQ ) * para.number_of_nodes + index] = rho_times_coeff + 1.0f/12.0f*(local_j[0]-local_j[2]) + 1.0f/8.0f*(tmp1-tmp2) - 1.0f/24.0f*trace;
      n_a.vd[(14 + ii*LBQ ) * para.number_of_nodes + index] = rho_times_coeff - 1.0f/12.0f*(local_j[0]-local_j[2]) + 1.0f/8.0f*(tmp1-tmp2) - 1.0f/24.0f*trace;
     
      tmp1 = local_pi[2] + local_pi[5];
      tmp2 = 2.0f*local_pi[4];
     
      n_a.vd[(15 + ii*LBQ ) * para.number_of_nodes + index] = rho_times_coeff + 1.0f/12.0f*(local_j[1]+local_j[2]) + 1.0f/8.0f*(tmp1+tmp2) - 1.0f/24.0f*trace;
      n_a.vd[(16 + ii*LBQ ) * para.number_of_nodes + index] = rho_times_coeff - 1.0f/12.0f*(local_j[1]+local_j[2]) + 1.0f/8.0f*(tmp1+tmp2) - 1.0f/24.0f*trace;
      n_a.vd[(17 + ii*LBQ ) * para.number_of_nodes + index] = rho_times_coeff + 1.0f/12.0f*(local_j[1]-local_j[2]) + 1.0f/8.0f*(tmp1-tmp2) - 1.0f/24.0f*trace;
      n_a.vd[(18 + ii*LBQ ) * para.number_of_nodes + index] = rho_times_coeff - 1.0f/12.0f*(local_j[1]-local_j[2]) + 1.0f/8.0f*(tmp1-tmp2) - 1.0f/24.0f*trace;
     
      /**set different seed for randomgen on every node */
      n_a.seed[index] = para.your_seed + index;
    }

    calc_m_from_n(n_a,index,mode);
    update_rho_v(mode,index,node_f,d_v);
  }
}

/** kernel to calculate local populations from hydrodynamic fields
 * from given flow field velocities. The mapping is given in terms of
 * the equilibrium distribution.
 *
 * Eq. (2.15) Ladd, J. Fluid Mech. 271, 295-309 (1994)
 * Eq. (4) in Berk Usta, Ladd and Butler, JCP 122, 094902 (2005)
 *
 * @param n_a              the current nodes array (double buffering!)
 * @param single_nodeindex the node to set the velocity for
 * @param velocity         the velocity to set
 * @param *d_v             Pointer to local device values (Input)
 * @param *node_f          Pointer to node forces (Input)
 */ 
__global__ void set_u_from_rho_v_pi( LB_nodes_gpu n_a, int single_nodeindex, float *velocity, LB_rho_v_gpu *d_v, LB_node_force_gpu node_f ) {

  unsigned int index = blockIdx.y * gridDim.x * blockDim.x + blockDim.x * blockIdx.x + threadIdx.x;

  if(index == 0)
  {
    float local_rho;
    float local_j[3];
    float local_pi[6];
    float trace, avg_rho;
    float rho_times_coeff;
    float tmp1, tmp2; 

    float mode_for_pi[19*LB_COMPONENTS];
    float rho_from_m[1*LB_COMPONENTS];
    float j_from_m[3*LB_COMPONENTS];
    float pi_from_m[6*LB_COMPONENTS];

    // Calculate the modes for this node

    calc_m_from_n(n_a, single_nodeindex, mode_for_pi);

    // Reset the d_v

    update_rho_v(mode_for_pi, single_nodeindex, node_f, d_v);

    // Calculate the density, velocity, and pressure tensor
    // in LB unit for this node

    calc_values_from_m_in_LB_units( mode_for_pi, &d_v[single_nodeindex], rho_from_m, j_from_m, pi_from_m);

    #pragma unroll
    for(int ii=0;ii<LB_COMPONENTS;++ii)
    { 
      // Take LB component density and calculate the equilibrium part

      local_rho = rho_from_m[ii];
      avg_rho = para.rho[ii]*para.agrid*para.agrid*para.agrid;

      // Take LB component velocity and make it a momentum

      local_j[0] = local_rho * velocity[0];
      local_j[1] = local_rho * velocity[1];
      local_j[2] = local_rho * velocity[2];

      // Take LB component pressure tensor and put in equilibrium

      local_pi[0] = pi_from_m[6*ii + 0];
      local_pi[1] = pi_from_m[6*ii + 1];
      local_pi[2] = pi_from_m[6*ii + 2];
      local_pi[3] = pi_from_m[6*ii + 3];
      local_pi[4] = pi_from_m[6*ii + 4];
      local_pi[5] = pi_from_m[6*ii + 5];

      trace = local_pi[0] + local_pi[2] + local_pi[5];

      // update the q=0 sublattice

      n_a.vd[(0 + ii*LBQ ) * para.number_of_nodes + single_nodeindex] = 1.0f/3.0f * (local_rho - avg_rho) - 1.0f/2.0f*trace;

      // update the q=1 sublattice

      rho_times_coeff = 1.0f/18.0f * (local_rho - avg_rho);

      n_a.vd[(1 + ii*LBQ ) * para.number_of_nodes + single_nodeindex] =   rho_times_coeff + 1.0f/6.0f*local_j[0]
                                                                        + 1.0f/4.0f*local_pi[0] - 1.0f/12.0f*trace;
      n_a.vd[(2 + ii*LBQ ) * para.number_of_nodes + single_nodeindex] =   rho_times_coeff - 1.0f/6.0f*local_j[0]
                                                                        + 1.0f/4.0f*local_pi[0] - 1.0f/12.0f*trace;
      n_a.vd[(3 + ii*LBQ ) * para.number_of_nodes + single_nodeindex] =   rho_times_coeff + 1.0f/6.0f*local_j[1]
                                                                        + 1.0f/4.0f*local_pi[2] - 1.0f/12.0f*trace;
      n_a.vd[(4 + ii*LBQ ) * para.number_of_nodes + single_nodeindex] =   rho_times_coeff - 1.0f/6.0f*local_j[1]
                                                                        + 1.0f/4.0f*local_pi[2] - 1.0f/12.0f*trace;
      n_a.vd[(5 + ii*LBQ ) * para.number_of_nodes + single_nodeindex] =   rho_times_coeff + 1.0f/6.0f*local_j[2]
                                                                        + 1.0f/4.0f*local_pi[5] - 1.0f/12.0f*trace;
      n_a.vd[(6 + ii*LBQ ) * para.number_of_nodes + single_nodeindex] =   rho_times_coeff - 1.0f/6.0f*local_j[2]
                                                                        + 1.0f/4.0f*local_pi[5] - 1.0f/12.0f*trace;

      // update the q=2 sublattice

      rho_times_coeff = 1.0f/36.0f * (local_rho - avg_rho);

      tmp1 = local_pi[0] + local_pi[2];
      tmp2 = 2.0f*local_pi[1];

      n_a.vd[( 7 + ii*LBQ ) * para.number_of_nodes + single_nodeindex] =   rho_times_coeff + 1.0f/12.0f*(local_j[0]+local_j[1])
                                                                         + 1.0f/8.0f*(tmp1+tmp2) - 1.0f/24.0f*trace;
      n_a.vd[( 8 + ii*LBQ ) * para.number_of_nodes + single_nodeindex] =   rho_times_coeff - 1.0f/12.0f*(local_j[0]+local_j[1])
                                                                         + 1.0f/8.0f*(tmp1+tmp2) - 1.0f/24.0f*trace;
      n_a.vd[( 9 + ii*LBQ ) * para.number_of_nodes + single_nodeindex] =   rho_times_coeff + 1.0f/12.0f*(local_j[0]-local_j[1])
                                                                         + 1.0f/8.0f*(tmp1-tmp2) - 1.0f/24.0f*trace;
      n_a.vd[(10 + ii*LBQ ) * para.number_of_nodes + single_nodeindex] =   rho_times_coeff - 1.0f/12.0f*(local_j[0]-local_j[1])
                                                                         + 1.0f/8.0f*(tmp1-tmp2) - 1.0f/24.0f*trace;

      tmp1 = local_pi[0] + local_pi[5];
      tmp2 = 2.0f*local_pi[3];

      n_a.vd[(11 + ii*LBQ ) * para.number_of_nodes + single_nodeindex] =   rho_times_coeff + 1.0f/12.0f*(local_j[0]+local_j[2])
                                                                         + 1.0f/8.0f*(tmp1+tmp2) - 1.0f/24.0f*trace;
      n_a.vd[(12 + ii*LBQ ) * para.number_of_nodes + single_nodeindex] =  rho_times_coeff - 1.0f/12.0f*(local_j[0]+local_j[2])
                                                                         + 1.0f/8.0f*(tmp1+tmp2) - 1.0f/24.0f*trace;
      n_a.vd[(13 + ii*LBQ ) * para.number_of_nodes + single_nodeindex] =  rho_times_coeff + 1.0f/12.0f*(local_j[0]-local_j[2])
                                                                         + 1.0f/8.0f*(tmp1-tmp2) - 1.0f/24.0f*trace;
      n_a.vd[(14 + ii*LBQ ) * para.number_of_nodes + single_nodeindex] =  rho_times_coeff - 1.0f/12.0f*(local_j[0]-local_j[2])
                                                                         + 1.0f/8.0f*(tmp1-tmp2) - 1.0f/24.0f*trace;

      tmp1 = local_pi[2] + local_pi[5];
      tmp2 = 2.0f*local_pi[4];

      n_a.vd[(15 + ii*LBQ ) * para.number_of_nodes + single_nodeindex] =   rho_times_coeff + 1.0f/12.0f*(local_j[1]+local_j[2])
                                                                         + 1.0f/8.0f*(tmp1+tmp2) - 1.0f/24.0f*trace;
      n_a.vd[(16 + ii*LBQ ) * para.number_of_nodes + single_nodeindex] =   rho_times_coeff - 1.0f/12.0f*(local_j[1]+local_j[2])
                                                                         + 1.0f/8.0f*(tmp1+tmp2) - 1.0f/24.0f*trace;
      n_a.vd[(17 + ii*LBQ ) * para.number_of_nodes + single_nodeindex] =   rho_times_coeff + 1.0f/12.0f*(local_j[1]-local_j[2])
                                                                         + 1.0f/8.0f*(tmp1-tmp2) - 1.0f/24.0f*trace;
      n_a.vd[(18 + ii*LBQ ) * para.number_of_nodes + single_nodeindex] =   rho_times_coeff - 1.0f/12.0f*(local_j[1]-local_j[2])
                                                                         + 1.0f/8.0f*(tmp1-tmp2) - 1.0f/24.0f*trace;
    }

    // Calculate the modes for this node

    calc_m_from_n(n_a, single_nodeindex, mode_for_pi);

    // Update the density and velocity field for this mode

    update_rho_v(mode_for_pi, single_nodeindex, node_f, d_v);
  }
}



/**calculate mass of the whole fluid kernel
 * @param *sum    Pointer to result storage value (Output)
 * @param n_a     Pointer to local node residing in array a (Input)
*/
__global__ void calc_mass(LB_nodes_gpu n_a, float *sum) {
  float mode[4];

  unsigned int index = blockIdx.y * gridDim.x * blockDim.x + blockDim.x * blockIdx.x + threadIdx.x;

  if(index<para.number_of_nodes)
  {
    for(int ii=0;ii<LB_COMPONENTS;++ii)
    { 
      calc_mode(mode, n_a, index,ii);
      float Rho = mode[0] + para.rho[ii]*para.agrid*para.agrid*para.agrid;
      atomicadd(&(sum[0]), Rho);
    }
  }
}

/** (re-)initialization of the node force / set up of external force in lb units
 * @param node_f  Pointer to local node force (Input)
*/
__global__ void reinit_node_force(LB_node_force_gpu node_f){

  unsigned int index = blockIdx.y * gridDim.x * blockDim.x + blockDim.x * blockIdx.x + threadIdx.x;

  if(index<para.number_of_nodes)
  {
    #pragma unroll
    for(int ii=0;ii<LB_COMPONENTS;++ii)
    {
#ifdef EXTERNAL_FORCES
      if(para.external_force)
      {
        node_f.force[(0+ii*3)*para.number_of_nodes + index] = para.ext_force[0+ii*3]*para.agrid*para.agrid*para.tau*para.tau;
        node_f.force[(1+ii*3)*para.number_of_nodes + index] = para.ext_force[1+ii*3]*para.agrid*para.agrid*para.tau*para.tau;
        node_f.force[(2+ii*3)*para.number_of_nodes + index] = para.ext_force[2+ii*3]*para.agrid*para.agrid*para.tau*para.tau;
      }
      else
      {
        node_f.force[(0+ii*3)*para.number_of_nodes + index] = 0.0f;
        node_f.force[(1+ii*3)*para.number_of_nodes + index] = 0.0f;
        node_f.force[(2+ii*3)*para.number_of_nodes + index] = 0.0f;
      }
#else
      node_f.force[(0+ii*3)*para.number_of_nodes + index] = 0.0f;
      node_f.force[(1+ii*3)*para.number_of_nodes + index] = 0.0f;
      node_f.force[(2+ii*3)*para.number_of_nodes + index] = 0.0f;
#endif
    }
  }
}


/**set extern force on single nodes kernel
 * @param n_extern_nodeforces   number of nodes (Input)
 * @param *extern_nodeforces    Pointer to extern node force array (Input)
 * @param node_f                node force struct (Output)
*/
__global__ void init_extern_nodeforces(int n_extern_nodeforces, LB_extern_nodeforce_gpu *extern_nodeforces, LB_node_force_gpu node_f){

  unsigned int index = blockIdx.y * gridDim.x * blockDim.x + blockDim.x * blockIdx.x + threadIdx.x;
  float factor=powf(para.agrid,2)*para.tau*para.tau;
  if(index<n_extern_nodeforces)
  {
    #pragma unroll
    for(int ii=0;ii<LB_COMPONENTS;++ii)
    {
      node_f.force[(0+ii*3)*para.number_of_nodes + extern_nodeforces[index].index] = extern_nodeforces[index].force[0] * factor;
      node_f.force[(1+ii*3)*para.number_of_nodes + extern_nodeforces[index].index] = extern_nodeforces[index].force[1] * factor;
      node_f.force[(2+ii*3)*para.number_of_nodes + extern_nodeforces[index].index] = extern_nodeforces[index].force[2] * factor;
    }
  }
}

#ifdef SHANCHEN

/** 
 * @param single_nodeindex  Single node index        (Input)
 * @param component_index   Shanchen component index        (Input)
 * @param n_a               Pointer to local node residing in array a(Input)
*/
__device__ __inline__ float calc_massmode(LB_nodes_gpu n_a, int single_nodeindex, int component_index){

  /** mass mode */
  float mode;
  mode =   n_a.vd[( 0 + component_index*LBQ ) * para.number_of_nodes + single_nodeindex]
         + n_a.vd[( 1 + component_index*LBQ ) * para.number_of_nodes + single_nodeindex] + n_a.vd[( 2 + component_index*LBQ ) * para.number_of_nodes + single_nodeindex] 
         + n_a.vd[( 3 + component_index*LBQ ) * para.number_of_nodes + single_nodeindex] + n_a.vd[( 4 + component_index*LBQ ) * para.number_of_nodes + single_nodeindex]
         + n_a.vd[( 5 + component_index*LBQ ) * para.number_of_nodes + single_nodeindex] + n_a.vd[( 6 + component_index*LBQ ) * para.number_of_nodes + single_nodeindex]
         + n_a.vd[( 7 + component_index*LBQ ) * para.number_of_nodes + single_nodeindex] + n_a.vd[( 8 + component_index*LBQ ) * para.number_of_nodes + single_nodeindex]
         + n_a.vd[( 9 + component_index*LBQ ) * para.number_of_nodes + single_nodeindex] + n_a.vd[(10 + component_index*LBQ ) * para.number_of_nodes + single_nodeindex]
         + n_a.vd[(11 + component_index*LBQ ) * para.number_of_nodes + single_nodeindex] + n_a.vd[(12 + component_index*LBQ ) * para.number_of_nodes + single_nodeindex]
         + n_a.vd[(13 + component_index*LBQ ) * para.number_of_nodes + single_nodeindex] + n_a.vd[(14 + component_index*LBQ ) * para.number_of_nodes + single_nodeindex]
         + n_a.vd[(15 + component_index*LBQ ) * para.number_of_nodes + single_nodeindex] + n_a.vd[(16 + component_index*LBQ ) * para.number_of_nodes + single_nodeindex]
         + n_a.vd[(17 + component_index*LBQ ) * para.number_of_nodes + single_nodeindex] + n_a.vd[(18 + component_index*LBQ ) * para.number_of_nodes + single_nodeindex];

 mode += para.rho[component_index]*para.agrid*para.agrid*para.agrid;

 return mode;
}

__device__ __inline__ void calc_shanchen_contribution(LB_nodes_gpu n_a,int component_index, int x, int y, int z, float *p){ 

  float tmp_p[3]={0.0f,0.0f,0.0f};
  float pseudo;
  int index;

  index  = (x+1)%para.dim_x + para.dim_x*y + para.dim_x*para.dim_y*z;
  pseudo =  calc_massmode(n_a,index,component_index);
  tmp_p[0]+=pseudo/18.0f;

  index  = (para.dim_x+x-1)%para.dim_x + para.dim_x*y + para.dim_x*para.dim_y*z;
  pseudo =  calc_massmode(n_a,index,component_index);
  tmp_p[0]-=pseudo/18.0f;

  index  = x + para.dim_x*((y+1)%para.dim_y) + para.dim_x*para.dim_y*z;
  pseudo =  calc_massmode(n_a,index,component_index);
  tmp_p[1]+=pseudo/18.0f;

  index  = x + para.dim_x*((para.dim_y+y-1)%para.dim_y) + para.dim_x*para.dim_y*z;
  pseudo =  calc_massmode(n_a,index,component_index);
  tmp_p[1]-=pseudo/18.0f;

  index  = x + para.dim_x*y + para.dim_x*para.dim_y*((z+1)%para.dim_z);
  pseudo =  calc_massmode(n_a,index,component_index);
  tmp_p[2]+=pseudo/18.0f;

  index  = x + para.dim_x*y + para.dim_x*para.dim_y*((para.dim_z+z-1)%para.dim_z);
  pseudo =  calc_massmode(n_a,index,component_index);
  tmp_p[2]-=pseudo/18.0f;

  index  = (x+1)%para.dim_x + para.dim_x*((y+1)%para.dim_y) + para.dim_x*para.dim_y*z;
  pseudo =  calc_massmode(n_a,index,component_index);
  tmp_p[0]+=pseudo/36.0f;
  tmp_p[1]+=pseudo/36.0f;

  index  = (para.dim_x+x-1)%para.dim_x + para.dim_x*((para.dim_y+y-1)%para.dim_y) + para.dim_x*para.dim_y*z;
  pseudo =  calc_massmode(n_a,index,component_index);
  tmp_p[0]-=pseudo/36.0f;
  tmp_p[1]-=pseudo/36.0f;

  index  = (x+1)%para.dim_x + para.dim_x*((para.dim_y+y-1)%para.dim_y) + para.dim_x*para.dim_y*z;
  pseudo =  calc_massmode(n_a,index,component_index);
  tmp_p[0]+=pseudo/36.0f;
  tmp_p[1]-=pseudo/36.0f;

  index  = (para.dim_x+x-1)%para.dim_x + para.dim_x*((y+1)%para.dim_y) + para.dim_x*para.dim_y*z;
  pseudo =  calc_massmode(n_a,index,component_index);
  tmp_p[0]-=pseudo/36.0f;
  tmp_p[1]+=pseudo/36.0f;

  index  = (x+1)%para.dim_x + para.dim_x*y + para.dim_x*para.dim_y*((z+1)%para.dim_z);
  pseudo =  calc_massmode(n_a,index,component_index);
  tmp_p[0]+=pseudo/36.0f;
  tmp_p[2]+=pseudo/36.0f;

  index  = (para.dim_x+x-1)%para.dim_x + para.dim_x*y + para.dim_x*para.dim_y*((para.dim_z+z-1)%para.dim_z);
  pseudo =  calc_massmode(n_a,index,component_index);
  tmp_p[0]-=pseudo/36.0f;
  tmp_p[2]-=pseudo/36.0f;

  index  = (x+1)%para.dim_x + para.dim_x*y + para.dim_x*para.dim_y*((para.dim_z+z-1)%para.dim_z);
  pseudo =  calc_massmode(n_a,index,component_index);
  tmp_p[0]+=pseudo/36.0f;
  tmp_p[2]-=pseudo/36.0f;

  index  = (para.dim_x+x-1)%para.dim_x + para.dim_x*y + para.dim_x*para.dim_y*((z+1)%para.dim_z);
  pseudo =  calc_massmode(n_a,index,component_index);
  tmp_p[0]-=pseudo/36.0f;
  tmp_p[2]+=pseudo/36.0f;

  index  = x + para.dim_x*((y+1)%para.dim_y) + para.dim_x*para.dim_y*((z+1)%para.dim_z);
  pseudo =  calc_massmode(n_a,index,component_index);
  tmp_p[1]+=pseudo/36.0f;
  tmp_p[2]+=pseudo/36.0f;

  index  = x + para.dim_x*((para.dim_y+y-1)%para.dim_y) + para.dim_x*para.dim_y*((para.dim_z+z-1)%para.dim_z);
  pseudo =  calc_massmode(n_a,index,component_index);
  tmp_p[1]-=pseudo/36.0f;
  tmp_p[2]-=pseudo/36.0f;

  index  = x + para.dim_x*((y+1)%para.dim_y) + para.dim_x*para.dim_y*((para.dim_z+z-1)%para.dim_z);
  pseudo =  calc_massmode(n_a,index,component_index);
  tmp_p[1]+=pseudo/36.0f;
  tmp_p[2]-=pseudo/36.0f;
  
  index  = x + para.dim_x*((para.dim_y+y-1)%para.dim_y) + para.dim_x*para.dim_y*((z+1)%para.dim_z);
  pseudo =  calc_massmode(n_a,index,component_index);
  tmp_p[1]-=pseudo/36.0f;
  tmp_p[2]+=pseudo/36.0f;
 
  p[0]=tmp_p[0];
  p[1]=tmp_p[1];
  p[2]=tmp_p[2];
}

/** function to calc shanchen forces 
 * @param n_a     Pointer to local node residing in array a(Input)
 * @param node_f  Pointer to local node force (Input)
*/
__global__ void lb_shanchen_GPU(LB_nodes_gpu n_a,LB_node_force_gpu node_f){
#ifndef D3Q19
#error Lattices other than D3Q19 not supported
#endif
#if ( LB_COMPONENTS == 1  ) 
  #warning shanchen forces not implemented 
#else  

  unsigned int index = blockIdx.y * gridDim.x * blockDim.x + blockDim.x * blockIdx.x + threadIdx.x;
  unsigned int xyz[3];
  float pseudo;

  if(index<para.number_of_nodes)
  if( n_a.boundary[index] == 0 )
  {

    /* ShanChen forces are not reset at the end of the integration cycle, 
       in order to compute properly the hydrodynamic fields, so we have
       to reset them here. For the standard LB this is not needed */
     reset_LB_forces(index, node_f) ;
     /*Let's first identify the neighboring nodes */
     index_to_xyz(index, xyz);
     int x = xyz[0];
     int y = xyz[1];
     int z = xyz[2];
     
     #pragma unroll
     for(int ii=0;ii<LB_COMPONENTS;ii++)
     { 
       float p[3]={0.0f,0.0f,0.0f};
       pseudo =  calc_massmode(n_a,index,ii);

       #pragma unroll
       for(int jj=0;jj<LB_COMPONENTS;jj++)
       { 
             float tmpp[3]={0.0f,0.0f,0.0f};
             calc_shanchen_contribution(n_a, jj, x,y,z, tmpp);

             // FIXME  coupling HAS to be rescaled with agrid....
             p[0] += - para.coupling[(LB_COMPONENTS)*ii+jj]  * pseudo  * tmpp[0];
             p[1] += - para.coupling[(LB_COMPONENTS)*ii+jj]  * pseudo  * tmpp[1];
             p[2] += - para.coupling[(LB_COMPONENTS)*ii+jj]  * pseudo  * tmpp[2];
       }

       node_f.force[(0+ii*3)*para.number_of_nodes + index]+=p[0];
       node_f.force[(1+ii*3)*para.number_of_nodes + index]+=p[1];
       node_f.force[(2+ii*3)*para.number_of_nodes + index]+=p[2];
/* copy to be used when resetting forces */
       node_f.scforce[(0+ii*3)*para.number_of_nodes + index]=p[0];
       node_f.scforce[(1+ii*3)*para.number_of_nodes + index]=p[1];
       node_f.scforce[(2+ii*3)*para.number_of_nodes + index]=p[2];
    }
  }
#endif 
  return; 
}

#endif //SHANCHEN

/** kernel to set the local density
 *
 * @param n_a               the current nodes array (double buffering!)
 * @param single_nodeindex  the node to set the velocity for
 * @param rho               the density to set
 * @param d_v                Pointer to the local modes
*/
__global__ void set_rho(LB_nodes_gpu n_a,  LB_rho_v_gpu *d_v, int single_nodeindex,float *rho) {

  unsigned int index = blockIdx.y * gridDim.x * blockDim.x + blockDim.x * blockIdx.x + threadIdx.x;
  /*Note: this sets the velocities to zero */
  if(index == 0)
  {
    float local_rho;

    #pragma unroll
    for(int ii=0;ii<LB_COMPONENTS;++ii)
    { 
       /** default values for fields in lattice units */
       local_rho = (rho[ii]-para.rho[ii])*para.agrid*para.agrid*para.agrid;
       d_v[single_nodeindex].rho[ii]=rho[ii];

       n_a.vd[(0  + ii*LBQ ) * para.number_of_nodes + single_nodeindex] = 1.0f/ 3.0f * local_rho ;
       n_a.vd[(1  + ii*LBQ ) * para.number_of_nodes + single_nodeindex] = 1.0f/18.0f * local_rho ;
       n_a.vd[(2  + ii*LBQ ) * para.number_of_nodes + single_nodeindex] = 1.0f/18.0f * local_rho ;
       n_a.vd[(3  + ii*LBQ ) * para.number_of_nodes + single_nodeindex] = 1.0f/18.0f * local_rho ;
       n_a.vd[(4  + ii*LBQ ) * para.number_of_nodes + single_nodeindex] = 1.0f/18.0f * local_rho ;
       n_a.vd[(5  + ii*LBQ ) * para.number_of_nodes + single_nodeindex] = 1.0f/18.0f * local_rho ;
       n_a.vd[(6  + ii*LBQ ) * para.number_of_nodes + single_nodeindex] = 1.0f/18.0f * local_rho ;
       n_a.vd[(7  + ii*LBQ ) * para.number_of_nodes + single_nodeindex] = 1.0f/36.0f * local_rho ;
       n_a.vd[(8  + ii*LBQ ) * para.number_of_nodes + single_nodeindex] = 1.0f/36.0f * local_rho ;
       n_a.vd[(9  + ii*LBQ ) * para.number_of_nodes + single_nodeindex] = 1.0f/36.0f * local_rho ;
       n_a.vd[(10 + ii*LBQ ) * para.number_of_nodes + single_nodeindex] = 1.0f/36.0f * local_rho ;
       n_a.vd[(11 + ii*LBQ ) * para.number_of_nodes + single_nodeindex] = 1.0f/36.0f * local_rho ;
       n_a.vd[(12 + ii*LBQ ) * para.number_of_nodes + single_nodeindex] = 1.0f/36.0f * local_rho ;
       n_a.vd[(13 + ii*LBQ ) * para.number_of_nodes + single_nodeindex] = 1.0f/36.0f * local_rho ;
       n_a.vd[(14 + ii*LBQ ) * para.number_of_nodes + single_nodeindex] = 1.0f/36.0f * local_rho ;
       n_a.vd[(15 + ii*LBQ ) * para.number_of_nodes + single_nodeindex] = 1.0f/36.0f * local_rho ;
       n_a.vd[(16 + ii*LBQ ) * para.number_of_nodes + single_nodeindex] = 1.0f/36.0f * local_rho ;
       n_a.vd[(17 + ii*LBQ ) * para.number_of_nodes + single_nodeindex] = 1.0f/36.0f * local_rho ;
       n_a.vd[(18 + ii*LBQ ) * para.number_of_nodes + single_nodeindex] = 1.0f/36.0f * local_rho ;
    }
  }
}

/**set the boundary flag for all boundary nodes
 * @param boundary_node_list    The indices of the boundary nodes
 * @param boundary_index_list   The flag representing the corresponding boundary
 * @param number_of_boundnodes  The number of boundary nodes
 * @param n_a                   Pointer to local node residing in array a (Input)
 * @param n_b                   Pointer to local node residing in array b (Input)
*/
__global__ void init_boundaries(int *boundary_node_list, int *boundary_index_list, int number_of_boundnodes, LB_nodes_gpu n_a, LB_nodes_gpu n_b){

  unsigned int index = blockIdx.y * gridDim.x * blockDim.x + blockDim.x * blockIdx.x + threadIdx.x;

  if(index<number_of_boundnodes)
  {
    n_a.boundary[boundary_node_list[index]] = boundary_index_list[index];
    n_b.boundary[boundary_node_list[index]] = boundary_index_list[index];
  }
}

/**reset the boundary flag of every node
 * @param n_a   Pointer to local node residing in array a (Input)
 * @param n_b   Pointer to local node residing in array b (Input)
*/
__global__ void reset_boundaries(LB_nodes_gpu n_a, LB_nodes_gpu n_b){

  size_t index = blockIdx.y * gridDim.x * blockDim.x + blockDim.x * blockIdx.x + threadIdx.x;

  if(index<para.number_of_nodes)
    n_a.boundary[index] = n_b.boundary[index] = 0;
}

/** integrationstep of the lb-fluid-solver
 * @param n_a     Pointer to local node residing in array a (Input)
 * @param n_b     Pointer to local node residing in array b (Input)
 * @param *d_v    Pointer to local device values (Input)
 * @param node_f  Pointer to local node force (Input)
 * @param ek_parameters_gpu  Pointer to the parameters for the electrokinetics (Input)
*/


__global__ void integrate(LB_nodes_gpu n_a, LB_nodes_gpu n_b, LB_rho_v_gpu *d_v, LB_node_force_gpu node_f, EK_parameters* ek_parameters_gpu) {
  /**every node is connected to a thread via the index*/
  unsigned int index = blockIdx.y * gridDim.x * blockDim.x + blockDim.x * blockIdx.x + threadIdx.x;
  /**the 19 moments (modes) are only temporary register values */
  float mode[19*LB_COMPONENTS];
  LB_randomnr_gpu rng;

  if( index < para.number_of_nodes )
  {
    /** storing the seed into a register value*/
    rng.seed = n_a.seed[index];
    /**calc_m_from_n*/
    calc_m_from_n(n_a, index, mode);
    /**lb_relax_modes*/
    relax_modes(mode, index, node_f,d_v);
    /**lb_thermalize_modes */
    if (para.fluct)
    {
      thermalize_modes(mode, index, &rng);
    }
#if  defined(EXTERNAL_FORCES)  ||   defined (SHANCHEN)  
    /**if external force is used apply node force */
    apply_forces(index, mode, node_f,d_v);
#else
    /**if particles are used apply node forces*/
    if (para.number_of_particles) apply_forces(index, mode, node_f,d_v); 
#endif
    /**lb_calc_n_from_modes_push*/
    normalize_modes(mode);
    /**calc of velocity densities and streaming with pbc*/
    calc_n_from_modes_push(n_b, mode, index);
    /** rewriting the seed back to the global memory*/
    n_b.seed[index] = rng.seed;
  }  
}

/** part interaction kernel
 * @param n_a                Pointer to local node residing in array a (Input)
 * @param *particle_data     Pointer to the particle position and velocity (Input)
 * @param *particle_force    Pointer to the particle force (Input)
 * @param *part              Pointer to the rn array of the particles (Input)
 * @param node_f             Pointer to local node force (Input)
 * @param *fluid_composition Pointer to the local fluid composition for the Shanchen
 * @param *d_v               Pointer to local device values
*/
__global__ void calc_fluid_particle_ia(LB_nodes_gpu n_a, CUDA_particle_data *particle_data, float *particle_force, CUDA_fluid_composition * fluid_composition, LB_node_force_gpu node_f, CUDA_particle_seed *part, LB_rho_v_gpu *d_v, bool couple_virtual){

  unsigned int part_index = blockIdx.y * gridDim.x * blockDim.x + blockDim.x * blockIdx.x + threadIdx.x;
  unsigned int node_index[8];
  float delta[8];
  float delta_j[3*LB_COMPONENTS]; 
  float partgrad1[8*LB_COMPONENTS]; 
  float partgrad2[8*LB_COMPONENTS]; 
  float partgrad3[8*LB_COMPONENTS]; 
  LB_randomnr_gpu rng_part;
  if(part_index<para.number_of_particles)
  {
<<<<<<< HEAD
#if defined(VIRTUAL_SITES_INERTIALESS_TRACERS) || defined(VIRTUAL_SITES_COM)
    if ( !particle_data[part_index].isVirtual )
=======
#if defined(VIRTUAL_SITES)
    if ( !particle_data[part_index].is_virtual || couple_virtual )
>>>>>>> a3adcaef
#endif
    {
      rng_part.seed = part[part_index].seed;

      /**force acting on the particle. delta_j will be used later to compute the force that acts back onto the fluid. */
      calc_viscous_force(n_a, delta, partgrad1, partgrad2, partgrad3, particle_data, particle_force, fluid_composition,part_index, &rng_part, delta_j, node_index, d_v, 0);
      calc_node_force(delta, delta_j, partgrad1, partgrad2, partgrad3, node_index, node_f); 

#ifdef ENGINE
      if ( particle_data[part_index].swim.swimming ) {
        calc_viscous_force(n_a, delta, partgrad1, partgrad2, partgrad3, particle_data, particle_force, fluid_composition,part_index, &rng_part, delta_j, node_index, d_v, 1);
        calc_node_force(delta, delta_j, partgrad1, partgrad2, partgrad3, node_index, node_f);
      }
#endif

      /**force which acts back to the fluid node */
      part[part_index].seed = rng_part.seed;
    }
  }
}

/** part interaction kernel
 * @param n_a       Pointer to local node residing in array a (Input)
 * @param *particle_data    Pointer to the particle position and velocity (Input)
 * @param *particle_force   Pointer to the particle force (Input)
 * @param *part       Pointer to the rn array of the particles (Input)
 * @param node_f      Pointer to local node force (Input)
 * @param *d_v    Pointer to local device values
*/
__global__ void calc_fluid_particle_ia_three_point_couple(LB_nodes_gpu n_a, CUDA_particle_data *particle_data, float *particle_force, LB_node_force_gpu node_f, CUDA_particle_seed *part, LB_rho_v_gpu *d_v){

  unsigned int part_index = blockIdx.y * gridDim.x * blockDim.x + blockDim.x * blockIdx.x + threadIdx.x;
  unsigned int node_index[27];
  float delta[27];
  float delta_j[3*LB_COMPONENTS]; 
  LB_randomnr_gpu rng_part;
  if(part_index<para.number_of_particles){

    rng_part.seed = part[part_index].seed;
    /**force acting on the particle. delta_j will be used later to compute the force that acts back onto the fluid. */
    calc_viscous_force_three_point_couple(n_a, delta, particle_data, particle_force, part_index, &rng_part, delta_j, node_index,d_v,0);
    calc_node_force_three_point_couple(delta, delta_j, node_index, node_f);

#ifdef ENGINE
    if ( particle_data[part_index].swim.swimming ) {
      calc_viscous_force_three_point_couple(n_a, delta, particle_data, particle_force, part_index, &rng_part, delta_j, node_index,d_v,1);
      calc_node_force_three_point_couple(delta, delta_j, node_index, node_f);
    }
#endif

    /**force which acts back to the fluid node */
    part[part_index].seed = rng_part.seed;    
  }
}


#ifdef LB_BOUNDARIES_GPU
/**Bounce back boundary kernel
 * @param n_a         Pointer to local node residing in array a (Input)
 * @param n_b         Pointer to local node residing in array b (Input)
 * @param lb_boundary_velocity    The constant velocity at the boundary, set by the user (Input)
 * @param lb_boundary_force       The force on the boundary nodes (Output)
*/
__global__ void apply_boundaries(LB_nodes_gpu n_curr, float* lb_boundary_velocity, float* lb_boundary_force){

  unsigned int index = blockIdx.y * gridDim.x * blockDim.x + blockDim.x * blockIdx.x + threadIdx.x;

  if(index<para.number_of_nodes)
    bounce_back_boundaries(n_curr, index, lb_boundary_velocity, lb_boundary_force);
}
#ifdef SHANCHEN
__global__ void lb_shanchen_set_boundaries(LB_nodes_gpu n_curr){
/* This implements neutral boundary conditions for the shanchen fluid (i.e., 90 deg contact angle) */

  unsigned int index = blockIdx.y * gridDim.x * blockDim.x + blockDim.x * blockIdx.x + threadIdx.x;
  unsigned int xyz[3];
  if(index<para.number_of_nodes){
   if(n_curr.boundary[index] != 0 ) { 
    index_to_xyz(index, xyz);
    unsigned int x = xyz[0];
    unsigned int y = xyz[1];
    unsigned int z = xyz[2];
    unsigned int to_index_x,to_index_y,to_index_z,to_index;
    int c[3],count=0;

    for(int ii=0;ii<LB_COMPONENTS;ii++)
       for(int comp=0;comp<19;comp++)
          n_curr.vd[(comp + ii*LBQ ) * para.number_of_nodes + index]  =  0.0 ; 
    for(c[0]=-1;c[0]<=1;c[0]++){
       for(c[1]=-1;c[1]<=1;c[1]++){
          for(c[2]=-1;c[2]<=1;c[2]++){
             to_index_x = (x+c[0]+para.dim_x)%para.dim_x; 
             to_index_y = (y+c[1]+para.dim_y)%para.dim_y; 
             to_index_z = (z+c[2]+para.dim_z)%para.dim_z; 
             to_index = to_index_x + para.dim_x*to_index_y + para.dim_x*para.dim_y*to_index_z;  
	     if(n_curr.boundary[to_index] == 0 ) { 
                  for(int ii=0;ii<LB_COMPONENTS;ii++){
                     for(int comp=0;comp<19;comp++){ /* We copy all velocities: at the end we will need 
                                                        only the density mode, but this introduces no overhead anyway */
	                 n_curr.vd[(comp + ii*LBQ ) * para.number_of_nodes + index] += 
	                    n_curr.vd[(comp + ii*LBQ ) * para.number_of_nodes + to_index] ;
                         count++;
                     }
                  }
             }	      	
          }
       }
    }
    if(count>0)
      for(int ii=0;ii<LB_COMPONENTS;ii++)
        for(int comp=0;comp<19;comp++)
           n_curr.vd[(comp + ii*LBQ ) * para.number_of_nodes + index]  /= count ; 
  }
 }
}
#endif /* SHANCHEN */


#endif

/** get physical values of the nodes (density, velocity, ...)
 * @param n_a     Pointer to local node residing in array a (Input)
 * @param *p_v    Pointer to local print values (Output)
 * @param *d_v    Pointer to local device values (Input)
 * @param node_f  The forces on the LB nodes
*/
__global__ void get_mesoscopic_values_in_MD_units(LB_nodes_gpu n_a, LB_rho_v_pi_gpu *p_v,LB_rho_v_gpu *d_v, LB_node_force_gpu node_f) {
  unsigned int index = blockIdx.y * gridDim.x * blockDim.x + blockDim.x * blockIdx.x + threadIdx.x;

  if(index < para.number_of_nodes)
  {
    float mode[19*LB_COMPONENTS];
    calc_m_from_n(n_a, index, mode);
    calc_values_in_MD_units(n_a, mode, p_v, d_v, node_f, index, index);
  }
}

/** get boundary flags
 *  @param n_a                Pointer to local node residing in array a (Input)
 *  @param device_bound_array Pointer to local device values (Input)
 */
__global__ void lb_get_boundaries(LB_nodes_gpu n_a, unsigned int *device_bound_array){

  unsigned int index = blockIdx.y * gridDim.x * blockDim.x + blockDim.x * blockIdx.x + threadIdx.x;

  if(index<para.number_of_nodes)
   device_bound_array[index] = n_a.boundary[index];
}



/**print single node values kernel
 * @param single_nodeindex  index of the node (Input)
 * @param *d_p_v            Pointer to result storage array (Input)
 * @param n_a               Pointer to local node residing in array a (Input)
 * @param *d_v    Pointer to local device values
 * @param node_f  Pointer to local node force
*/
__global__ void lb_print_node(int single_nodeindex, LB_rho_v_pi_gpu *d_p_v, LB_nodes_gpu n_a, LB_rho_v_gpu * d_v, LB_node_force_gpu node_f){

  float mode[19*LB_COMPONENTS];
  unsigned int index = blockIdx.y * gridDim.x * blockDim.x + blockDim.x * blockIdx.x + threadIdx.x;

  if(index == 0)
  {
    calc_m_from_n(n_a, single_nodeindex, mode);
     
    /* the following actually copies rho and v from d_v, and calculates pi */
    calc_values_in_MD_units(n_a, mode, d_p_v, d_v, node_f, single_nodeindex, 0);
  }
}
__global__ void momentum(LB_nodes_gpu n_a, LB_rho_v_gpu * d_v, LB_node_force_gpu node_f, float *sum) {

  unsigned int index = blockIdx.y * gridDim.x * blockDim.x + blockDim.x * blockIdx.x + threadIdx.x;

  if(index<para.number_of_nodes)
  {
    float j[3]={0.0f,0.0f,0.0f};
    float mode[4];

    for(int ii=0 ; ii < LB_COMPONENTS ; ii++ )
    { 
      calc_mode(mode, n_a, index,ii);

      j[0] += mode[1]+node_f.force[(0+ii*3)*para.number_of_nodes + index];
      j[1] += mode[2]+node_f.force[(1+ii*3)*para.number_of_nodes + index];
      j[2] += mode[3]+node_f.force[(2+ii*3)*para.number_of_nodes + index];
    }

#ifdef LB_BOUNDARIES_GPU
    if(n_a.boundary[index])
      j[0]=j[1]=j[2]=0.0f;
#endif

    atomicadd(&(sum[0]), j[0]); 
    atomicadd(&(sum[1]), j[1]); 
    atomicadd(&(sum[2]), j[2]); 
  }
}
__global__ void remove_momentum(LB_nodes_gpu n_a, LB_rho_v_gpu * d_v, LB_node_force_gpu node_f, float *sum) {

  unsigned int index = blockIdx.y * gridDim.x * blockDim.x + blockDim.x * blockIdx.x + threadIdx.x;
  if(index<para.number_of_nodes){
    for(int ii=0 ; ii < LB_COMPONENTS ; ii++ ) { 
        node_f.force[(0+ii*3)*para.number_of_nodes + index]-=sum[0]/para.number_of_nodes;
        node_f.force[(1+ii*3)*para.number_of_nodes + index]-=sum[1]/para.number_of_nodes;
        node_f.force[(2+ii*3)*para.number_of_nodes + index]-=sum[2]/para.number_of_nodes;
    }
  }
}

/**print single node boundary flag
 * @param single_nodeindex  index of the node (Input)
 * @param *device_flag      Pointer to result storage array (Input)
 * @param n_a               Pointer to local node residing in array a (Input)
*/
__global__ void lb_get_boundary_flag(int single_nodeindex, unsigned int *device_flag, LB_nodes_gpu n_a){

  unsigned int index = blockIdx.y * gridDim.x * blockDim.x + blockDim.x * blockIdx.x + threadIdx.x;

  if(index == 0)
    device_flag[0] = n_a.boundary[single_nodeindex];
}

/**********************************************************************/
/* Host functions to setup and call kernels*/
/**********************************************************************/

void lb_get_para_pointer(LB_parameters_gpu** pointeradress) {
  if(cudaGetSymbolAddress((void**) pointeradress, para) != cudaSuccess)
  {
    fprintf(stderr, "Trouble getting address of LB parameters.\n"); //TODO give proper error message
    errexit();
  }
}

void lb_get_lbpar_pointer(LB_parameters_gpu** pointeradress) {
  *pointeradress = &lbpar_gpu;
}


void lb_get_boundary_force_pointer(float** pointeradress) {
#ifdef LB_BOUNDARIES_GPU
  *pointeradress = lb_boundary_force;
#endif
}

void lb_get_device_values_pointer(LB_rho_v_gpu** pointeradress) {
  *pointeradress = device_rho_v;
}

/**initialization for the lb gpu fluid called from host
 * @param *lbpar_gpu  Pointer to parameters to setup the lb field
*/
void lb_init_GPU(LB_parameters_gpu *lbpar_gpu){
#define free_and_realloc(var,size)\
  { if( (var) != nullptr ) cudaFree((var)); cuda_safe_mem(cudaMalloc((void**)&var, size)); } 

  size_of_rho_v     = lbpar_gpu->number_of_nodes * sizeof(LB_rho_v_gpu);
  size_of_rho_v_pi  = lbpar_gpu->number_of_nodes * sizeof(LB_rho_v_pi_gpu);


  /** Allocate structs in device memory*/
  /* see the notes to the stucture device_rho_v_pi above...*/
  if(extended_values_flag==0) 
  {
    free_and_realloc(device_rho_v, size_of_rho_v);
  }
  else 
  {
    free_and_realloc(device_rho_v_pi, size_of_rho_v_pi);
  }

  /* TODO: this is a almost a copy copy of  device_rho_v think about eliminating it, and maybe pi can be added to device_rho_v in this case*/
  free_and_realloc(print_rho_v_pi  , size_of_rho_v_pi);
  free_and_realloc(nodes_a.vd      , lbpar_gpu->number_of_nodes * 19 * LB_COMPONENTS * sizeof(float));
  free_and_realloc(nodes_b.vd      , lbpar_gpu->number_of_nodes * 19 * LB_COMPONENTS * sizeof(float));   
  free_and_realloc(node_f.force    , lbpar_gpu->number_of_nodes *  3 * LB_COMPONENTS * sizeof(lbForceFloat));
#if defined(VIRTUAL_SITES_INERTIALESS_TRACERS) || defined(EK_DEBUG)
  free_and_realloc(node_f.force_buf    , lbpar_gpu->number_of_nodes *  3 * LB_COMPONENTS * sizeof(lbForceFloat));
#endif
#ifdef SHANCHEN
  free_and_realloc(node_f.scforce  , lbpar_gpu->number_of_nodes *  3 * LB_COMPONENTS * sizeof(float));
#endif

  free_and_realloc(nodes_a.seed    , lbpar_gpu->number_of_nodes * sizeof( unsigned int));
  free_and_realloc(nodes_a.boundary, lbpar_gpu->number_of_nodes * sizeof( unsigned int));
  free_and_realloc(nodes_b.seed    , lbpar_gpu->number_of_nodes * sizeof( unsigned int));
  free_and_realloc(nodes_b.boundary, lbpar_gpu->number_of_nodes * sizeof( unsigned int));

  /**write parameters in const memory*/
  cuda_safe_mem(cudaMemcpyToSymbol(para, lbpar_gpu, sizeof(LB_parameters_gpu)));

  /**check flag if lb gpu init works*/
  free_and_realloc(gpu_check, sizeof(int));

  if(h_gpu_check!=nullptr)
    free(h_gpu_check);  

  h_gpu_check = (int*)Utils::malloc(sizeof(int));

  /** values for the kernel call */
  int threads_per_block = 64;
  int blocks_per_grid_y = 4;
  int blocks_per_grid_x = (lbpar_gpu->number_of_nodes + threads_per_block * blocks_per_grid_y - 1) /(threads_per_block * blocks_per_grid_y);
  dim3 dim_grid = make_uint3(blocks_per_grid_x, blocks_per_grid_y, 1);

  KERNELCALL(reset_boundaries, dim_grid, threads_per_block, (nodes_a, nodes_b));

  #ifdef SHANCHEN
  // TODO FIXME: 
  /* We must add shan-chen forces, which are zero only if the densities are uniform*/
  #endif

  /** calc of velocitydensities from given parameters and initialize the Node_Force array with zero */
  KERNELCALL(reinit_node_force, dim_grid, threads_per_block, (node_f));
  KERNELCALL(calc_n_from_rho_j_pi, dim_grid, threads_per_block, (nodes_a, device_rho_v, node_f, gpu_check));
 
  intflag = 1;
  current_nodes = &nodes_a;
  h_gpu_check[0] = 0;
  cuda_safe_mem(cudaMemcpy(h_gpu_check, gpu_check, sizeof(int), cudaMemcpyDeviceToHost));
//fprintf(stderr, "initialization of lb gpu code %i\n", lbpar_gpu->number_of_nodes);
  cudaThreadSynchronize();

#if __CUDA_ARCH__ >= 200
  if(!h_gpu_check[0])
  {
    fprintf(stderr, "initialization of lb gpu code failed! \n");
    errexit();
  }
#endif
}

/** reinitialization for the lb gpu fluid called from host
 * @param *lbpar_gpu  Pointer to parameters to setup the lb field
*/
void lb_reinit_GPU(LB_parameters_gpu *lbpar_gpu){

  /**write parameters in const memory*/
  cuda_safe_mem(cudaMemcpyToSymbol(para, lbpar_gpu, sizeof(LB_parameters_gpu)));
  
  /** values for the kernel call */
  int threads_per_block = 64;
  int blocks_per_grid_y = 4;
  int blocks_per_grid_x = (lbpar_gpu->number_of_nodes + threads_per_block * blocks_per_grid_y - 1) /(threads_per_block * blocks_per_grid_y);
  dim3 dim_grid = make_uint3(blocks_per_grid_x, blocks_per_grid_y, 1);

  /** calc of velocity densities from given parameters and initialize the Node_Force array with zero */
  KERNELCALL(calc_n_from_rho_j_pi, dim_grid, threads_per_block, (nodes_a, device_rho_v, node_f, gpu_check));
}

void lb_realloc_particles_GPU_leftovers(LB_parameters_gpu *lbpar_gpu){

  //copy parameters, especially number of parts to gpu mem
  cuda_safe_mem(cudaMemcpyToSymbol(para, lbpar_gpu, sizeof(LB_parameters_gpu)));
}

#ifdef LB_BOUNDARIES_GPU
/** setup and call boundaries from the host
 * @param host_n_lb_boundaries  number of LB boundaries
 * @param number_of_boundnodes  number of boundnodes
 * @param host_boundary_node_list     The indices of the boundary nodes
 * @param host_boundary_index_list    The flag representing the corresponding boundary
 * @param host_lb_boundary_velocity   The constant velocity at the boundary, set by the user (Input)
*/
void lb_init_boundaries_GPU(int host_n_lb_boundaries, int number_of_boundnodes, int *host_boundary_node_list, int* host_boundary_index_list, float* host_lb_boundary_velocity){
  if (this_node != 0) return;
  
  size_of_boundindex = number_of_boundnodes*sizeof(int);
  cuda_safe_mem(cudaMalloc((void**)&boundary_node_list, size_of_boundindex));
  cuda_safe_mem(cudaMalloc((void**)&boundary_index_list, size_of_boundindex));
  cuda_safe_mem(cudaMemcpy(boundary_index_list, host_boundary_index_list, size_of_boundindex, cudaMemcpyHostToDevice));
  cuda_safe_mem(cudaMemcpy(boundary_node_list, host_boundary_node_list, size_of_boundindex, cudaMemcpyHostToDevice));
  cuda_safe_mem(cudaMalloc((void**)&lb_boundary_force   , 3*host_n_lb_boundaries*sizeof(float)));
  cuda_safe_mem(cudaMalloc((void**)&lb_boundary_velocity, 3*host_n_lb_boundaries*sizeof(float)));
  cuda_safe_mem(cudaMemcpy(lb_boundary_velocity, host_lb_boundary_velocity, 3*LBBoundaries::lbboundaries.size()*sizeof(float), cudaMemcpyHostToDevice));

  /** values for the kernel call */
  int threads_per_block = 64;
  int blocks_per_grid_y = 4;
  int blocks_per_grid_x = (lbpar_gpu.number_of_nodes + threads_per_block * blocks_per_grid_y - 1) /(threads_per_block * blocks_per_grid_y);
  dim3 dim_grid = make_uint3(blocks_per_grid_x, blocks_per_grid_y, 1);

  KERNELCALL(reset_boundaries, dim_grid, threads_per_block, (nodes_a, nodes_b));

  if (LBBoundaries::lbboundaries.size() == 0 && !pdb_boundary_lattice)
  {
    cudaThreadSynchronize();
    return;
  }

  if(number_of_boundnodes == 0)
  {
    fprintf(stderr, "WARNING: boundary cmd executed but no boundary node found!\n");
  }
  else
  {
    int threads_per_block_bound = 64;
    int blocks_per_grid_bound_y = 4;
    int blocks_per_grid_bound_x = (number_of_boundnodes + threads_per_block_bound * blocks_per_grid_bound_y - 1) /(threads_per_block_bound * blocks_per_grid_bound_y);
    dim3 dim_grid_bound = make_uint3(blocks_per_grid_bound_x, blocks_per_grid_bound_y, 1);

    KERNELCALL(init_boundaries, dim_grid_bound, threads_per_block_bound, (boundary_node_list, boundary_index_list, number_of_boundnodes, nodes_a, nodes_b));
  }

  cudaThreadSynchronize();
}
#endif
/**setup and call extern single node force initialization from the host
 * @param *lbpar_gpu    Pointer to host parameter struct
*/
void lb_reinit_extern_nodeforce_GPU(LB_parameters_gpu *lbpar_gpu){

  cuda_safe_mem(cudaMemcpyToSymbol(para, lbpar_gpu, sizeof(LB_parameters_gpu))); 

  /** values for the kernel call */
  int threads_per_block = 64;
  int blocks_per_grid_y = 4;
  int blocks_per_grid_x = (lbpar_gpu->number_of_nodes + threads_per_block * blocks_per_grid_y - 1) /(threads_per_block * blocks_per_grid_y);
  dim3 dim_grid = make_uint3(blocks_per_grid_x, blocks_per_grid_y, 1);

  KERNELCALL(reinit_node_force, dim_grid, threads_per_block, (node_f));

}
/**setup and call extern single node force initialization from the host
 * @param n_extern_nodeforces       number of nodes on which the external force has to be applied
 * @param *host_extern_nodeforces   Pointer to the host extern node forces
 * @param *lbpar_gpu                Pointer to host parameter struct
*/
void lb_init_extern_nodeforces_GPU(int n_extern_nodeforces, LB_extern_nodeforce_gpu *host_extern_nodeforces, LB_parameters_gpu *lbpar_gpu){

  size_of_extern_nodeforces = n_extern_nodeforces*sizeof(LB_extern_nodeforce_gpu);
  cuda_safe_mem(cudaMalloc((void**)&extern_nodeforces, size_of_extern_nodeforces));
  cuda_safe_mem(cudaMemcpy(extern_nodeforces, host_extern_nodeforces, size_of_extern_nodeforces, cudaMemcpyHostToDevice));

  if(lbpar_gpu->external_force == 0)
    cuda_safe_mem(cudaMemcpyToSymbol(para, lbpar_gpu, sizeof(LB_parameters_gpu))); 

  int threads_per_block_exf = 64;
  int blocks_per_grid_exf_y = 4;
  int blocks_per_grid_exf_x = (n_extern_nodeforces + threads_per_block_exf * blocks_per_grid_exf_y - 1) / 
                              (threads_per_block_exf * blocks_per_grid_exf_y);
  dim3 dim_grid_exf = make_uint3(blocks_per_grid_exf_x, blocks_per_grid_exf_y, 1);

  KERNELCALL(init_extern_nodeforces, dim_grid_exf, threads_per_block_exf, (n_extern_nodeforces, extern_nodeforces, node_f));
  cudaFree(extern_nodeforces);
}

/**setup and call particle kernel from the host
*/
void lb_calc_particle_lattice_ia_gpu(bool couple_virtual){
  if (lbpar_gpu.number_of_particles) 
  {
    /** call of the particle kernel */
    /** values for the particle kernel */
    int threads_per_block_particles = 64;
    int blocks_per_grid_particles_y = 4;
    int blocks_per_grid_particles_x = (lbpar_gpu.number_of_particles + threads_per_block_particles * blocks_per_grid_particles_y - 1) / 
                                      (threads_per_block_particles * blocks_per_grid_particles_y);
    dim3 dim_grid_particles = make_uint3(blocks_per_grid_particles_x, blocks_per_grid_particles_y, 1);

    if ( lbpar_gpu.lb_couple_switch & LB_COUPLE_TWO_POINT )
    {
      KERNELCALL( calc_fluid_particle_ia, dim_grid_particles, threads_per_block_particles, 
                  ( *current_nodes, gpu_get_particle_pointer(), 
                    gpu_get_particle_force_pointer(), gpu_get_fluid_composition_pointer(),
                    node_f, gpu_get_particle_seed_pointer(), device_rho_v, couple_virtual )
                );
    }
    else { /** only other option is the three point coupling scheme */
#ifdef SHANCHEN
#if __CUDA_ARCH__ >= 200
      fprintf (stderr, "The three point particle coupling is not currently compatible with the Shan-Chen implementation of the LB\n");
      errexit(); 
#endif
#endif
      KERNELCALL( calc_fluid_particle_ia_three_point_couple, dim_grid_particles, threads_per_block_particles,
                   ( *current_nodes, gpu_get_particle_pointer(),
                     gpu_get_particle_force_pointer(), node_f,
                     gpu_get_particle_seed_pointer(), device_rho_v )
                );
    }
  }
}

/** setup and call kernel for getting macroscopic fluid values of all nodes
 * @param *host_values struct to save the gpu values
*/
void lb_get_values_GPU(LB_rho_v_pi_gpu *host_values){

  /** values for the kernel call */
  int threads_per_block = 64;
  int blocks_per_grid_y = 4;
  int blocks_per_grid_x = (lbpar_gpu.number_of_nodes + threads_per_block * blocks_per_grid_y - 1) / 
                          (threads_per_block * blocks_per_grid_y);
  dim3 dim_grid = make_uint3(blocks_per_grid_x, blocks_per_grid_y, 1);

  KERNELCALL( get_mesoscopic_values_in_MD_units, dim_grid, threads_per_block,
              ( *current_nodes, print_rho_v_pi, device_rho_v, node_f ) );
  cuda_safe_mem( cudaMemcpy( host_values, print_rho_v_pi, size_of_rho_v_pi, cudaMemcpyDeviceToHost ) );

}

/** get all the boundary flags for all nodes
 *  @param host_bound_array here go the values of the boundary flag
 */
void lb_get_boundary_flags_GPU(unsigned int* host_bound_array){
   
  unsigned int* device_bound_array;
  cuda_safe_mem(cudaMalloc((void**)&device_bound_array, lbpar_gpu.number_of_nodes*sizeof(unsigned int)));
  /** values for the kernel call */
  int threads_per_block = 64;
  int blocks_per_grid_y = 4;
  int blocks_per_grid_x = (lbpar_gpu.number_of_nodes + threads_per_block * blocks_per_grid_y - 1) / (threads_per_block * blocks_per_grid_y);
  dim3 dim_grid = make_uint3(blocks_per_grid_x, blocks_per_grid_y, 1);

  KERNELCALL(lb_get_boundaries, dim_grid, threads_per_block, (*current_nodes, device_bound_array));

  cuda_safe_mem(cudaMemcpy(host_bound_array, device_bound_array, lbpar_gpu.number_of_nodes*sizeof(unsigned int), cudaMemcpyDeviceToHost));

  cudaFree(device_bound_array);

}

/** setup and call kernel for getting macroscopic fluid values of a single node*/
void lb_print_node_GPU(int single_nodeindex, LB_rho_v_pi_gpu *host_print_values){ 
      
  LB_rho_v_pi_gpu *device_print_values;
  cuda_safe_mem(cudaMalloc((void**)&device_print_values, sizeof(LB_rho_v_pi_gpu)));
  int threads_per_block_print = 1;
  int blocks_per_grid_print_y = 1;
  int blocks_per_grid_print_x = 1;
  dim3 dim_grid_print = make_uint3(blocks_per_grid_print_x, blocks_per_grid_print_y, 1);

  KERNELCALL(lb_print_node, dim_grid_print, threads_per_block_print, (single_nodeindex, device_print_values, *current_nodes, device_rho_v, node_f));

  cuda_safe_mem(cudaMemcpy(host_print_values, device_print_values, sizeof(LB_rho_v_pi_gpu), cudaMemcpyDeviceToHost));
  cudaFree(device_print_values);

}

/** setup and call kernel to calculate the total momentum of the hole fluid
 * @param *mass value of the mass calcutated on the GPU
*/
void lb_calc_fluid_mass_GPU(double* mass){

  float* tot_mass;
  float cpu_mass =  0.0f ;
  cuda_safe_mem(cudaMalloc((void**)&tot_mass, sizeof(float)));
  cuda_safe_mem(cudaMemcpy(tot_mass, &cpu_mass, sizeof(float), cudaMemcpyHostToDevice));

  /** values for the kernel call */
  int threads_per_block = 64;
  int blocks_per_grid_y = 4;
  int blocks_per_grid_x = (lbpar_gpu.number_of_nodes + threads_per_block * blocks_per_grid_y - 1) /(threads_per_block * blocks_per_grid_y);
  dim3 dim_grid = make_uint3(blocks_per_grid_x, blocks_per_grid_y, 1);

  KERNELCALL(calc_mass, dim_grid, threads_per_block,(*current_nodes, tot_mass));

  cuda_safe_mem(cudaMemcpy(&cpu_mass, tot_mass, sizeof(float), cudaMemcpyDeviceToHost));
  
  cudaFree(tot_mass);
  mass[0] = (double)(cpu_mass);
}

/** setup and call kernel to calculate the total momentum of the whole fluid
 *  @param host_mom value of the momentum calcutated on the GPU
 */
void lb_calc_fluid_momentum_GPU(double* host_mom){

  float* tot_momentum;
  float host_momentum[3] = { 0.0f, 0.0f, 0.0f};
  cuda_safe_mem(cudaMalloc((void**)&tot_momentum, 3*sizeof(float)));
  cuda_safe_mem(cudaMemcpy(tot_momentum, host_momentum, 3*sizeof(float), cudaMemcpyHostToDevice));

  /** values for the kernel call */
  int threads_per_block = 64;
  int blocks_per_grid_y = 4;
  int blocks_per_grid_x = (lbpar_gpu.number_of_nodes + threads_per_block * blocks_per_grid_y - 1) /(threads_per_block * blocks_per_grid_y);
  dim3 dim_grid = make_uint3(blocks_per_grid_x, blocks_per_grid_y, 1);

  KERNELCALL(momentum, dim_grid, threads_per_block,(*current_nodes, device_rho_v, node_f, tot_momentum));
  
  cuda_safe_mem(cudaMemcpy(host_momentum, tot_momentum, 3*sizeof(float), cudaMemcpyDeviceToHost));
  
  cudaFree(tot_momentum);
  host_mom[0] = (double)(host_momentum[0]* lbpar_gpu.agrid/lbpar_gpu.tau);
  host_mom[1] = (double)(host_momentum[1]* lbpar_gpu.agrid/lbpar_gpu.tau);
  host_mom[2] = (double)(host_momentum[2]* lbpar_gpu.agrid/lbpar_gpu.tau);
}

/** setup and call kernel to remove the net momentum of the whole fluid
 */
void lb_remove_fluid_momentum_GPU(void){
  float* tot_momentum;
  float host_momentum[3] = { 0.0f, 0.0f, 0.0f};
  cuda_safe_mem(cudaMalloc((void**)&tot_momentum, 3*sizeof(float)));
  cuda_safe_mem(cudaMemcpy(tot_momentum, host_momentum, 3*sizeof(float), cudaMemcpyHostToDevice));

  /** values for the kernel call */
  int threads_per_block = 64;
  int blocks_per_grid_y = 4;
  int blocks_per_grid_x = (lbpar_gpu.number_of_nodes + threads_per_block * blocks_per_grid_y - 1) /(threads_per_block * blocks_per_grid_y);
  dim3 dim_grid = make_uint3(blocks_per_grid_x, blocks_per_grid_y, 1);

  KERNELCALL(momentum, dim_grid, threads_per_block,(*current_nodes, device_rho_v, node_f, tot_momentum));
  
  cuda_safe_mem(cudaMemcpy(host_momentum, tot_momentum, 3*sizeof(float), cudaMemcpyDeviceToHost));

  KERNELCALL(remove_momentum, dim_grid, threads_per_block,(*current_nodes, device_rho_v, node_f, tot_momentum));
  
  cudaFree(tot_momentum);
}


/** setup and call kernel to calculate the temperature of the hole fluid
 *  @param host_temp value of the temperatur calcutated on the GPU
*/
void lb_calc_fluid_temperature_GPU(double* host_temp){

  int host_number_of_non_boundary_nodes = 0;
  int *device_number_of_non_boundary_nodes;
  cuda_safe_mem(cudaMalloc((void**)&device_number_of_non_boundary_nodes, sizeof(int)));
  cuda_safe_mem(cudaMemcpy(device_number_of_non_boundary_nodes, &host_number_of_non_boundary_nodes, sizeof(int), cudaMemcpyHostToDevice));

  float host_jsquared = 0.0f;
  float* device_jsquared;
  cuda_safe_mem(cudaMalloc((void**)&device_jsquared, sizeof(float)));
  cuda_safe_mem(cudaMemcpy(device_jsquared, &host_jsquared, sizeof(float), cudaMemcpyHostToDevice));

  /** values for the kernel call */
  int threads_per_block = 64;
  int blocks_per_grid_y = 4;
  int blocks_per_grid_x = (lbpar_gpu.number_of_nodes + threads_per_block * blocks_per_grid_y - 1) /(threads_per_block * blocks_per_grid_y);
  dim3 dim_grid = make_uint3(blocks_per_grid_x, blocks_per_grid_y, 1);

  KERNELCALL(temperature, dim_grid, threads_per_block,(*current_nodes, device_jsquared, device_number_of_non_boundary_nodes));

  cuda_safe_mem(cudaMemcpy(&host_number_of_non_boundary_nodes, device_number_of_non_boundary_nodes, sizeof(int), cudaMemcpyDeviceToHost));
  cuda_safe_mem(cudaMemcpy(&host_jsquared, device_jsquared, sizeof(float), cudaMemcpyDeviceToHost));

  // TODO: check that temperature calculation is properly implemented for shanchen
  *host_temp=0;

  #pragma unroll
  for(int ii=0;ii<LB_COMPONENTS;++ii)
  { 
      *host_temp += (double)(host_jsquared*1./(3.0f*lbpar_gpu.rho[ii]*host_number_of_non_boundary_nodes*lbpar_gpu.tau*lbpar_gpu.tau*lbpar_gpu.agrid));
  }
}


#ifdef SHANCHEN
void lb_calc_shanchen_GPU(){
  /** values for the kernel call */
  int threads_per_block = 64;
  int blocks_per_grid_y = 4;
  int blocks_per_grid_x = (lbpar_gpu.number_of_nodes + threads_per_block * blocks_per_grid_y - 1) /(threads_per_block * blocks_per_grid_y);
  dim3 dim_grid = make_uint3(blocks_per_grid_x, blocks_per_grid_y, 1);

#ifdef LB_BOUNDARIES_GPU
  if (LBBoundaries::lbboundaries.size() != 0)
  {
    KERNELCALL(lb_shanchen_set_boundaries, dim_grid, threads_per_block,(*current_nodes));
    cudaThreadSynchronize();
  }
#endif
  KERNELCALL(lb_shanchen_GPU, dim_grid, threads_per_block,(*current_nodes, node_f));
}

#endif // SHANCHEN

/** setup and call kernel for getting macroscopic fluid values of all nodes
 * @param *host_checkpoint_vd struct to save the gpu populations
 * @param *host_checkpoint_seed struct to save the nodes' seeds for the lb on the gpu
 * @param *host_checkpoint_boundary struct to save the boundary nodes
 * @param *host_checkpoint_force struct to save the forces on the nodes
 */
void lb_save_checkpoint_GPU(float *host_checkpoint_vd, unsigned int *host_checkpoint_seed, unsigned int *host_checkpoint_boundary, lbForceFloat *host_checkpoint_force){

  cuda_safe_mem(cudaMemcpy(host_checkpoint_vd, current_nodes->vd, lbpar_gpu.number_of_nodes * 19 * sizeof(float), cudaMemcpyDeviceToHost));
  cuda_safe_mem(cudaMemcpy(host_checkpoint_seed, current_nodes->seed, lbpar_gpu.number_of_nodes * sizeof(unsigned int), cudaMemcpyDeviceToHost));
  cuda_safe_mem(cudaMemcpy(host_checkpoint_boundary, current_nodes->boundary, lbpar_gpu.number_of_nodes * sizeof(unsigned int), cudaMemcpyDeviceToHost));
  cuda_safe_mem(cudaMemcpy(host_checkpoint_force, node_f.force, lbpar_gpu.number_of_nodes * 3 * sizeof(lbForceFloat), cudaMemcpyDeviceToHost));

}

/** setup and call kernel for setting macroscopic fluid values of all nodes
 * @param *host_checkpoint_vd struct to save the gpu populations
 * @param *host_checkpoint_seed struct to save the nodes' seeds for the lb on the gpu
 * @param *host_checkpoint_boundary struct to save the boundary nodes
 * @param *host_checkpoint_force struct to save the forces on the nodes
*/
void lb_load_checkpoint_GPU(float *host_checkpoint_vd, unsigned int *host_checkpoint_seed, unsigned int *host_checkpoint_boundary, lbForceFloat *host_checkpoint_force){

  current_nodes = &nodes_a;
  intflag = 1;

  cuda_safe_mem(cudaMemcpy(current_nodes->vd, host_checkpoint_vd, lbpar_gpu.number_of_nodes * 19 * sizeof(float), cudaMemcpyHostToDevice));

  cuda_safe_mem(cudaMemcpy(current_nodes->seed, host_checkpoint_seed, lbpar_gpu.number_of_nodes * sizeof(unsigned int), cudaMemcpyHostToDevice));
  cuda_safe_mem(cudaMemcpy(current_nodes->boundary, host_checkpoint_boundary, lbpar_gpu.number_of_nodes * sizeof(unsigned int), cudaMemcpyHostToDevice));
  cuda_safe_mem(cudaMemcpy(node_f.force, host_checkpoint_force, lbpar_gpu.number_of_nodes * 3 * sizeof(lbForceFloat), cudaMemcpyHostToDevice));
}

/** setup and call kernel to get the boundary flag of a single node
 *  @param single_nodeindex number of the node to get the flag for
 *  @param host_flag her goes the value of the boundary flag
 */
void lb_get_boundary_flag_GPU(int single_nodeindex, unsigned int* host_flag){
   
  unsigned int* device_flag;
  cuda_safe_mem(cudaMalloc((void**)&device_flag, sizeof(unsigned int)));
  int threads_per_block_flag = 1;
  int blocks_per_grid_flag_y = 1;
  int blocks_per_grid_flag_x = 1;
  dim3 dim_grid_flag = make_uint3(blocks_per_grid_flag_x, blocks_per_grid_flag_y, 1);

  KERNELCALL(lb_get_boundary_flag, dim_grid_flag, threads_per_block_flag, (single_nodeindex, device_flag, *current_nodes));

  cuda_safe_mem(cudaMemcpy(host_flag, device_flag, sizeof(unsigned int), cudaMemcpyDeviceToHost));

  cudaFree(device_flag);
}

/** set the density at a single node
 *  @param single_nodeindex the node to set the velocity for 
 *  @param *host_rho the density to set
 */
void lb_set_node_rho_GPU(int single_nodeindex, float* host_rho){
   
  float* device_rho;
  cuda_safe_mem(cudaMalloc((void**)&device_rho, LB_COMPONENTS*sizeof(float)));
  cuda_safe_mem(cudaMemcpy(device_rho, host_rho, LB_COMPONENTS*sizeof(float), cudaMemcpyHostToDevice));
  int threads_per_block_flag = 1;
  int blocks_per_grid_flag_y = 1;
  int blocks_per_grid_flag_x = 1;
  dim3 dim_grid_flag = make_uint3(blocks_per_grid_flag_x, blocks_per_grid_flag_y, 1);
  KERNELCALL(set_rho, dim_grid_flag, threads_per_block_flag, (*current_nodes, device_rho_v, single_nodeindex, device_rho)); 
  cudaFree(device_rho);
}

/** set the net velocity at a single node
 *  @param single_nodeindex the node to set the velocity for 
 *  @param host_velocity the velocity to set
 */
void lb_set_node_velocity_GPU(int single_nodeindex, float* host_velocity){
   
  float* device_velocity;
  cuda_safe_mem(cudaMalloc((void**)&device_velocity, 3*sizeof(float)));
  cuda_safe_mem(cudaMemcpy(device_velocity, host_velocity, 3*sizeof(float), cudaMemcpyHostToDevice));
  int threads_per_block_flag = 1;
  int blocks_per_grid_flag_y = 1;
  int blocks_per_grid_flag_x = 1;
  dim3 dim_grid_flag = make_uint3(blocks_per_grid_flag_x, blocks_per_grid_flag_y, 1);

  KERNELCALL(set_u_from_rho_v_pi, dim_grid_flag, threads_per_block_flag, (*current_nodes, single_nodeindex, device_velocity, device_rho_v, node_f));

  cudaFree(device_velocity);
}

/** reinit of params 
 * @param *lbpar_gpu struct containing the paramters of the fluid
*/
void reinit_parameters_GPU(LB_parameters_gpu *lbpar_gpu){
  /**write parameters in const memory*/
  cuda_safe_mem(cudaMemcpyToSymbol(para, lbpar_gpu, sizeof(LB_parameters_gpu)));
}

/**integration kernel for the lb gpu fluid update called from host */
void lb_integrate_GPU() {

  /** values for the kernel call */
  int threads_per_block = 64;
  int blocks_per_grid_y = 4;
  int blocks_per_grid_x = (lbpar_gpu.number_of_nodes + threads_per_block * blocks_per_grid_y - 1) /(threads_per_block * blocks_per_grid_y);
  dim3 dim_grid = make_uint3(blocks_per_grid_x, blocks_per_grid_y, 1);

#ifdef LB_BOUNDARIES_GPU
  if (LBBoundaries::lbboundaries.size() > 0)
  {
    cuda_safe_mem(cudaMemset( lb_boundary_force, 0, 3*LBBoundaries::lbboundaries.size()*sizeof(float)));
  }
#endif

  /**call of fluid step*/
  /* NOTE: if pi is needed at every integration step, one should call an extended version 
           of the integrate kernel, or pass also device_rho_v_pi and make sure that either 
           it or device_rho_v are nullptr depending on extended_values_flag */ 
  if (intflag == 1)
  {
    KERNELCALL(integrate, dim_grid, threads_per_block, (nodes_a, nodes_b, device_rho_v, node_f, lb_ek_parameters_gpu));
    current_nodes = &nodes_b;
    intflag = 0;
  }
  else
  {
    KERNELCALL(integrate, dim_grid, threads_per_block, (nodes_b, nodes_a, device_rho_v, node_f, lb_ek_parameters_gpu));
    current_nodes = &nodes_a;
    intflag = 1;
  }

#ifdef LB_BOUNDARIES_GPU
  if (LBBoundaries::lbboundaries.size() > 0)
    {
      KERNELCALL(apply_boundaries, dim_grid, threads_per_block, (*current_nodes, lb_boundary_velocity, lb_boundary_force));
    }
#endif
}

void lb_gpu_get_boundary_forces(double* forces) {
#ifdef LB_BOUNDARIES_GPU
  float* temp = (float*) Utils::malloc(3*LBBoundaries::lbboundaries.size()*sizeof(float));
  cuda_safe_mem(cudaMemcpy(temp, lb_boundary_force, 3*LBBoundaries::lbboundaries.size()*sizeof(float), cudaMemcpyDeviceToHost));

  for (int i =0; i<3*LBBoundaries::lbboundaries.size(); i++)
  {
    forces[i]=(double)temp[i];
  }
  free(temp);
#endif
}

struct lb_lbfluid_mass_of_particle
{
  __device__ float operator()(CUDA_particle_data particle) const
  {
#ifdef MASS
    return particle.mass;
#else
    return 1.;
#endif
  };
};

void lb_lbfluid_remove_total_momentum()
{
  // calculate momentum of fluid and particles
  float total_momentum[3] = { 0.0f, 0.0f, 0.0f };
  lb_lbfluid_calc_linear_momentum(total_momentum, /*include_particles*/ 1, /*include_lbfluid*/ 1);

  thrust::device_ptr<CUDA_particle_data> ptr(gpu_get_particle_pointer());
  float particles_mass = thrust::transform_reduce(
    ptr,
    ptr + lbpar_gpu.number_of_particles,
    lb_lbfluid_mass_of_particle(),
    0.0f,
    thrust::plus<float>());

  // lb_calc_fluid_mass_GPU has to be called with double but we don't
  // want narrowing warnings, that's why we narrow it down by hand.
  double lb_calc_fluid_mass_res;
  lb_calc_fluid_mass_GPU( &lb_calc_fluid_mass_res );
  float fluid_mass = lb_calc_fluid_mass_res;

  /* Momentum fraction of the particles */
  auto const part_frac = particles_mass / (fluid_mass + particles_mass);
  /* Mometum per particle */
  float momentum_particles[3] = {
    -total_momentum[0]*part_frac,
    -total_momentum[1]*part_frac,
    -total_momentum[2]*part_frac
  };

  auto const fluid_frac = fluid_mass / (fluid_mass + particles_mass);
  float momentum_fluid[3] = {
    -total_momentum[0]*fluid_frac,
    -total_momentum[1]*fluid_frac,
    -total_momentum[2]*fluid_frac
  };

  lb_lbfluid_particles_add_momentum( momentum_particles );
  lb_lbfluid_fluid_add_momentum( momentum_fluid );
}

__global__ void lb_lbfluid_fluid_add_momentum_kernel(
  float momentum[3],
  LB_nodes_gpu n_a,
  LB_node_force_gpu node_f,
  LB_rho_v_gpu *d_v)
{
  unsigned int index = blockIdx.y * gridDim.x * blockDim.x + blockDim.x * blockIdx.x + threadIdx.x;
  unsigned int number_of_nodes = para.number_of_nodes;
#ifdef LB_BOUNDARIES_GPU
  number_of_nodes -= para.number_of_boundnodes;
#endif
  if( index < para.number_of_nodes )
  {
    if( n_a.boundary[index] == 0 )
    {
      float force_factor=powf(para.agrid,2)*para.tau*para.tau;
      for(int i = 0 ; i < LB_COMPONENTS ; ++i )
      {
        // add force density onto each node (momentum / time_step / Volume)
        node_f.force[(0+i*3)*para.number_of_nodes + index] += momentum[0] / para.tau / (number_of_nodes * powf(para.agrid,3)) * force_factor;
        node_f.force[(1+i*3)*para.number_of_nodes + index] += momentum[1] / para.tau / (number_of_nodes * powf(para.agrid,3)) * force_factor;
        node_f.force[(2+i*3)*para.number_of_nodes + index] += momentum[2] / para.tau / (number_of_nodes * powf(para.agrid,3)) * force_factor;
      }
    }
  }
}


void lb_lbfluid_fluid_add_momentum( float momentum_host[3] )
{
  float* momentum_device;
  cuda_safe_mem(cudaMalloc((void**)&momentum_device,3*sizeof(float)));
  cuda_safe_mem(cudaMemcpy(momentum_device, momentum_host, 3*sizeof(float), cudaMemcpyHostToDevice));

  int threads_per_block = 64;
  int blocks_per_grid_y = 4;
  int blocks_per_grid_x = (lbpar_gpu.number_of_nodes + threads_per_block * blocks_per_grid_y - 1)/(threads_per_block * blocks_per_grid_y);
  dim3 dim_grid = make_uint3(blocks_per_grid_x, blocks_per_grid_y, 1);

  KERNELCALL( lb_lbfluid_fluid_add_momentum_kernel, dim_grid, threads_per_block, (momentum_device, *current_nodes, node_f, device_rho_v));
}


/**set the populations of a specific node on the GPU
 * @param n_a            Pointer to local node residing in array a (Input)
 * @param population     Pointer to new population (Input)
 * @param x              x-coordinate of node (Input)
 * @param y              y-coordinate of node (Input)
 * @param z              z-coordinate of node (Input)
 * @param c              LB component (for SHANCHEN) (Input)
*/
__global__ void lb_lbfluid_set_population_kernel(LB_nodes_gpu n_a, float population[LBQ], int x, int y, int z, int c)
{
  int xyz[3] = { x, y, z };
  int index = xyz_to_index( xyz );

  for (int i = 0; i < LBQ; ++i)
  {
    n_a.vd[( i + c*LBQ ) * para.number_of_nodes + index] = population[i];
  }
}


/**interface to set the populations of a specific node for the GPU
 * @param xyz            coordinates of node (Input)
 * @param population     Pointer to population (Input)
 * @param c              LB component (for SHANCHEN) (Input)
*/
void lb_lbfluid_set_population( int xyz[3], float population_host[LBQ], int c )
{
  float* population_device;
  cuda_safe_mem(cudaMalloc((void**)&population_device,LBQ*sizeof(float)));
  cuda_safe_mem(cudaMemcpy(population_device, population_host, LBQ*sizeof(float), cudaMemcpyHostToDevice));

  dim3 dim_grid = make_uint3(1, 1, 1);
  KERNELCALL( lb_lbfluid_set_population_kernel, dim_grid, 1,
              (*current_nodes, population_device, xyz[0], xyz[1], xyz[2], c));

  cuda_safe_mem(cudaFree(population_device));
}


/**get the populations of a specific node on the GPU
 * @param n_a            Pointer to local node residing in array a (Input)
 * @param population     Pointer to population (Output)
 * @param x              x-coordinate of node (Input)
 * @param y              y-coordinate of node (Input)
 * @param z              z-coordinate of node (Input)
 * @param c              LB component (for SHANCHEN) (Input)
*/
__global__ void lb_lbfluid_get_population_kernel(LB_nodes_gpu n_a, float population[LBQ], int x, int y, int z, int c)
{
  int xyz[3] = { x, y, z };
  int index = xyz_to_index( xyz );

  for (int i = 0; i < LBQ; ++i)
  {
    population[i] = n_a.vd[( i + c*LBQ ) * para.number_of_nodes + index];
  }
}


/**interface to get the populations of a specific node for the GPU
 * @param xyz            coordinates of node (Input)
 * @param population     Pointer to population (Output)
 * @param c              LB component (for SHANCHEN) (Input)
*/
void lb_lbfluid_get_population( int xyz[3], float population_host[LBQ], int c )
{
  float* population_device;
  cuda_safe_mem(cudaMalloc((void**)&population_device,LBQ*sizeof(float)));

  dim3 dim_grid = make_uint3(1, 1, 1);
  KERNELCALL( lb_lbfluid_get_population_kernel, dim_grid, 1,
              (*current_nodes, population_device, xyz[0], xyz[1], xyz[2], c));

  cuda_safe_mem(cudaMemcpy(population_host, population_device, LBQ*sizeof(float), cudaMemcpyDeviceToHost));

  cuda_safe_mem(cudaFree(population_device));
}

struct two_point_interpolation { 
    LB_nodes_gpu current_nodes_gpu;
    LB_rho_v_gpu *d_v_gpu;
    two_point_interpolation(LB_nodes_gpu _current_nodes_gpu, LB_rho_v_gpu *_d_v_gpu) : current_nodes_gpu(_current_nodes_gpu), d_v_gpu(_d_v_gpu) {};
	__device__ float3 operator()(const float3 &position) const {
        unsigned int node_index[8];
        float delta[8];
        float u[3];
        float mode[19*LB_COMPONENTS];
        float _position[3] = {position.x, position.y, position.z};
        interpolation_two_point_coupling(current_nodes_gpu, _position, node_index, mode, d_v_gpu, delta, u);
        return make_float3(u[0], u[1], u[2]);
	} 
};

void lb_lbfluid_get_interpolated_velocity_at_positions(double const *positions, double *velocities, int length) {
    thrust::host_vector<float3> positions_host(length);
    for (int p=0; p < 3 * length; p+=3) {
        // Cast double coming from python to float.
        positions_host[p/3].x = static_cast<float>(positions[p]);
        positions_host[p/3].y = static_cast<float>(positions[p+1]);
        positions_host[p/3].z = static_cast<float>(positions[p+2]);
    }
    thrust::device_vector<float3> positions_device = positions_host;
    thrust::device_vector<float3> velocities_device(length);
    thrust::transform(positions_device.begin(), positions_device.end(), velocities_device.begin(), two_point_interpolation(*current_nodes, device_rho_v));
    thrust::host_vector<float3> velocities_host = velocities_device;
    int index = 0;
    for (auto v : velocities_host) {
        velocities[index] = static_cast<double>(v.x) * lbpar_gpu.agrid/lbpar_gpu.tau;
        velocities[index+1] = static_cast<double>(v.y) * lbpar_gpu.agrid/lbpar_gpu.tau;
        velocities[index+2] = static_cast<double>(v.z) * lbpar_gpu.agrid/lbpar_gpu.tau;
        index += 3;
    }
}

#endif /* LB_GPU */<|MERGE_RESOLUTION|>--- conflicted
+++ resolved
@@ -2889,13 +2889,8 @@
   LB_randomnr_gpu rng_part;
   if(part_index<para.number_of_particles)
   {
-<<<<<<< HEAD
-#if defined(VIRTUAL_SITES_INERTIALESS_TRACERS) || defined(VIRTUAL_SITES_COM)
-    if ( !particle_data[part_index].isVirtual )
-=======
 #if defined(VIRTUAL_SITES)
     if ( !particle_data[part_index].is_virtual || couple_virtual )
->>>>>>> a3adcaef
 #endif
     {
       rng_part.seed = part[part_index].seed;

/*
  Copyright (C) 2014 The ESPResSo project
  
  This file is part of ESPResSo.
  
  ESPResSo is free software: you can redistribute it and/or modify
  it under the terms of the GNU General Public License as published by
  the Free Software Foundation, either version 3 of the License, or
  (at your option) any later version.
  
  ESPResSo is distributed in the hope that it will be useful,
  but WITHOUT ANY WARRANTY; without even the implied warranty of
  MERCHANTABILITY or FITNESS FOR A PARTICULAR PURPOSE.  See the
  GNU General Public License for more details.
  
  You should have received a copy of the GNU General Public License
  along with this program.  If not, see <http://www.gnu.org/licenses/>. 
*/
#ifndef ESPRESSOSYSTEMINTERFACE_H
#define ESPRESSOSYSTEMINTERFACE_H

#include <stdio.h>

#include "SystemInterface.hpp"
#include "cuda_interface.hpp"

// This debug header has to be the last thing to include, because it
// #defines malloc to be something else (!!!) which will lead to
// ultimately obscure errors in the standard library.  This is
// literally the worst hack I have ever seen!
#include "debug.hpp"

/** Syntactic sugar */
#define espressoSystemInterface EspressoSystemInterface::Instance()

class EspressoSystemInterface : public SystemInterface {
public:
<<<<<<< HEAD
  EspressoSystemInterface() : 
    m_gpu_npart(0), 
    m_gpu(false), 
    m_r_gpu_begin(0), 
    m_r_gpu_end(0), 
#ifdef DIPOLES
    m_dip_gpu_begin(0), 
    m_dip_gpu_end(0), 
#endif   
    m_v_gpu_begin(0), 
    m_v_gpu_end(0), 
    m_q_gpu_begin(0),  
    m_q_gpu_end(0), 
    m_needsParticleStructGpu(false), 
    m_splitParticleStructGpu(false)  {};
  virtual ~EspressoSystemInterface() {}
  
  
=======
  static EspressoSystemInterface &Instance() {
    if(!m_instance)
      m_instance = new EspressoSystemInterface;

    return *m_instance;
  };

>>>>>>> b796098f
  void init();
  void update();

  SystemInterface::Vector3 box();
  unsigned int npart();

  typedef std::vector<Vector3> Vector3Container;
  typedef std::vector<Real> RealContainer;

  template<class value_type>
  class const_iterator : public SystemInterface::const_iterator<value_type> {
  public:
    value_type operator*() const;
    SystemInterface::const_iterator<value_type> &operator=(const SystemInterface::const_iterator<value_type> &rhs);
    EspressoSystemInterface::const_iterator<value_type> &operator=(typename std::vector<value_type>::const_iterator rhs);
    bool operator==(SystemInterface::const_iterator<value_type> const &rhs) const;
    bool operator!=(SystemInterface::const_iterator<value_type> const &rhs) const;
    SystemInterface::const_iterator<value_type> &operator++();
  private:    
   typename std::vector<value_type>::const_iterator m_const_iterator;
  };

  typedef const_iterator<Real> const_real_iterator;
  typedef const_iterator<Vector3> const_vec_iterator;
  typedef const_iterator<int> const_int_iterator;


  // Particle position
  SystemInterface::const_vec_iterator &rBegin();
  const SystemInterface::const_vec_iterator &rEnd();
  bool hasR() { return true; };
  
  // Dipole moment
#ifdef DIPOLES  
  SystemInterface::const_vec_iterator &dipBegin();
  const SystemInterface::const_vec_iterator &dipEnd();
  bool hasDip() { return true; };
#endif

#ifdef ELECTROSTATICS
  SystemInterface::const_real_iterator &qBegin();
  const SystemInterface::const_real_iterator &qEnd();
  bool hasQ() { return true; };
#endif

#ifdef ROTATION
  SystemInterface::const_vec_iterator &quatuBegin();
  const SystemInterface::const_vec_iterator &quatuEnd();
  bool hasQuatu() { return true; };
#endif

#ifdef CUDA
  float *rGpuBegin() { return m_r_gpu_begin; };
  float *rGpuEnd() { return m_r_gpu_end; };
  bool hasRGpu() { return true; };
  bool requestRGpu() { 
    m_needsRGpu = hasRGpu();
    m_splitParticleStructGpu |= m_needsRGpu;
    m_gpu |= m_needsRGpu;
    if(m_gpu)
      enableParticleCommunication();
    return m_needsRGpu; 
  };
#ifdef DIPOLES
  float *dipGpuBegin() { return m_dip_gpu_begin; };
  float *dipGpuEnd() { return m_dip_gpu_end; };
  bool hasDipGpu() { return true; };
  bool requestDipGpu() { 
    m_needsDipGpu = hasDipGpu();
    m_splitParticleStructGpu |= m_needsRGpu;
    m_gpu |= m_needsRGpu;
    if(m_gpu)
      enableParticleCommunication();
    return m_needsDipGpu; 
  };
#endif
  float *vGpuBegin() { return m_v_gpu_begin; };
  float *vGpuEnd() { return m_v_gpu_end; };
  bool hasVGpu() { return true; };
  bool requestVGpu() { 
    m_needsVGpu = hasVGpu();
    m_splitParticleStructGpu |= m_needsVGpu;
    m_gpu |= m_needsVGpu;
    if(m_gpu)
      enableParticleCommunication();
    return m_needsVGpu; 
  };

  float *qGpuBegin() { return m_q_gpu_begin; };
  float *qGpuEnd() { return m_q_gpu_end; };
  bool hasQGpu() { return true; };
  bool requestQGpu() { 
    m_needsQGpu = hasQGpu(); 
    m_splitParticleStructGpu |= m_needsQGpu;
    m_gpu |= m_needsQGpu;
    if(m_gpu)
      enableParticleCommunication();
    return m_needsQGpu; 
  };

  float *quatuGpuBegin() { return m_quatu_gpu_begin; };
  float *quatuGpuEnd() { return m_quatu_gpu_end; };
  bool hasQuatuGpu() { return true; };
  bool requestQuatuGpu() { 
    m_needsQuatuGpu = hasQuatuGpu(); 
    m_splitParticleStructGpu |= m_needsQuatuGpu;
    m_gpu |= m_needsQuatuGpu;
    if(m_gpu)
      enableParticleCommunication();
    return m_needsQuatuGpu; 
  };

  bool requestParticleStructGpu() {
    m_needsParticleStructGpu = true;
    m_gpu |= m_needsParticleStructGpu;
    if(m_gpu)
      enableParticleCommunication();
    return true;
  };

  float *fGpuBegin() { return gpu_get_particle_force_pointer(); };
  float *fGpuEnd() { return gpu_get_particle_force_pointer() + 3*m_gpu_npart; };
  float *eGpu() { return (float *)gpu_get_energy_pointer(); };
  float *torqueGpuBegin() { return (float *)gpu_get_particle_torque_pointer(); };
  float *torqueGpuEnd() { return (float *)(gpu_get_particle_torque_pointer()) + 3*m_gpu_npart; };
  bool hasFGpu() { return true; };
  bool requestFGpu() {
    m_needsFGpu = hasFGpu();
    m_gpu |= m_needsFGpu;
    if(m_gpu)
      enableParticleCommunication();
    return m_needsFGpu;
  };

#ifdef ROTATION
  float *torqueGpuBegin() { return (float *)gpu_get_particle_force_pointer(); };
  float *torqueGpuEnd() { return (float *)(gpu_get_particle_force_pointer()) + 3*m_gpu_npart; };
  bool hasTorqueGpu() { return true; };
  bool requestTorqueGpu() {
    m_needsTorqueGpu = hasTorqueGpu();
    m_gpu |= m_needsTorqueGpu;
    if(m_gpu)
      enableParticleCommunication();
    return m_needsTorqueGpu;
  };
#endif

#endif

  unsigned int npart_gpu() {
#ifdef CUDA
    return m_gpu_npart;
#else
    return 0;
#endif
  };

protected:
  static EspressoSystemInterface *m_instance;
  EspressoSystemInterface() : m_gpu_npart(0), m_gpu(false), m_r_gpu_begin(0), m_r_gpu_end(0), m_v_gpu_begin(0), m_v_gpu_end(0), m_q_gpu_begin(0),  m_q_gpu_end(0), m_quatu_gpu_begin(0),  m_quatu_gpu_end(0), m_needsParticleStructGpu(false), m_splitParticleStructGpu(false)  {};
  virtual ~EspressoSystemInterface() {}

  void gatherParticles();
  void split_particle_struct();
#ifdef CUDA
  void enableParticleCommunication() {
    if(!gpu_get_global_particle_vars_pointer_host()->communication_enabled) {
      ESIF_TRACE(puts("gpu communication not enabled;"));
      ESIF_TRACE(puts("enableParticleCommunication"));
      gpu_init_particle_comm();
      cuda_bcast_global_part_params();
      reallocDeviceMemory(gpu_get_global_particle_vars_pointer_host()->number_of_particles);
    }
  };
  void reallocDeviceMemory(int n);
#endif

  Vector3Container R;

  #ifdef ELECTROSTATICS
  RealContainer Q;
  #endif

<<<<<<< HEAD
#ifdef DIPOLES
  Vector3Container Dip;
#endif
=======
  #ifdef ROTATION
  Vector3Container Quatu;
  #endif
>>>>>>> b796098f

  const_vec_iterator m_r_begin;
  const_vec_iterator m_r_end;

#ifdef DIPOLES
  const_vec_iterator m_dip_begin;
  const_vec_iterator m_dip_end;
#endif

  const_real_iterator m_q_begin;
  const_real_iterator m_q_end;

  const_vec_iterator m_quatu_begin;
  const_vec_iterator m_quatu_end;

  int m_gpu_npart;
  bool m_gpu;

  float *m_r_gpu_begin;
  float *m_r_gpu_end;

#ifdef DIPOLES
  float *m_dip_gpu_begin;
  float *m_dip_gpu_end;


#endif

  float *m_v_gpu_begin;
  float *m_v_gpu_end;

  float *m_q_gpu_begin;
  float *m_q_gpu_end;

  float *m_quatu_gpu_begin;
  float *m_quatu_gpu_end;

  unsigned int m_npart;
  Vector3 m_box;

  bool m_needsParticleStructGpu;
  bool m_splitParticleStructGpu;
};

<<<<<<< HEAD

extern EspressoSystemInterface espressoSystemInterface;

=======
>>>>>>> b796098f
#endif<|MERGE_RESOLUTION|>--- conflicted
+++ resolved
@@ -35,26 +35,6 @@
 
 class EspressoSystemInterface : public SystemInterface {
 public:
-<<<<<<< HEAD
-  EspressoSystemInterface() : 
-    m_gpu_npart(0), 
-    m_gpu(false), 
-    m_r_gpu_begin(0), 
-    m_r_gpu_end(0), 
-#ifdef DIPOLES
-    m_dip_gpu_begin(0), 
-    m_dip_gpu_end(0), 
-#endif   
-    m_v_gpu_begin(0), 
-    m_v_gpu_end(0), 
-    m_q_gpu_begin(0),  
-    m_q_gpu_end(0), 
-    m_needsParticleStructGpu(false), 
-    m_splitParticleStructGpu(false)  {};
-  virtual ~EspressoSystemInterface() {}
-  
-  
-=======
   static EspressoSystemInterface &Instance() {
     if(!m_instance)
       m_instance = new EspressoSystemInterface;
@@ -62,7 +42,6 @@
     return *m_instance;
   };
 
->>>>>>> b796098f
   void init();
   void update();
 
@@ -198,8 +177,6 @@
   };
 
 #ifdef ROTATION
-  float *torqueGpuBegin() { return (float *)gpu_get_particle_force_pointer(); };
-  float *torqueGpuEnd() { return (float *)(gpu_get_particle_force_pointer()) + 3*m_gpu_npart; };
   bool hasTorqueGpu() { return true; };
   bool requestTorqueGpu() {
     m_needsTorqueGpu = hasTorqueGpu();
@@ -246,15 +223,12 @@
   RealContainer Q;
   #endif
 
-<<<<<<< HEAD
 #ifdef DIPOLES
   Vector3Container Dip;
 #endif
-=======
   #ifdef ROTATION
   Vector3Container Quatu;
   #endif
->>>>>>> b796098f
 
   const_vec_iterator m_r_begin;
   const_vec_iterator m_r_end;
@@ -299,10 +273,4 @@
   bool m_splitParticleStructGpu;
 };
 
-<<<<<<< HEAD
-
-extern EspressoSystemInterface espressoSystemInterface;
-
-=======
->>>>>>> b796098f
 #endif
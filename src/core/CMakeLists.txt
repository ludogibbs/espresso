<<<<<<< HEAD
if(CUDA)
  if (${CMAKE_BUILD_TYPE} STREQUAL "Debug")
    set(CUDA_NVCC_FLAGS "${CUDA_NVCC_FLAGS} -g -G")
  else()
    set(CUDA_NVCC_FLAGS "${CUDA_NVCC_FLAGS} -O3")
  endif()
  set(CUDA_NVCC_FLAGS "${CUDA_NVCC_FLAGS} -gencode=arch=compute_20,code=sm_20 -gencode=arch=compute_30,code=sm_30")
endif(CUDA)

=======
>>>>>>> dea9cf76
file(GLOB EspressoCore_SRC
          "*.cpp"
          )

include_directories(${CMAKE_CURRENT_SOURCE_DIR})
include_directories(${CMAKE_CURRENT_BINARY_DIR})

add_custom_command(OUTPUT ${CMAKE_BINARY_DIR}/src/core/config-features.hpp ${CMAKE_BINARY_DIR}/src/core/config-features.cpp
  COMMAND
  ${PYTHON_EXECUTABLE} ${CMAKE_SOURCE_DIR}/src/core/gen_featureconfig.py
  ${CMAKE_SOURCE_DIR}/src/features.def
  ${CMAKE_BINARY_DIR}/src/core/config-features.hpp
  ${CMAKE_BINARY_DIR}/src/core/config-features.cpp
  DEPENDS ${CMAKE_SOURCE_DIR}/src/features.def ${CMAKE_BINARY_DIR}/src/core/myconfig-final.hpp ${CMAKE_SOURCE_DIR}/src/core/gen_featureconfig.py
  )

add_custom_command(OUTPUT config-version.cpp
                   COMMAND ${CMAKE_SOURCE_DIR}/config/genversion.sh -c > ${CMAKE_BINARY_DIR}/src/core/config-version.cpp
)

# Custom target for everything that needs to be triggered when the myconfig changes
add_custom_target(EspressoConfig DEPENDS config-features.hpp)
add_dependencies(EspressoConfig myconfig)

add_library(EspressoCore SHARED ${EspressoCore_SRC} config-features.hpp config-features.cpp config-version.cpp)

target_link_libraries(EspressoCore ${LIBRARIES} Actor ObjectInFluid ImmersedBoundary Scafacos)
set_target_properties(EspressoCore PROPERTIES MACOSX_RPATH TRUE)

if(CUDA)
  file(GLOB EspressoCuda_SRC
          "*.cu"
          )

  cuda_include_directories(${CMAKE_CURRENT_SOURCE_DIR})
  cuda_include_directories(${CMAKE_CURRENT_BINARY_DIR})

  cuda_add_library(EspressoCuda SHARED ${EspressoCuda_SRC})

  # Explicitly add dpendency on config-features.cpp, this triggers rebuild of CUDA
  # on config change.
  add_dependencies(EspressoCore EspressoCuda config-features.cpp)
  set_target_properties(EspressoCuda PROPERTIES MACOSX_RPATH TRUE)
  CUDA_ADD_CUFFT_TO_TARGET(EspressoCuda)
  target_link_libraries(EspressoCore EspressoCuda)
endif(CUDA)

if(WITH_UNIT_TESTS)
  add_subdirectory(unit_tests)
endif(WITH_UNIT_TESTS)

add_subdirectory(actor)
add_subdirectory(immersed_boundary)
add_subdirectory(object-in-fluid)
add_subdirectory(electrostatics)<|MERGE_RESOLUTION|>--- conflicted
+++ resolved
@@ -1,15 +1,3 @@
-<<<<<<< HEAD
-if(CUDA)
-  if (${CMAKE_BUILD_TYPE} STREQUAL "Debug")
-    set(CUDA_NVCC_FLAGS "${CUDA_NVCC_FLAGS} -g -G")
-  else()
-    set(CUDA_NVCC_FLAGS "${CUDA_NVCC_FLAGS} -O3")
-  endif()
-  set(CUDA_NVCC_FLAGS "${CUDA_NVCC_FLAGS} -gencode=arch=compute_20,code=sm_20 -gencode=arch=compute_30,code=sm_30")
-endif(CUDA)
-
-=======
->>>>>>> dea9cf76
 file(GLOB EspressoCore_SRC
           "*.cpp"
           )

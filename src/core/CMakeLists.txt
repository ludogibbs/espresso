set(EspressoCore_SRC
    accumulators.cpp
    cells.cpp
    collision.cpp
    comfixed_global.cpp
    communication.cpp
    constraints.cpp
    debug.cpp
    domain_decomposition.cpp
    dpd.cpp
    energy.cpp
    errorhandling.cpp
    EspressoSystemInterface.cpp
    forcecap.cpp
    forces.cpp
    galilei.cpp
    ghosts.cpp
    global.cpp
    grid.cpp
    immersed_boundaries.cpp
    event.cpp
    integrate.cpp
    metadynamics.cpp
    npt.cpp
    nsquare.cpp
    partCfg_global.cpp
    particle_data.cpp
    polymer.cpp
    polynom.cpp
    pressure.cpp
    rattle.cpp
    reaction_ensemble.cpp
    rotate_system.cpp
    rotation.cpp
    RuntimeErrorCollector.cpp
    RuntimeError.cpp
    RuntimeErrorStream.cpp
    specfunc.cpp
    statistics_chain.cpp
    statistics.cpp
    SystemInterface.cpp
    thermostat.cpp
    tuning.cpp
    virtual_sites.cpp
)

if(CUDA)
  set(EspressoCuda_SRC
      actor/DipolarBarnesHut_cuda.cu
      actor/DipolarDirectSum_cuda.cu
      actor/Mmm1dgpuForce_cuda.cu
      cuda_common_cuda.cu
      cuda_init.cpp
      cuda_init_cuda.cu
      cuda_interface.cpp
<<<<<<< HEAD
=======
      CudaHostAllocator.cu
      EspressoSystemInterface_cuda.cu
      actor/DipolarBarnesHut_cuda.cu
      actor/DipolarDirectSum_cuda.cu
      actor/Mmm1dgpuForce_cuda.cu
>>>>>>> 1fdfc3b3
      electrostatics_magnetostatics/p3m_gpu_cuda.cu
      electrostatics_magnetostatics/p3m_gpu_error_cuda.cu
      EspressoSystemInterface_cuda.cu
      grid_based_algorithms/electrokinetics_cuda.cu
      grid_based_algorithms/lbgpu_cuda.cu
      grid_based_algorithms/fd-electrostatics_cuda.cu
      grid_based_algorithms/electrokinetics.cpp
      grid_based_algorithms/lbgpu.cpp
      virtual_sites/lb_inertialess_tracers_cuda.cu
      )

  add_gpu_library(EspressoCore SHARED ${EspressoCore_SRC} ${EspressoCuda_SRC})
else(CUDA)
  add_library(EspressoCore SHARED ${EspressoCore_SRC})
endif(CUDA)

install(TARGETS EspressoCore LIBRARY DESTINATION ${PYTHON_INSTDIR}/espressomd)

target_compile_options(
  EspressoCore
  PUBLIC
    "$<$<AND:$<BOOL:${WITH_COVERAGE}>,$<CONFIG:Release>>:-g>"
    "$<$<AND:$<BOOL:${WITH_COVERAGE}>,$<CONFIG:Release>>:-O0>"
    "$<$<AND:$<BOOL:${WITH_COVERAGE}>,$<CXX_COMPILER_ID:Clang>>:-fprofile-instr-generate>"
    "$<$<AND:$<BOOL:${WITH_COVERAGE}>,$<CXX_COMPILER_ID:Clang>>:-fcoverage-mapping>"
    "$<$<AND:$<BOOL:${WITH_COVERAGE}>,$<NOT:$<CXX_COMPILER_ID:Clang>>>:--coverage>"
    "$<$<AND:$<BOOL:${WITH_COVERAGE}>,$<NOT:$<CXX_COMPILER_ID:Clang>>>:-fprofile-arcs>"
    "$<$<AND:$<BOOL:${WITH_COVERAGE}>,$<NOT:$<CXX_COMPILER_ID:Clang>>>:-ftest-coverage>"
)

target_link_libraries(
  EspressoCore
  PRIVATE EspressoConfig shapes Profiler
          "$<$<BOOL:FFTW3_FOUND>:${FFTW3_LIBRARIES}>"
          "$<$<BOOL:${SCAFACOS}>:Scafacos>"
  PUBLIC
    utils
    MPI::MPI_CXX
    Random123
    Boost::serialization
    Boost::mpi
    "$<$<BOOL:H5MD>:${HDF5_LIBRARIES}>"
    "$<$<BOOL:H5MD>:Boost::filesystem>"
    "$<$<BOOL:H5MD>:h5xx>"
    "$<$<AND:$<BOOL:${WITH_COVERAGE}>,$<NOT:$<CXX_COMPILER_ID:Clang>>>:gcov>")

target_include_directories(
  EspressoCore
  PUBLIC ${CMAKE_CURRENT_SOURCE_DIR}
         "$<$<BOOL:H5MD>:${CMAKE_CURRRENT_SOURCE_DIR}/io/writer>" SYSTEM
  PUBLIC "$<$<BOOL:H5MD>:${HDF5_INCLUDE_DIRS}>" SYSTEM
  PRIVATE "$<$<BOOL:${FFTW3_FOUND}>:${FFTW3_INCLUDE_DIR}>")

target_compile_definitions(EspressoCore PUBLIC "$<$<BOOL:H5MD>:H5XX_USE_MPI>")

add_subdirectory(accumulators)
add_subdirectory(actor)
add_subdirectory(bonded_interactions)
add_subdirectory(cluster_analysis)
add_subdirectory(constraints)
add_subdirectory(electrostatics_magnetostatics)
add_subdirectory(grid_based_algorithms)
add_subdirectory(immersed_boundary)
add_subdirectory(integrators)
add_subdirectory(io)
add_subdirectory(nonbonded_interactions)
add_subdirectory(object-in-fluid)
add_subdirectory(observables)
add_subdirectory(virtual_sites)

if(WITH_UNIT_TESTS)
  add_subdirectory(unit_tests)
endif(WITH_UNIT_TESTS)<|MERGE_RESOLUTION|>--- conflicted
+++ resolved
@@ -53,14 +53,7 @@
       cuda_init.cpp
       cuda_init_cuda.cu
       cuda_interface.cpp
-<<<<<<< HEAD
-=======
       CudaHostAllocator.cu
-      EspressoSystemInterface_cuda.cu
-      actor/DipolarBarnesHut_cuda.cu
-      actor/DipolarDirectSum_cuda.cu
-      actor/Mmm1dgpuForce_cuda.cu
->>>>>>> 1fdfc3b3
       electrostatics_magnetostatics/p3m_gpu_cuda.cu
       electrostatics_magnetostatics/p3m_gpu_error_cuda.cu
       EspressoSystemInterface_cuda.cu

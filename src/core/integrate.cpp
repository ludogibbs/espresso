/*
  Copyright (C) 2010,2011,2012,2013,2014,2015,2016 The ESPResSo project
  Copyright (C) 2002,2003,2004,2005,2006,2007,2008,2009,2010
    Max-Planck-Institute for Polymer Research, Theory Group

  This file is part of ESPResSo.

  ESPResSo is free software: you can redistribute it and/or modify
  it under the terms of the GNU General Public License as published by
  the Free Software Foundation, either version 3 of the License, or
  (at your option) any later version.

  ESPResSo is distributed in the hope that it will be useful,
  but WITHOUT ANY WARRANTY; without even the implied warranty of
  MERCHANTABILITY or FITNESS FOR A PARTICULAR PURPOSE.  See the
  GNU General Public License for more details.

  You should have received a copy of the GNU General Public License
  along with this program.  If not, see <http://www.gnu.org/licenses/>.
*/

/** \file integrate.cpp   Molecular dynamics integrator.
 *
 *  For more information about the integrator
 *  see \ref integrate.hpp "integrate.hpp".
*/

#include "integrate.hpp"
#include "cells.hpp"
#include "communication.hpp"
#include "domain_decomposition.hpp"
#include "electrokinetics.hpp"
#include "errorhandling.hpp"
#include "forces_inline.hpp"
#include "ghmc.hpp"
#include "ghosts.hpp"
#include "grid.hpp"
#include "immersed_boundary/ibm_main.hpp"
#include "immersed_boundary/ibm_volume_conservation.hpp"
#include "initialize.hpp"
#include "interaction_data.hpp"
#include "lattice.hpp"
#include "lb.hpp"
#include "lees_edwards.hpp"
#include "maggs.hpp"
#include "minimize_energy.hpp"
#include "nemd.hpp"
#include "accumulators.hpp"
#include "p3m.hpp"
#include "particle_data.hpp"
#include "pressure.hpp"
#include "rattle.hpp"
#include "swimmer_reaction.hpp"
#include "rotation.hpp"
#include "thermostat.hpp"
#include "utils.hpp"
#include "virtual_sites.hpp"
#include "npt.hpp"
#include "collision.hpp"
#include "brownian_inline.hpp"
#include <cmath>
#include <cstdio>
#include <cstdlib>
#include <cstring>
#include <mpi.h>

#ifdef VALGRIND_INSTRUMENTATION
#include <callgrind.h>
#endif

/*******************  variables  *******************/

int integ_switch = INTEG_METHOD_NVT;

int n_verlet_updates = 0;

double time_step = -1.0;
double time_step_half = -1.0;
double time_step_squared = -1.0;
double time_step_squared_half = -1.0;

double sim_time = 0.0;
double skin = 0.0;
double skin2 = 0.0;
bool skin_set = false;

int recalc_forces = 1;

double verlet_reuse = 0.0;

#ifdef ADDITIONAL_CHECKS
double db_max_force = 0.0, db_max_vel = 0.0;
int db_maxf_id = 0, db_maxv_id = 0;
#endif

/** \name Privat Functions */
/************************************************************/
/*@{*/

/** Propagate the velocities. Integration step 1 of the Velocity Verlet
   integrator:<br>
    \f[ v(t+0.5 \Delta t) = v(t) + 0.5 \Delta t f(t)/m \f] */
void propagate_vel();
/** Propagate the positions. Integration step 2 of the Velocity
   Verletintegrator:<br>
    \f[ p(t+\Delta t) = p(t) + \Delta t  v(t+0.5 \Delta t) \f] */
void propagate_pos();
/** Propagate the velocities and positions. Integration step 1 and 2
    of the Velocity Verlet integrator: <br>
    \f[ v(t+0.5 \Delta t) = v(t) + 0.5 \Delta t f(t)/m \f] <br>
    \f[ p(t+\Delta t) = p(t) + \Delta t  v(t+0.5 \Delta t) \f] */
void propagate_vel_pos();
/** Integration step 4 of the Velocity Verletintegrator and finalize 
    instantanious pressure calculation:<br>
    \f[ v(t+\Delta t) = v(t+0.5 \Delta t) + 0.5 \Delta t f(t+\Delta t)/m \f] */
void propagate_vel_finalize_p_inst();

/** Integrator stability check (see compile flag ADDITIONAL_CHECKS). */
void force_and_velocity_display();

void finalize_p_inst_npt();

/** Propagate position: random walk part.*/
void bd_random_walk(Particle &p, double dt);

/*@}*/

void integrator_sanity_checks() {
  // char *errtext;

  if (time_step < 0.0) {
    runtimeErrorMsg() << "time_step not set";
  }
}

#ifdef NPT

void integrator_npt_sanity_checks() {
  if (integ_switch == INTEG_METHOD_NPT_ISO) {
    if (nptiso.piston <= 0.0) {
      runtimeErrorMsg() << "npt on, but piston mass not set";
    }

#ifdef ELECTROSTATICS

    switch (coulomb.method) {
    case COULOMB_NONE:
      break;
    case COULOMB_DH:
      break;
    case COULOMB_RF:
      break;
#ifdef P3M
    case COULOMB_P3M:
      break;
#endif /*P3M*/
    default: {
      runtimeErrorMsg()
          << "npt only works with P3M, Debye-Huckel or reaction field";
    }
    }
#endif /*ELECTROSTATICS*/

#ifdef DIPOLES

    switch (coulomb.Dmethod) {
    case DIPOLAR_NONE:
      break;
#ifdef DP3M
    case DIPOLAR_P3M:
      break;
#endif /* DP3M */
    default: {
      runtimeErrorMsg()
          << "NpT does not work with your dipolar method, please use P3M.";
    }
    }
#endif /* ifdef DIPOLES */
  }
}
#endif /*NPT*/

/************************************************************/
void integrate_ensemble_init() {
#ifdef NPT
  if (integ_switch == INTEG_METHOD_NPT_ISO) {
    /* prepare NpT-integration */
    nptiso.inv_piston = 1 / (1.0 * nptiso.piston);
    nptiso.p_inst_av = 0.0;
    if (nptiso.dimension == 0) {
      fprintf(stderr, "%d: INTERNAL ERROR: npt integrator was called but "
                      "dimension not yet set. this should not happen. ",
              this_node);
      errexit();
    }

    nptiso.volume = pow(box_l[nptiso.non_const_dim], nptiso.dimension);

    if (recalc_forces) {
      nptiso.p_inst = 0.0;
      nptiso.p_vir[0] = nptiso.p_vir[1] = nptiso.p_vir[2] = 0.0;
      nptiso.p_vel[0] = nptiso.p_vel[1] = nptiso.p_vel[2] = 0.0;
    }
  }
#endif
}

/************************************************************/

void integrate_vv(int n_steps, int reuse_forces) {
  /* Prepare the Integrator */
  on_integration_start();

#ifdef IMMERSED_BOUNDARY
  // Here we initialize volume conservation
  // This function checks if the reference volumes have been set and if
  // necessary calculates them
  IBM_InitVolumeConservation();
#endif

  /* if any method vetoes (P3M not initialized), immediately bail out */
  if (check_runtime_errors())
    return;

  /* Verlet list criterion */
  skin2 = Utils::sqr(0.5 * skin);

  INTEG_TRACE(fprintf(
      stderr, "%d: integrate_vv: integrating %d steps (recalc_forces=%d)\n",
      this_node, n_steps, recalc_forces));

  /* Integration Step: Preparation for first integration step:
     Calculate forces f(t) as function of positions p(t) ( and velocities v(t) )
     */
  /* reuse_forces logic:
     -1: recalculate forces unconditionally, mostly used for timing
      0: recalculate forces if recalc_forces is set, meaning it is probably
     necessary
      1: do not recalculate forces. Mostly when reading checkpoints with forces
   */
  if (reuse_forces == -1 || (recalc_forces && reuse_forces != 1)) {
    thermo_heat_up();

#ifdef LB
    transfer_momentum = 0;
    if (lattice_switch & LATTICE_LB && this_node == 0)
      runtimeWarning("Recalculating forces, so the LB coupling forces are not "
                     "included in the particle force the first time step. This "
                     "only matters if it happens frequently during "
                     "sampling.\n");
#endif
#ifdef LB_GPU
    transfer_momentum_gpu = 0;
    if (lattice_switch & LATTICE_LB_GPU && this_node == 0)
      runtimeWarning("Recalculating forces, so the LB coupling forces are not "
                     "included in the particle force the first time step. This "
                     "only matters if it happens frequently during "
                     "sampling.\n");
#endif

    force_calc();

    if (integ_switch != INTEG_METHOD_STEEPEST_DESCENT) {
#ifdef ROTATION
      convert_initial_torques();
#endif
    }

    thermo_cool_down();

#ifdef COLLISION_DETECTION
    if (integ_switch != INTEG_METHOD_STEEPEST_DESCENT) {
        handle_collisions();
    }
#endif
  }

#ifdef GHMC
  if (thermo_switch & THERMO_GHMC)
    ghmc_init();
#endif

  if (check_runtime_errors())
    return;

  n_verlet_updates = 0;

#ifdef VALGRIND_INSTRUMENTATION
  CALLGRIND_START_INSTRUMENTATION;
#endif

  /* Integration loop */
  for (int step = 0; step < n_steps; step++) {
    INTEG_TRACE(fprintf(stderr, "%d: STEP %d\n", this_node, step));

#ifdef BOND_CONSTRAINT
    if (n_rigidbonds)
      save_old_pos();

#endif

#ifdef GHMC
    if (thermo_switch & THERMO_GHMC) {
      if (step % ghmc_nmd == 0)
        ghmc_momentum_update();
    }
#endif

    /* Integration Steps: Step 1 and 2 of Velocity Verlet scheme:
       v(t+0.5*dt) = v(t) + 0.5*dt * a(t)
       p(t + dt)   = p(t) + dt * v(t+0.5*dt)
       NOTE: Depending on the integration method Step 1 and Step 2
       cannot be combined for the translation.
    */
    if (integ_switch == INTEG_METHOD_NPT_ISO
#ifdef NEMD
        || nemd_method != NEMD_METHOD_OFF
#endif
        ) {
      propagate_vel();
      propagate_pos();
    } else if (integ_switch == INTEG_METHOD_STEEPEST_DESCENT) {
      if (steepest_descent_step())
        break;
    } else {
      propagate_vel_pos();
    }

#ifdef BOND_CONSTRAINT
    /**Correct those particle positions that participate in a rigid/constrained
     * bond */
    if (n_rigidbonds) {
      cells_update_ghosts();

      correct_pos_shake();
    }
#endif

#ifdef ELECTROSTATICS
    if (coulomb.method == COULOMB_MAGGS) {
      maggs_propagate_B_field(0.5 * time_step);
    }
#endif

/* Integration Step: Step 3 of Velocity Verlet scheme:
   Calculate f(t+dt) as function of positions p(t+dt) ( and velocities
   v(t+0.5*dt) ) */

#ifdef LB
    transfer_momentum = 1;
#endif
#ifdef LB_GPU
    transfer_momentum_gpu = 1;
#endif

    force_calc();

// IMMERSED_BOUNDARY
#ifdef IMMERSED_BOUNDARY
    // Now the forces are computed and need to go into the LB fluid
    if (lattice_switch & LATTICE_LB)
      IBM_ForcesIntoFluid_CPU();
#ifdef LB_GPU
    if (lattice_switch & LATTICE_LB_GPU)
      IBM_ForcesIntoFluid_GPU(local_cells.particles());
#endif
#endif

#ifdef SWIMMER_REACTIONS
    integrate_reaction();
#endif

    /* Integration Step: Step 4 of Velocity Verlet scheme:
       v(t+dt) = v(t+0.5*dt) + 0.5*dt * f(t+dt) */
    if (integ_switch != INTEG_METHOD_STEEPEST_DESCENT) {
      propagate_vel_finalize_p_inst();
#ifdef ROTATION
      convert_torques_propagate_omega();
#endif
    }
// SHAKE velocity updates
#ifdef BOND_CONSTRAINT
    if (n_rigidbonds) {
      ghost_communicator(&cell_structure.update_ghost_pos_comm);
      correct_vel_shake();
    }
#endif
// VIRTUAL_SITES update vel
#ifdef VIRTUAL_SITES
    if (virtual_sites()->need_ghost_comm_before_vel_update()) {
      ghost_communicator(&cell_structure.update_ghost_pos_comm);
    }
    virtual_sites()->update(false); // Recalc positions = false
#endif

// progagate one-step functionalities

if (integ_switch != INTEG_METHOD_STEEPEST_DESCENT) {
#ifdef LB
    if (lattice_switch & LATTICE_LB)
      lattice_boltzmann_update();

    if (check_runtime_errors())
      break;
#endif

#ifdef LB_GPU
    if (this_node == 0) {
#ifdef ELECTROKINETICS
      if (ek_initialized) {
        ek_integrate();
      } else {
#endif
        if (lattice_switch & LATTICE_LB_GPU)
          lattice_boltzmann_update_gpu();
#ifdef ELECTROKINETICS
      }
#endif
    }
#endif // LB_GPU


// IMMERSED_BOUNDARY
#ifdef IMMERSED_BOUNDARY

    IBM_UpdateParticlePositions(local_cells.particles());
// We reset all since otherwise the halo nodes may not be reset
// NB: the normal Espresso reset is also done after applying the forces
//    if (lattice_switch & LATTICE_LB) IBM_ResetLBForces_CPU();
#ifdef LB_GPU
// if (lattice_switch & LATTICE_LB_GPU) IBM_ResetLBForces_GPU();
#endif

    if (check_runtime_errors())
      break;

    // Ghost positions are now out-of-date
    // We should update.
    // Actually we seem to get the same results whether we do this here or not,
    // but it is safer to do it
    ghost_communicator(&cell_structure.update_ghost_pos_comm);

#endif // IMMERSED_BOUNDARY
}

#ifdef ELECTROSTATICS
    if (coulomb.method == COULOMB_MAGGS) {
      maggs_propagate_B_field(0.5 * time_step);
    }
#endif

#ifdef NPT
    if ((this_node == 0) && (integ_switch == INTEG_METHOD_NPT_ISO))
      nptiso.p_inst_av += nptiso.p_inst;
#endif

#ifdef GHMC
    if (thermo_switch & THERMO_GHMC) {
      if (step % ghmc_nmd == ghmc_nmd - 1)
        ghmc_mc();
    }
#endif

    if (integ_switch != INTEG_METHOD_STEEPEST_DESCENT) {
      /* Propagate time: t = t+dt */
      sim_time += time_step;
#ifdef COLLISION_DETECTION
    handle_collisions();
#endif
    }
    if (check_runtime_errors())
      break;
  }

#ifdef VALGRIND_INSTRUMENTATION
  CALLGRIND_STOP_INSTRUMENTATION;
#endif

  /* verlet list statistics */
  if (n_verlet_updates > 0)
    verlet_reuse = n_steps / (double)n_verlet_updates;
  else
    verlet_reuse = 0;

#ifdef NPT
  if (integ_switch == INTEG_METHOD_NPT_ISO) {
    nptiso.invalidate_p_vel = 0;
    MPI_Bcast(&nptiso.p_inst, 1, MPI_DOUBLE, 0, comm_cart);
    MPI_Bcast(&nptiso.p_diff, 1, MPI_DOUBLE, 0, comm_cart);
    MPI_Bcast(&nptiso.volume, 1, MPI_DOUBLE, 0, comm_cart);
    if (this_node == 0)
      nptiso.p_inst_av /= 1.0 * n_steps;
    MPI_Bcast(&nptiso.p_inst_av, 1, MPI_DOUBLE, 0, comm_cart);
  }
#endif

#ifdef GHMC
  if (thermo_switch & THERMO_GHMC)
    ghmc_close();
#endif
}

/************************************************************/

void rescale_velocities(double scale) {
  for (auto &p : local_cells.particles()) {
    p.m.v[0] *= scale;
    p.m.v[1] *= scale;
    p.m.v[2] *= scale;
  }
}

/* Privat functions */
/************************************************************/

void propagate_vel_finalize_p_inst() {
#ifdef NPT
  if (integ_switch == INTEG_METHOD_NPT_ISO) {
    nptiso.p_vel[0] = nptiso.p_vel[1] = nptiso.p_vel[2] = 0.0;
  }
#endif

  INTEG_TRACE(
      fprintf(stderr, "%d: propagate_vel_finalize_p_inst:\n", this_node));

  for (auto &p : local_cells.particles()) {
    check_particle_force(&p);

    ONEPART_TRACE(if (p.p.identity == check_id) fprintf(
        stderr, "%d: OPT: SCAL f = (%.3e,%.3e,%.3e) v_old = (%.3e,%.3e,%.3e)\n",
        this_node, p.f.f[0], p.f.f[1], p.f.f[2], p.m.v[0], p.m.v[1], p.m.v[2]));
#ifdef VIRTUAL_SITES
    // Virtual sites are not propagated during integration
    if (p.p.isVirtual)
      continue;
#endif
#ifdef BROWNIAN_DYNAMICS
      if (thermo_switch & THERMO_BROWNIAN) {
        bd_drag_vel(p,0.5 * time_step);
        bd_random_walk_vel(p,0.5 * time_step);
      }
#endif // BROWNIAN_DYNAMICS
      for (int j = 0; j < 3; j++) {
#ifdef EXTERNAL_FORCES
      if (!(p.p.ext_flag & COORD_FIXED(j))) {
#endif
#ifdef NPT
        if (integ_switch == INTEG_METHOD_NPT_ISO &&
            (nptiso.geometry & nptiso.nptgeom_dir[j])) {
            nptiso.p_vel[j] += Utils::sqr(p.m.v[j] * time_step) * p.p.mass;
            p.m.v[j] += 0.5 * time_step / p.p.mass * p.f.f[j] + friction_therm0_nptiso(p.m.v[j]) / p.p.mass;
        } else
#endif
<<<<<<< HEAD
        {
#ifdef BROWNIAN_DYNAMICS
          if (!(thermo_switch & THERMO_BROWNIAN))
#endif // BROWNIAN_DYNAMICS
          {
            /* Propagate velocity: v(t+dt) = v(t+0.5*dt) + 0.5*dt * f(t+dt) */
            p.m.v[j] += p.f.f[j];
          }
        }
=======
          /* Propagate velocity: v(t+dt) = v(t+0.5*dt) + 0.5*dt * a(t+dt) */
          p.m.v[j] += 0.5 * time_step * p.f.f[j] / p.p.mass;
>>>>>>> 5345b00e
#ifdef EXTERNAL_FORCES
      }
#endif
    }

    ONEPART_TRACE(if (p.p.identity == check_id) fprintf(
        stderr, "%d: OPT: PV_2 v_new = (%.3e,%.3e,%.3e)\n", this_node, p.m.v[0],
        p.m.v[1], p.m.v[2]));
  }

#ifdef NPT
  finalize_p_inst_npt();
#endif
}

void finalize_p_inst_npt() {
#ifdef NPT
  if (integ_switch == INTEG_METHOD_NPT_ISO) {
    double p_tmp = 0.0;
    int i;
    /* finalize derivation of p_inst */
    nptiso.p_inst = 0.0;
    for (i = 0; i < 3; i++) {
      if (nptiso.geometry & nptiso.nptgeom_dir[i]) {
          nptiso.p_vel[i] /= Utils::sqr(time_step);
        nptiso.p_inst += nptiso.p_vir[i] + nptiso.p_vel[i];
      }
    }

    MPI_Reduce(&nptiso.p_inst, &p_tmp, 1, MPI_DOUBLE, MPI_SUM, 0, comm_cart);
    if (this_node == 0) {
      nptiso.p_inst = p_tmp / (nptiso.dimension * nptiso.volume);
      nptiso.p_diff = nptiso.p_diff +
                      (nptiso.p_inst - nptiso.p_ext) * 0.5 * time_step +
                      friction_thermV_nptiso(nptiso.p_diff);
    }
  }
#endif
}

void propagate_press_box_pos_and_rescale_npt() {
#ifdef NPT
  if (integ_switch == INTEG_METHOD_NPT_ISO) {
    double scal[3] = {0., 0., 0.}, L_new = 0.0;

    /* finalize derivation of p_inst */
    finalize_p_inst_npt();

    /* adjust \ref nptiso_struct::nptiso.volume; prepare pos- and
     * vel-rescaling
     */
    if (this_node == 0) {
        nptiso.volume += nptiso.inv_piston * nptiso.p_diff * 0.5 * time_step;
      scal[2] = Utils::sqr(box_l[nptiso.non_const_dim]) /
                pow(nptiso.volume, 2.0 / nptiso.dimension);
      nptiso.volume += nptiso.inv_piston * nptiso.p_diff * 0.5 * time_step;
      if (nptiso.volume < 0.0) {

        runtimeErrorMsg()
            << "your choice of piston= " << nptiso.piston
            << ", dt= " << time_step << ", p_diff= " << nptiso.p_diff
            << " just caused the volume to become negative, decrease dt";
        nptiso.volume = box_l[0] * box_l[1] * box_l[2];
        scal[2] = 1;
      }

      L_new = pow(nptiso.volume, 1.0 / nptiso.dimension);
      // printf("Lnew, %f: volume, %f: dim, %f: press, %f \n", L_new,
      // nptiso.volume, nptiso.dimension,nptiso.p_inst );
      // fflush(stdout);

      scal[1] = L_new / box_l[nptiso.non_const_dim];
      scal[0] = 1 / scal[1];
    }
    MPI_Bcast(scal, 3, MPI_DOUBLE, 0, comm_cart);

    /* propagate positions while rescaling positions and velocities */
    for (auto &p : local_cells.particles()) {
#ifdef VIRTUAL_SITES
      if (p.p.isVirtual)
        continue;
#endif
      for (int j = 0; j < 3; j++) {
#ifdef EXTERNAL_FORCES
        if (!(p.p.ext_flag & COORD_FIXED(j))) {
#endif
          if (nptiso.geometry & nptiso.nptgeom_dir[j]) {
            {
              p.r.p[j] = scal[1] * (p.r.p[j] + scal[2] * p.m.v[j] * time_step);
              p.l.p_old[j] *= scal[1];
              p.m.v[j] *= scal[0];
            }
          } else {
            p.r.p[j] += p.m.v[j] * time_step;
          }
#ifdef EXTERNAL_FORCES
        }
#endif
      }
      ONEPART_TRACE(if (p.p.identity == check_id)
                        fprintf(stderr, "%d: OPT:PV_1 v_new=(%.3e,%.3e,%.3e)\n",
                                this_node, p.m.v[0], p.m.v[1], p.m.v[2]));
      ONEPART_TRACE(if (p.p.identity == check_id)
                        fprintf(stderr, "%d: OPT:PPOS p=(%.3f,%.3f,%.3f)\n",
                                this_node, p.r.p[0], p.r.p[1], p.r.p[2]));
    }

    set_resort_particles(Cells::RESORT_LOCAL);

    /* Apply new volume to the box-length, communicate it, and account for
     * necessary adjustments to the cell geometry */
    if (this_node == 0) {
      for (int i = 0; i < 3; i++) {
        if (nptiso.geometry & nptiso.nptgeom_dir[i]) {
          box_l[i] = L_new;
        } else if (nptiso.cubic_box) {
          box_l[i] = L_new;
        }
      }
    }
    MPI_Bcast(box_l, 3, MPI_DOUBLE, 0, comm_cart);

    /* fast box length update */
    grid_changed_box_l();
    recalc_maximal_cutoff();
    cells_on_geometry_change(CELL_FLAG_FAST);
  }
#endif
}

void propagate_vel() {
#ifdef NPT
  nptiso.p_vel[0] = nptiso.p_vel[1] = nptiso.p_vel[2] = 0.0;
#endif

  INTEG_TRACE(fprintf(stderr, "%d: propagate_vel:\n", this_node));

  for (auto &p : local_cells.particles()) {
#ifdef ROTATION
#ifdef BROWNIAN_DYNAMICS
  if (!(thermo_switch & THERMO_BROWNIAN))
#endif // BROWNIAN_DYNAMICS
  {
    propagate_omega_quat_particle(&p);
  }
#endif

// Don't propagate translational degrees of freedom of vs
#ifdef VIRTUAL_SITES
    if (p.p.isVirtual)
      continue;
#endif
#ifdef BROWNIAN_DYNAMICS
    if (thermo_switch & THERMO_BROWNIAN) {
      bd_drag_vel(p,0.5 * time_step);
      bd_drag_vel_rot(p,0.5 * time_step);
      bd_random_walk_vel(p,0.5 * time_step);
      bd_random_walk_vel_rot(p,0.5 * time_step);
    }
#endif // BROWNIAN_DYNAMICS
      for (int j = 0; j < 3; j++) {
#ifdef EXTERNAL_FORCES
      if (!(p.p.ext_flag & COORD_FIXED(j)))
#endif
      {
#ifdef NPT
        if (integ_switch == INTEG_METHOD_NPT_ISO &&
            (nptiso.geometry & nptiso.nptgeom_dir[j])) {
            p.m.v[j] += p.f.f[j] * 0.5 * time_step / p.p.mass + friction_therm0_nptiso(p.m.v[j]) / p.p.mass;
            nptiso.p_vel[j] += Utils::sqr(p.m.v[j] * time_step) * p.p.mass;
        } else
#endif
<<<<<<< HEAD
        {
#ifdef BROWNIAN_DYNAMICS
          if (!(thermo_switch & THERMO_BROWNIAN))
#endif // BROWNIAN_DYNAMICS
          {
            /* Propagate velocities: v(t+0.5*dt) = v(t) + 0.5*dt * f(t) */
            p.m.v[j] += p.f.f[j];
          }
        }
=======
          /* Propagate velocities: v(t+0.5*dt) = v(t) + 0.5*dt * a(t) */
          p.m.v[j] += 0.5 * time_step * p.f.f[j] / p.p.mass;
>>>>>>> 5345b00e

/* SPECIAL TASKS in particle loop */
#ifdef NEMD
        if (j == 0)
          nemd_get_velocity(p);
#endif
      }

      ONEPART_TRACE(if (p.p.identity == check_id) fprintf(
          stderr, "%d: OPT: PV_1 v_new = (%.3e,%.3e,%.3e)\n", this_node,
          p.m.v[0], p.m.v[1], p.m.v[2]));
    }
  }

#ifdef ADDITIONAL_CHECKS
  force_and_velocity_display();
#endif

/* SPECIAL TASKS after velocity propagation */
#ifdef NEMD
  nemd_change_momentum();
  nemd_store_velocity_profile();
#endif
}

void propagate_pos() {
  INTEG_TRACE(fprintf(stderr, "%d: propagate_pos:\n", this_node));
  if (integ_switch == INTEG_METHOD_NPT_ISO)
    /* Special propagator for NPT ISOTROPIC */
    /* Propagate pressure, box_length (2 times) and positions, rescale
       positions and velocities and check verlet list criterion (only NPT) */
    propagate_press_box_pos_and_rescale_npt();
  else {
    for (auto &p : local_cells.particles()) {
#ifdef VIRTUAL_SITES
      if (p.p.isVirtual)
        continue;
#endif
#ifdef BROWNIAN_DYNAMICS
      if (thermo_switch & THERMO_BROWNIAN) {
        bd_drag(p, time_step);
        bd_drag_rot(p, time_step);
        bd_random_walk(p, time_step);
        bd_random_walk_rot(p, time_step);
      }
#endif // BROWNIAN_DYNAMICS
      for (int j = 0; j < 3; j++) {
#ifdef EXTERNAL_FORCES
        if (!(p.p.ext_flag & COORD_FIXED(j)))
#endif
        {
#ifdef NEMD
          /* change momentum of each particle in top and bottom slab */
          if (j == 0)
            nemd_add_velocity(&p);
#endif
<<<<<<< HEAD
#ifdef BROWNIAN_DYNAMICS
          if (!(thermo_switch & THERMO_BROWNIAN))
#endif // BROWNIAN_DYNAMICS
          {
            /* Propagate positions (only NVT): p(t + dt)   = p(t) + dt *
             * v(t+0.5*dt) */
            p.r.p[j] += p.m.v[j];
          }
=======
          /* Propagate positions (only NVT): p(t + dt)   = p(t) + dt *
           * v(t+0.5*dt) */
          p.r.p[j] += time_step * p.m.v[j];
>>>>>>> 5345b00e
        }
      }
      /* Verlet criterion check */
      if (distance2(p.r.p, p.l.p_old) > skin2)
        set_resort_particles(Cells::RESORT_LOCAL);
    }
  }
  announce_resort_particles();
}

void propagate_vel_pos() {
  INTEG_TRACE(fprintf(stderr, "%d: propagate_vel_pos:\n", this_node));

#ifdef ADDITIONAL_CHECKS
  db_max_force = db_max_vel = 0;
  db_maxf_id = db_maxv_id = -1;
#endif

  for (auto &p : local_cells.particles()) {
#ifdef ROTATION
#ifdef BROWNIAN_DYNAMICS
      if (!(thermo_switch & THERMO_BROWNIAN))
#endif // BROWNIAN_DYNAMICS
      {
        propagate_omega_quat_particle(&p);
      }
#endif

// Don't propagate translational degrees of freedom of vs
#ifdef VIRTUAL_SITES
    if (p.p.isVirtual)
      continue;
#endif
#ifdef BROWNIAN_DYNAMICS
      if (thermo_switch & THERMO_BROWNIAN) {
        bd_drag_vel(p,0.5 * time_step);
        bd_drag_vel_rot(p,0.5 * time_step);
        bd_random_walk_vel(p,0.5 * time_step);
        bd_random_walk_vel_rot(p,0.5 * time_step);
        bd_drag(p, time_step);
        bd_drag_rot(p, time_step);
        bd_random_walk(p, time_step);
        bd_random_walk_rot(p, time_step);
      }
#endif // BROWNIAN_DYNAMICS
      for (int j = 0; j < 3; j++) {
#ifdef EXTERNAL_FORCES
        if (!(p.p.ext_flag & COORD_FIXED(j)))
#endif
<<<<<<< HEAD
        {
#ifdef BROWNIAN_DYNAMICS
          if (!(thermo_switch & THERMO_BROWNIAN))
#endif // BROWNIAN_DYNAMICS
          {
            /* Propagate velocities: v(t+0.5*dt) = v(t) + 0.5*dt * f(t) */
            p.m.v[j] += p.f.f[j];

            /* Propagate positions (only NVT): p(t + dt)   = p(t) + dt *
             * v(t+0.5*dt) */
            p.r.p[j] += p.m.v[j];
          }
        }
=======
      {
        /* Propagate velocities: v(t+0.5*dt) = v(t) + 0.5 * dt * a(t) */
        p.m.v[j] += 0.5 * time_step * p.f.f[j] / p.p.mass;

        /* Propagate positions (only NVT): p(t + dt)   = p(t) + dt *
         * v(t+0.5*dt) */
        p.r.p[j] += time_step * p.m.v[j];
>>>>>>> 5345b00e
      }

    ONEPART_TRACE(if (p.p.identity == check_id) fprintf(
        stderr, "%d: OPT: PV_1 v_new = (%.3e,%.3e,%.3e)\n", this_node, p.m.v[0],
        p.m.v[1], p.m.v[2]));
    ONEPART_TRACE(if (p.p.identity == check_id)
                      fprintf(stderr, "%d: OPT: PPOS p = (%.3e,%.3e,%.3e)\n",
                              this_node, p.r.p[0], p.r.p[1], p.r.p[2]));

#ifdef LEES_EDWARDS
    /* test for crossing of a y-pbc: requires adjustment of velocity.*/
    {
      int b1, delta_box;
      b1 = (int)floor(p.r.p[1] * box_l_i[1]);
      if (b1 != 0) {
        delta_box = b1 - (int)floor((p.r.p[1] - p.m.v[1] * time_step) * box_l_i[1]);
        if (abs(delta_box) > 1) {
          fprintf(stderr,
                  "Error! Particle moved more than one box length in 1 step\n");
          errexit();
        }
        p.m.v[0] -= delta_box * lees_edwards_rate;
        p.r.p[0] -= delta_box * lees_edwards_offset;
        p.r.p[1] -= delta_box * box_l[1];
        p.l.i[1] += delta_box;
        while (p.r.p[1] > box_l[1]) {
          p.r.p[1] -= box_l[1];
          p.l.i[1]++;
        }
        while (p.r.p[1] < 0.0) {
          p.r.p[1] += box_l[1];
          p.l.i[1]--;
        }
        set_resort_particles(Cells::RESORT_LOCAL);
      }
      /* Branch prediction on most systems should mean there is minimal cost
       * here */
      while (p.r.p[0] > box_l[0]) {
        p.r.p[0] -= box_l[0];
        p.l.i[0]++;
      }
      while (p.r.p[0] < 0.0) {
        p.r.p[0] += box_l[0];
        p.l.i[0]--;
      }
      while (p.r.p[2] > box_l[2]) {
        p.r.p[2] -= box_l[2];
        p.l.i[2]++;
      }
      while (p.r.p[2] < 0.0) {
        p.r.p[2] += box_l[2];
        p.l.i[2]--;
      }
    }
#endif

    /* Verlet criterion check*/
    if (Utils::sqr(p.r.p[0] - p.l.p_old[0]) + Utils::sqr(p.r.p[1] - p.l.p_old[1]) +
            Utils::sqr(p.r.p[2] - p.l.p_old[2]) >
        skin2)
      set_resort_particles(Cells::RESORT_LOCAL);
  }

#ifdef LEES_EDWARDS /* would be nice to be more refined about this */
  set_resort_particles(Cells::RESORT_GLOBAL);
#endif

  announce_resort_particles();

#ifdef ADDITIONAL_CHECKS
  force_and_velocity_display();
#endif
}

void force_and_velocity_display() {
#ifdef ADDITIONAL_CHECKS
  if (db_max_force > skin2)
    fprintf(stderr, "%d: max_force=%e, part=%d f=(%e,%e,%e)\n", this_node,
            sqrt(db_max_force), db_maxf_id, local_particles[db_maxf_id]->f.f[0],
            local_particles[db_maxf_id]->f.f[1],
            local_particles[db_maxf_id]->f.f[2]);
  if (db_max_vel > skin2)
    fprintf(stderr, "%d: max_vel=%e, part=%d v=(%e,%e,%e)\n", this_node,
            sqrt(db_max_vel), db_maxv_id, local_particles[db_maxv_id]->m.v[0],
            local_particles[db_maxv_id]->m.v[1],
            local_particles[db_maxv_id]->m.v[2]);
#endif
}

/** @TODO: This needs to go!! */

int python_integrate(int n_steps, bool recalc_forces, bool reuse_forces_par) {
  int reuse_forces = 0;
  reuse_forces = reuse_forces_par;
  INTEG_TRACE(fprintf(stderr, "%d: integrate:\n", this_node));

  if (recalc_forces) {
    if (reuse_forces) {
      runtimeErrorMsg() << "cannot reuse old forces and recalculate forces";
    }
    reuse_forces = -1;
  }

  /* go on with integrate <n_steps> */
  if (n_steps < 0) {
    runtimeErrorMsg() << "illegal number of steps (must be >0)";
    return ES_ERROR;
  }

  /* if skin wasn't set, do an educated guess now */
  if (!skin_set) {
    if (max_cut == 0.0) {
      runtimeErrorMsg()
          << "cannot automatically determine skin, please set it manually";
      return ES_ERROR;
    }
    skin = std::min(0.4 * max_cut, max_skin);
    mpi_bcast_parameter(FIELD_SKIN);
  }

  /* perform integration */
  if (!Accumulators::auto_update_enabled()) {
    if (mpi_integrate(n_steps, reuse_forces))
      return ES_ERROR;
  } else {
    for (int i = 0; i < n_steps; i++) {
      if (mpi_integrate(1, reuse_forces))
        return ES_ERROR;
      reuse_forces = 1;
      Accumulators::auto_update();
    }
    if (n_steps == 0) {
      if (mpi_integrate(0, reuse_forces))
        return ES_ERROR;
    }
  }
  return ES_OK;
}

void integrate_set_nvt() {
  integ_switch = INTEG_METHOD_NVT;
  mpi_bcast_parameter(FIELD_INTEG_SWITCH);
}

/** Parse integrate npt_isotropic command */
int integrate_set_npt_isotropic(double ext_pressure, double piston, int xdir,
                                int ydir, int zdir, bool cubic_box) {
  nptiso.cubic_box = 0;
  nptiso.p_ext = ext_pressure;
  nptiso.piston = piston;

  if (nptiso.piston <= 0.0) {
    runtimeErrorMsg() << "You must set <piston> as well before you can use "
                         "this integrator!\n";
    return ES_ERROR;
  }
  if (xdir || ydir || zdir) {
    /* set the geometry to include rescaling specified directions only*/
    nptiso.geometry = 0;
    nptiso.dimension = 0;
    nptiso.non_const_dim = -1;
    if (xdir) {
      nptiso.geometry = (nptiso.geometry | NPTGEOM_XDIR);
      nptiso.dimension += 1;
      nptiso.non_const_dim = 0;
    }
    if (ydir) {
      nptiso.geometry = (nptiso.geometry | NPTGEOM_YDIR);
      nptiso.dimension += 1;
      nptiso.non_const_dim = 1;
    }
    if (zdir) {
      nptiso.geometry = (nptiso.geometry | NPTGEOM_ZDIR);
      nptiso.dimension += 1;
      nptiso.non_const_dim = 2;
    }
  } else {
    /* set the geometry to include rescaling in all directions; the default*/
    nptiso.geometry = 0;
    nptiso.geometry = (nptiso.geometry | NPTGEOM_XDIR);
    nptiso.geometry = (nptiso.geometry | NPTGEOM_YDIR);
    nptiso.geometry = (nptiso.geometry | NPTGEOM_ZDIR);
    nptiso.dimension = 3;
    nptiso.non_const_dim = 2;
  }

  if (cubic_box) {
    /* enable if the volume fluctuations should also apply to dimensions which
   are switched off by the above flags
   and which do not contribute to the pressure (3D) / tension (2D, 1D) */
    nptiso.cubic_box = 1;
  }

/* Sanity Checks */
#ifdef ELECTROSTATICS
  if (nptiso.dimension < 3 && !nptiso.cubic_box && coulomb.prefactor > 0) {
    runtimeErrorMsg() << "WARNING: If electrostatics is being used you must "
                         "use the the cubic box npt.";
    integ_switch = INTEG_METHOD_NVT;
    mpi_bcast_parameter(FIELD_INTEG_SWITCH);
    return ES_ERROR;
  }
#endif

#ifdef DIPOLES
  if (nptiso.dimension < 3 && !nptiso.cubic_box && coulomb.Dprefactor > 0) {
    runtimeErrorMsg() << "WARNING: If magnetostatics is being used you must "
                         "use the the cubic box npt.";
    integ_switch = INTEG_METHOD_NVT;
    mpi_bcast_parameter(FIELD_INTEG_SWITCH);
    return ES_ERROR;
  }
#endif

  if (nptiso.dimension == 0 || nptiso.non_const_dim == -1) {
    runtimeErrorMsg() << "You must enable at least one of the x y z components "
                         "as fluctuating dimension(s) for box length motion!";
    runtimeErrorMsg() << "Cannot proceed with npt_isotropic, reverting to nvt "
                         "integration... \n";
    integ_switch = INTEG_METHOD_NVT;
    mpi_bcast_parameter(FIELD_INTEG_SWITCH);
    return (ES_ERROR);
  }

  /* set integrator switch */
  integ_switch = INTEG_METHOD_NPT_ISO;
  mpi_bcast_parameter(FIELD_INTEG_SWITCH);
  mpi_bcast_parameter(FIELD_NPTISO_PISTON);
  mpi_bcast_parameter(FIELD_NPTISO_PEXT);

  /* broadcast npt geometry information to all nodes */
  mpi_bcast_nptiso_geom();
  return (ES_OK);
}

#ifdef BROWNIAN_DYNAMICS
/** Propagate the positions: random walk part.*/
/*********************************************************/
/** \name bd_drag_vel */
/*********************************************************/
/**(Eq. (14.37) T. Schlick, https://doi.org/10.1007/978-1-4419-6351-2 (2010))
 * @param &p              Reference to the particle (Input)
 * @param dt              Time interval (Input)
 */
void bd_random_walk(Particle &p, double dt) {
  // Position dispersion is defined by the second eq. (14.38) of Schlick2010 taking into account eq. (14.35).
  // Its time interval factor will be added at the end of this function.
  // Its square root is the standard deviation. A multiplicative inverse of the position standard deviation:
  extern Thermostat::GammaType brown_sigma_pos_inv;
  // Just a NAN setter, technical variable:
  extern Thermostat::GammaType brown_gammatype_nan;
  // first, set defaults
  Thermostat::GammaType brown_sigma_pos_temp_inv = brown_sigma_pos_inv;

  // Override defaults if per-particle values for T and gamma are given
#ifdef LANGEVIN_PER_PARTICLE
  auto const constexpr langevin_temp_coeff = 2.0;

  if(p.p.gamma >= Thermostat::GammaType{}) {
    // Is a particle-specific temperature also specified?
    if(p.p.T >= 0.)
    {
      if (p.p.T > 0.0) {
        brown_sigma_pos_temp_inv = sqrt(p.p.gamma / (langevin_temp_coeff * p.p.T));
      } else {
        brown_sigma_pos_temp_inv = brown_gammatype_nan; // just an indication of the infinity
      }
    } else
    // Default temperature but particle-specific gamma
      brown_sigma_pos_temp_inv = sqrt(p.p.gamma / (langevin_temp_coeff * temperature));
  } // particle specific gamma
  else
  {
    // No particle-specific gamma, but is there particle-specific temperature
    if(p.p.T >= 0.) {
      if(p.p.T > 0.0) {
        brown_sigma_pos_temp_inv = sqrt(langevin_gamma / (langevin_temp_coeff * p.p.T));
      } else {
        brown_sigma_pos_temp_inv = brown_gammatype_nan; // just an indication of the infinity
      }
    } else {
    // Defaut values for both
      brown_sigma_pos_temp_inv = brown_sigma_pos_inv;
    }
  }
#endif /* LANGEVIN_PER_PARTICLE */

  bool aniso_flag = true; // particle anisotropy flag

#ifdef PARTICLE_ANISOTROPY
  // Particle frictional isotropy check.
  aniso_flag = (brown_sigma_pos_temp_inv[0] != brown_sigma_pos_temp_inv[1])
      || (brown_sigma_pos_temp_inv[1] != brown_sigma_pos_temp_inv[2]);
#endif

#ifdef PARTICLE_ANISOTROPY
  double delta_pos_body[3] = { 0.0, 0.0, 0.0 }, delta_pos_lab[3] = { 0.0, 0.0, 0.0 };
#endif

  // Eq. (14.37) is factored by the Gaussian noise (12.22) with its squared magnitude defined in the second eq. (14.38), Schlick2010.
  for (int j = 0; j < 3; j++) {
#ifdef EXTERNAL_FORCES
    if (!(p.p.ext_flag & COORD_FIXED(j)))
#endif
    {
#ifndef PARTICLE_ANISOTROPY
      if (brown_sigma_pos_temp_inv > 0.0) {
        delta_pos_body[j] = (1.0 / brown_sigma_pos_temp_inv) * sqrt(dt) * Thermostat::noise_g();
      } else {
        delta_pos_body[j] = 0.0;
      }
#else
      if (brown_sigma_pos_temp_inv[j] > 0.0) {
        delta_pos_body[j] = (1.0 / brown_sigma_pos_temp_inv[j]) * sqrt(dt) * Thermostat::noise_g();
      } else {
        delta_pos_body[j] = 0.0;
      }
#endif // PARTICLE_ANISOTROPY
    }
  }

  if (aniso_flag) {
    convert_vec_body_to_space(&(p), delta_pos_body, delta_pos_lab);
  }

  for (int j = 0; j < 3; j++) {
#ifdef EXTERNAL_FORCES
    if (!(p.p.ext_flag & COORD_FIXED(j)))
#endif
    {
        p.r.p[j] += aniso_flag ? delta_pos_lab[j] : delta_pos_body[j];
    }
  }
}

#endif // BROWNIAN_DYNAMICS<|MERGE_RESOLUTION|>--- conflicted
+++ resolved
@@ -551,20 +551,15 @@
             p.m.v[j] += 0.5 * time_step / p.p.mass * p.f.f[j] + friction_therm0_nptiso(p.m.v[j]) / p.p.mass;
         } else
 #endif
-<<<<<<< HEAD
         {
 #ifdef BROWNIAN_DYNAMICS
           if (!(thermo_switch & THERMO_BROWNIAN))
 #endif // BROWNIAN_DYNAMICS
           {
-            /* Propagate velocity: v(t+dt) = v(t+0.5*dt) + 0.5*dt * f(t+dt) */
-            p.m.v[j] += p.f.f[j];
+            /* Propagate velocity: v(t+dt) = v(t+0.5*dt) + 0.5*dt * a(t+dt) */
+            p.m.v[j] += 0.5 * time_step * p.f.f[j] / p.p.mass;
           }
         }
-=======
-          /* Propagate velocity: v(t+dt) = v(t+0.5*dt) + 0.5*dt * a(t+dt) */
-          p.m.v[j] += 0.5 * time_step * p.f.f[j] / p.p.mass;
->>>>>>> 5345b00e
 #ifdef EXTERNAL_FORCES
       }
 #endif
@@ -737,20 +732,15 @@
             nptiso.p_vel[j] += Utils::sqr(p.m.v[j] * time_step) * p.p.mass;
         } else
 #endif
-<<<<<<< HEAD
         {
 #ifdef BROWNIAN_DYNAMICS
           if (!(thermo_switch & THERMO_BROWNIAN))
 #endif // BROWNIAN_DYNAMICS
           {
-            /* Propagate velocities: v(t+0.5*dt) = v(t) + 0.5*dt * f(t) */
-            p.m.v[j] += p.f.f[j];
+            /* Propagate velocities: v(t+0.5*dt) = v(t) + 0.5*dt * a(t) */
+            p.m.v[j] += 0.5 * time_step * p.f.f[j] / p.p.mass;
           }
         }
-=======
-          /* Propagate velocities: v(t+0.5*dt) = v(t) + 0.5*dt * a(t) */
-          p.m.v[j] += 0.5 * time_step * p.f.f[j] / p.p.mass;
->>>>>>> 5345b00e
 
 /* SPECIAL TASKS in particle loop */
 #ifdef NEMD
@@ -807,20 +797,14 @@
           if (j == 0)
             nemd_add_velocity(&p);
 #endif
-<<<<<<< HEAD
 #ifdef BROWNIAN_DYNAMICS
           if (!(thermo_switch & THERMO_BROWNIAN))
 #endif // BROWNIAN_DYNAMICS
           {
             /* Propagate positions (only NVT): p(t + dt)   = p(t) + dt *
              * v(t+0.5*dt) */
-            p.r.p[j] += p.m.v[j];
+            p.r.p[j] += time_step * p.m.v[j];
           }
-=======
-          /* Propagate positions (only NVT): p(t + dt)   = p(t) + dt *
-           * v(t+0.5*dt) */
-          p.r.p[j] += time_step * p.m.v[j];
->>>>>>> 5345b00e
         }
       }
       /* Verlet criterion check */
@@ -870,29 +854,19 @@
 #ifdef EXTERNAL_FORCES
         if (!(p.p.ext_flag & COORD_FIXED(j)))
 #endif
-<<<<<<< HEAD
         {
 #ifdef BROWNIAN_DYNAMICS
           if (!(thermo_switch & THERMO_BROWNIAN))
 #endif // BROWNIAN_DYNAMICS
           {
-            /* Propagate velocities: v(t+0.5*dt) = v(t) + 0.5*dt * f(t) */
-            p.m.v[j] += p.f.f[j];
+            /* Propagate velocities: v(t+0.5*dt) = v(t) + 0.5 * dt * a(t) */
+            p.m.v[j] += 0.5 * time_step * p.f.f[j] / p.p.mass;
 
             /* Propagate positions (only NVT): p(t + dt)   = p(t) + dt *
              * v(t+0.5*dt) */
-            p.r.p[j] += p.m.v[j];
+            p.r.p[j] += time_step * p.m.v[j];
           }
         }
-=======
-      {
-        /* Propagate velocities: v(t+0.5*dt) = v(t) + 0.5 * dt * a(t) */
-        p.m.v[j] += 0.5 * time_step * p.f.f[j] / p.p.mass;
-
-        /* Propagate positions (only NVT): p(t + dt)   = p(t) + dt *
-         * v(t+0.5*dt) */
-        p.r.p[j] += time_step * p.m.v[j];
->>>>>>> 5345b00e
       }
 
     ONEPART_TRACE(if (p.p.identity == check_id) fprintf(

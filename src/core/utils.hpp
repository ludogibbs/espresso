/*
  Copyright (C) 2010,2011,2012,2013,2014,2015,2016 The ESPResSo project
  Copyright (C) 2002,2003,2004,2005,2006,2007,2008,2009,2010
    Max-Planck-Institute for Polymer Research, Theory Group

  This file is part of ESPResSo.

  ESPResSo is free software: you can redistribute it and/or modify
  it under the terms of the GNU General Public License as published by
  the Free Software Foundation, either version 3 of the License, or
  (at your option) any later version.

  ESPResSo is distributed in the hope that it will be useful,
  but WITHOUT ANY WARRANTY; without even the implied warranty of
  MERCHANTABILITY or FITNESS FOR A PARTICULAR PURPOSE.  See the
  GNU General Public License for more details.

  You should have received a copy of the GNU General Public License
  along with this program.  If not, see <http://www.gnu.org/licenses/>.
*/
#ifndef UTILS_HPP
#define UTILS_HPP
/** \file utils.hpp
 *    Small functions that are useful not only for one modul.

 *  just some nice utilities...
 *  and some constants...
 *
*/

#include "config.hpp"

#include "debug.hpp"
#include "errorhandling.hpp"
#include "lees_edwards.hpp"
#include <cmath>
#include <cstdio>
#include <cstdlib>
#include <cstring>
#include <exception>
#include <vector>

#include "utils/math/sqr.hpp"

/*************************************************************/
/** \name Mathematical, physical and chemical constants.     */
/*************************************************************/
/*@{*/
/** Pi. */
#define PI 3.14159265358979323846264338328
/** Square root of Pi */
#define wupi 1.77245385090551602729816748334
/** One over square root of Pi. */
#define wupii 0.56418958354775627928034964498
/** Pi to the power 1/3. */
#define driwu2 1.25992104989487316476721060728

/// error code if no error occured
#define ES_OK 0
/// error code if an error occured
#define ES_ERROR 1

/** space necessary for an (64-bit) integer with sprintf.
    Analog to Tcl
 */
#define ES_INTEGER_SPACE 24
/** space necessary for an double with sprintf. Precision
    is 17 digits, plus sign, dot, e, sign of exponent and
    3 digits exponent etc. Analog to Tcl
*/
#define ES_DOUBLE_SPACE 27

/*@}*/

/************************************************
 * data types
 ************************************************/

/** Integer list.
    Use the functions specified in list operations. */
typedef struct {
  /** Dynamically allocated integer field. */
  int *e;
  /** number of used elements in the integer field. */
  int n;
  /** allocated size of the integer field. This value is ONLY changed
      in the routines specified in list operations ! */
  int max;
} IntList;

/** Double list.
    Use the functions specified in list operations. */
typedef struct {
  /** Dynamically allocated double field. */
  double *e;
  /** number of used elements in the double field. */
  int n;
  /** allocated size of the double field. This value is ONLY changed
      in the routines specified in list operations ! */
  int max;
} DoubleList;

/*************************************************************/
/** \name Dynamic memory allocation.                         */
/*************************************************************/
/*@{*/

/* to enable us to make sure that freed pointers are invalidated, we normally
   try to use realloc.
   Unfortunately allocating zero bytes (which should be avoided) actually
   allocates 16 bytes, and
   reallocating to 0 also. To avoid this, we use our own malloc and realloc
   procedures. */

namespace Utils {
/**
 * \brief Calculate integer powers.
 * This functions calculates x^n, where
 * n is a positive integer that is known
 * at compile time. It uses exponentiation by
 * squaring to construct a efficient function.
 */
<<<<<<< HEAD
template <unsigned n, typename T> T int_pow(T x) {
  switch (n) {
  case 0:
    return T(1);
  case 1:
    return x;
  default:
    /** Even branch */
    if (n % 2 == 0) {
      return int_pow<n / 2, T>(x * x);
    } else {
      return x * int_pow<(n - 1) / 2, T>(x * x);
    }
=======
template<unsigned n, typename T>
inline T int_pow(T x) {
  switch(n) {
    case 0:
      return T(1);
    case 1:
      return x;
    default:
      /** Even branch */
      if(n % 2 == 0) {
        return int_pow<n / 2, T>(x * x);
      } else {
        return x * int_pow<(n - 1)/2, T>(x * x);
      }
>>>>>>> 830368e1
  }
}

/** used instead of realloc.
    Makes sure that resizing to zero FREEs pointer */
template <typename T> inline T *realloc(T *old, size_t size) {
  if (size <= 0) {
    ::free(static_cast<void *>(old));
    return nullptr;
  }

  T *p = static_cast<T *>(::realloc(static_cast<void *>(old), size));

  if (p == nullptr) {
    fprintf(stderr, "Could not allocate memory.\n");
    errexit();
  }
  return p;
}

/** used instead of malloc.
    Makes sure that a zero size allocation returns a NULL pointer */
inline void *malloc(size_t size) {
  if (size <= 0) {
    return nullptr;
  }

  void *p = ::malloc(size);

  if (p == nullptr) {
    fprintf(stderr, "Could not allocate memory.\n");
    errexit();
  }
  return p;
}

/** Calculate signum of val, if supported by T */
template <typename T> int sgn(T val) { return (T(0) < val) - (val < T(0)); }
}

/*@}*/

/*************************************************************/
/** \name List operations .                                  */
/*************************************************************/
/*@{*/

/** Initialize an \ref IntList.  */
inline void init_intlist(IntList *il) {
  il->n = 0;
  il->max = 0;
  il->e = NULL;
}
extern int this_node;

/** Allocate an \ref IntList of size size. If you need an \ref IntList
    with variable size better use \ref realloc_intlist */
inline void alloc_intlist(IntList *il, int size) {
  il->max = size;
  il->e = (int *)Utils::malloc(sizeof(int) * il->max);
}

/** Reallocate an \ref IntList */
inline void realloc_intlist(IntList *il, int size) {
  if (size != il->max) {
    il->max = size;
    il->e = (int *)Utils::realloc(il->e, sizeof(int) * il->max);
  }
}

/** Allocate an \ref IntList, but only to multiples of grain. */
inline void alloc_grained_intlist(IntList *il, int size, int grain) {
  il->max = grain * ((size + grain - 1) / grain);
  il->e = (int *)Utils::malloc(sizeof(int) * il->max);
}

/** Reallocate an \ref IntList, but only to multiples of grain. */
inline void realloc_grained_intlist(IntList *il, int size, int grain) {
  if (size >= il->max)
    il->max = grain * ((size + grain - 1) / grain);
  else
    /* shrink not as fast, just lose half, rounded up */
    il->max = grain * (((il->max + size + 1) / 2 + grain - 1) / grain);

  il->e = (int *)Utils::realloc(il->e, sizeof(int) * il->max);
}

/** Check wether an \ref IntList contains the value c */
inline int intlist_contains(IntList *il, int c) {
  int i;
  for (i = 0; i < il->n; i++)
    if (c == il->e[i])
      return 1;
  return 0;
}

/** Initialize an \ref DoubleList.  */
inline void init_doublelist(DoubleList *il) {
  il->n = 0;
  il->max = 0;
  il->e = NULL;
}

/** Allocate an \ref DoubleList of size size. If you need an \ref DoubleList
    with variable size better use \ref realloc_doublelist */
inline void alloc_doublelist(DoubleList *dl, int size) {
  dl->max = size;
  dl->e = (double *)Utils::malloc(sizeof(double) * dl->max);
}

/** Reallocate an \ref DoubleList */
inline void realloc_doublelist(DoubleList *dl, int size) {
  if (size != dl->max) {
    dl->max = size;
    dl->e = (double *)Utils::realloc(dl->e, sizeof(double) * dl->max);
  }
}

/** Allocate an \ref DoubleList, but only to multiples of grain. */
inline void alloc_grained_doublelist(DoubleList *dl, int size, int grain) {
  dl->max = grain * ((size + grain - 1) / grain);
  dl->e = (double *)Utils::malloc(sizeof(double) * dl->max);
}

/** Reallocate an \ref DoubleList, but only to multiples of grain. */
inline void realloc_grained_doublelist(DoubleList *dl, int size, int grain) {
  if (size >= dl->max)
    dl->max = grain * ((size + grain - 1) / grain);
  else
    /* shrink not as fast, just lose half, rounded up */
    dl->max = grain * (((dl->max + size + 1) / 2 + grain - 1) / grain);

  dl->e = (double *)Utils::realloc(dl->e, sizeof(double) * dl->max);
}
/*@}*/

/*************************************************************/
/** \name Mathematical functions.                            */
/*************************************************************/
/*@{*/

/** Calculates the maximum of 'double'-typed a and b, returning 'double'. */
inline double dmax(double a, double b) { return (a > b) ? a : b; }

/** Calculates the minimum of 'double'-typed a and b, returning 'double'. */
inline double dmin(double a, double b) { return (a < b) ? a : b; }

/** Calculates the maximum of 'int'-typed a and b, returning 'int'. */
inline int imax(int a, int b) { return (a > b) ? a : b; }

/** Calculates the minimum of 'int'-typed a and b, returning 'int'. */
inline int imin(int a, int b) { return (a < b) ? a : b; }

/** Check if a value is NaN. isnan() is only available in C++11 and C99, but not
 * in C++98. **/
#ifndef isnan
#define isnan(a) (a != a)
#endif

/** Calculates the remainder of a division */
inline double drem_down(double a, double b) { return a - floor(a / b) * b; }

/** vector difference */
inline void vector_subt(double res[3], double a[3], double b[3]) {
  int i;
  for (i = 0; i < 3; i++)
    res[i] = a[i] - b[i];
}

/** Very slow sort routine for small integer arrays. Sorts the values
    in decending order.
    \param data   the integer array
    \param size   size of the array
 */
inline void sort_int_array(int *data, int size) {
  int i, j, tmp;
  for (i = 0; i < size - 1; i++)
    for (j = i + 1; j < size; j++) {
      if (data[i] < data[j]) {
        tmp = data[i];
        data[i] = data[j];
        data[j] = tmp;
      }
    }
}

/** permute an interger array field of size size about permute positions. */
inline void permute_ifield(int *field, int size, int permute) {
  int i, tmp;

  if (permute == 0)
    return;
  if (permute < 0)
    permute = (size + permute);
  while (permute > 0) {
    tmp = field[0];
    for (i = 1; i < size; i++)
      field[i - 1] = field[i];
    field[size - 1] = tmp;
    permute--;
  }
}

/** Mathematically rounds 'double'-typed x, returning 'double'. */
inline double dround(double x) { return floor(x + 0.5); }

/** approximates \f$ \exp(d^2) \mathrm{erfc}(d)\f$ by applying a formula from:
    Abramowitz/Stegun: Handbook of Mathematical Functions, Dover
    (9. ed.), chapter 7 */
inline double AS_erfc_part(double d) {
#define AS_a1 0.254829592
#define AS_a2 -0.284496736
#define AS_a3 1.421413741
#define AS_a4 -1.453152027
#define AS_a5 1.061405429
#define AS_p 0.3275911
  double t;

  t = 1.0 / (1.0 + AS_p * d);

  return t * (AS_a1 + t * (AS_a2 + t * (AS_a3 + t * (AS_a4 + t * AS_a5))));
}

/** Calculates the sinc-function as sin(PI*x)/(PI*x).
 *
 * (same convention as in Hockney/Eastwood). In order to avoid
 * divisions by 0, arguments, whose modulus is smaller than epsi, will
 * be evaluated by an 8th order Taylor expansion of the sinc
 * function. Note that the difference between sinc(x) and this
 * expansion is smaller than 0.235e-12, if x is smaller than 0.1. (The
 * next term in the expansion is the 10th order contribution
 * PI^10/39916800 * x^10 = 0.2346...*x^12).  This expansion should
 * also save time, since it reduces the number of function calls to
 * sin().
*/
inline double sinc(double d) {
  constexpr double epsi = 0.1;

  const double PId = PI * d;

  if (fabs(d) > epsi)
    return sin(PId) / PId;
  else {
    /** Coefficients of the Taylor expansion of sinc */
    constexpr double c2 = -0.1666666666667e-0;
    constexpr double c4 = 0.8333333333333e-2;
    constexpr double c6 = -0.1984126984127e-3;
    constexpr double c8 = 0.2755731922399e-5;

    const double PId2 = PId * PId;
    return 1.0 + PId2 * (c2 + PId2 * (c4 + PId2 * (c6 + PId2 * c8)));
  }
}

/** factorizes small numbers up to a maximum of max factors. */
inline int calc_factors(int n, int *factors, int max) {
  int f = 2, i = 0;
  while (n > 1) {
    while (f <= n) {
      if (n % f == 0) {
        if (i >= max)
          return 0;
        n /= f;
        factors[i] = f;
        i++;
        f = n;
      }
      f++;
    }
    f = 2;
  }
  return i;
}
/*@}*/

/*************************************************************/
/** \name Vector and matrix operations for three dimensons.  */
/*************************************************************/
/*@{*/

/** Subtracts vector v2 from vector v1 and stores result in vector dv */
inline void vecsub(double v1[3], double v2[3], double dv[3]) {
  dv[0] = v1[0] - v2[0];
  dv[1] = v1[1] - v2[1];
  dv[2] = v1[2] - v2[2];
}

/** calculates the length of a vector */
inline double normr(double v[3]) {
  double d2 = 0.0;
  int i;
  for (i = 0; i < 3; i++)
    d2 += SQR(v[i]);
  d2 = sqrtf(d2);
  return d2;
}

/** calculates the squared length of a vector */
inline double sqrlen(double v[3]) {
  double d2 = 0.0;
  int i;
  for (i = 0; i < 3; i++)
    d2 += SQR(v[i]);
  return d2;
}

/** calculates unit vector */
inline void unit_vector(double v[3], double y[3]) {
  double d = 0.0;
  int i;
  d = sqrt(sqrlen(v));

  for (i = 0; i < 3; i++)
    y[i] = v[i] / d;

  return;
}

/** calculates the scalar product of two vectors a nd b */
inline double scalar(double a[3], double b[3]) {
  double d2 = 0.0;
  int i;
  for (i = 0; i < 3; i++)
    d2 += a[i] * b[i];
  return d2;
}

/** calculates the vector product c of two vectors a and b */
inline void vector_product(double a[3], double b[3], double c[3]) {
  c[0] = a[1] * b[2] - a[2] * b[1];
  c[1] = a[2] * b[0] - a[0] * b[2];
  c[2] = a[0] * b[1] - a[1] * b[0];
  return;
}

/** rotates vector around axis by alpha */
inline void vec_rotate(double *axis, double alpha, double *vector,
                       double *result) {
  double sina, cosa, absa, a[3];
  sina = sin(alpha);
  cosa = cos(alpha);
  absa = sqrt(scalar(axis, axis));

  a[0] = axis[0] / absa;
  a[1] = axis[1] / absa;
  a[2] = axis[2] / absa;

  result[0] = (cosa + SQR(a[0]) * (1 - cosa)) * vector[0] +
              (a[0] * a[1] * (1 - cosa) - a[2] * sina) * vector[1] +
              (a[0] * a[2] * (1 - cosa) + a[1] * sina) * vector[2];
  result[1] = (a[0] * a[1] * (1 - cosa) + a[2] * sina) * vector[0] +
              (cosa + SQR(a[1]) * (1 - cosa)) * vector[1] +
              (a[1] * a[2] * (1 - cosa) - a[0] * sina) * vector[2];
  result[2] = (a[0] * a[2] * (1 - cosa) - a[1] * sina) * vector[0] +
              (a[1] * a[2] * (1 - cosa) + a[0] * sina) * vector[1] +
              (cosa + SQR(a[2]) * (1 - cosa)) * vector[2];

  return;
}

/** Calc eigevalues of a 3x3 matrix stored in q as a 9x1 array*/
inline int calc_eigenvalues_3x3(double *q, double *eva) {
  double q11, q22, q33, q12, q13, q23;
  double a, b, c;
  double QQ, R, R2, QQ3;
  double theta, root1, root2, x1, x2, x3, help;
  int anzdiff = 3;

  /* copy tensor to local variables (This is really a fuc off code!) */
  q11 = *q++;
  q12 = *q++;
  q13 = *q;
  q22 = *(q += 2);
  q23 = *(++q);
  q33 = *(q += 3);

  /* solve the cubic equation of the eigenvalue problem */
  a = -(q11 + q22 + q33);
  b = q11 * q22 + q11 * q33 + q22 * q33 - q12 * q12 - q13 * q13 - q23 * q23;
  c = -(q11 * q22 * q33 + 2 * q12 * q23 * q13 - q12 * q12 * q33 -
        q13 * q13 * q22 - q23 * q23 * q11);
  QQ = (a * a - 3 * b) / 9.0;
  R = (2 * a * a * a - 9 * a * b + 27 * c) / 54;
  QQ3 = QQ * QQ * QQ;
  R2 = R * R;

  if (R2 < QQ3) {
    theta = acos(R / sqrt(QQ3));
    root1 = sqrt(QQ) * cos(theta / 3.0);
    root2 = sqrt(QQ * 3.0) * sin(theta / 3.0);
    x1 = -2 * root1 - a / 3.0;
    x2 = root1 - root2 - a / 3.0;
    x3 = root1 + root2 - a / 3.0;
  } else {
    double AA, BB, signum = 1.0;

    if (R < 0) {
      signum = -1.0;
      R = -R;
    }
    AA = -signum * exp(log(R + sqrt(R2 - QQ3)) / 3.0);
    if (AA == 0.0)
      BB = 0.0;
    else
      BB = QQ / AA;

    /* compute the second way of the diagonalization
     * remark : a diagonal matrix has to have real eigenvalues (=>x2=x3)
     * but (!), the general solution of this case can have in general
     * imaginary solutions for x2,x3 (see numerical recipies p. 185) */
    x1 = (AA + BB) - a / 3.0;
    x2 = 0.5 * (AA + BB) - a / 3.0;
    x3 = x2;
  }

  /* order the eigenvalues in decreasing order */
  if (x1 < x2) {
    help = x1;
    x1 = x2;
    x2 = help;
  }
  if (x1 < x3) {
    help = x1;
    x1 = x3;
    x3 = help;
  }
  if (x2 < x3) {
    help = x2;
    x2 = x3;
    x3 = help;
  }
  eva[0] = x1;
  eva[1] = x2;
  eva[2] = x3;

  /* calculate number of different eigenvalues */
  if (x1 == x2)
    anzdiff--;
  if (x2 == x3)
    anzdiff--;

  return anzdiff;
}

/** Calc eigevectors of a 3x3 matrix stored in a as a 9x1 array*/
/** Given an eigenvalue (eva) returns the corresponding eigenvector (eve)*/
inline int calc_eigenvector_3x3(double *a, double eva, double *eve) {
  int i, j, ind1, ind2, ind3, row1, row2;
  double A_x1[3][3], coeff1, coeff2, norm;

  /* build (matrix - eva*unity) */
  for (i = 0; i < 3; i++) {
    for (j = 0; j < 3; j++)
      A_x1[i][j] = a[3 * i + j];
    A_x1[i][i] -= eva;
  }

  /* solve the linear equation system */
  for (ind1 = 0; ind1 < 3; ind1++) {
    ind2 = (ind1 + 1) % 3;
    ind3 = (ind1 + 2) % 3;
    row1 = 0;
    do {
      row1++;
    } while ((row1 < 3) && (A_x1[ind3][row1] == 0));

    /* okay, if one whole column is empty then we can take this
       direction as the eigenvector
       remember : {eigenvectors} = kernel(A_x1) */
    if (row1 == 3) {
      eve[ind3] = 1.0;
      eve[(ind3 + 1) % 3] = 0.0;
      eve[(ind3 + 2) % 3] = 0.0;
      return 1;
    }

    for (i = 1; i < 3; i++) {
      row2 = (row1 + i) % 3;
      coeff1 = A_x1[ind1][row1] * A_x1[ind3][row2] -
               A_x1[ind1][row2] * A_x1[ind3][row1];
      coeff2 = A_x1[ind2][row1] * A_x1[ind3][row2] -
               A_x1[ind2][row2] * A_x1[ind3][row1];
      if (coeff1 != 0.0) {
        eve[ind2] = 1.0;
        eve[ind1] = -coeff2 / coeff1;
        eve[ind3] = -(A_x1[ind2][row1] + eve[ind1] * A_x1[ind1][row1]) /
                    A_x1[ind3][row1];
        norm = sqrt(eve[0] * eve[0] + eve[1] * eve[1] + eve[2] * eve[2]);
        eve[0] /= norm;
        eve[1] /= norm;
        eve[2] /= norm;
        return 1;
      } else {
        if (coeff2 != 0.0) {
          eve[ind1] = 1.0;
          eve[ind2] = -coeff1 / coeff2;
          eve[ind3] = -(A_x1[ind1][row1] + eve[ind2] * A_x1[ind2][row1]) /
                      A_x1[ind3][row1];
          norm = sqrt(eve[0] * eve[0] + eve[1] * eve[1] + eve[2] * eve[2]);
          eve[0] /= norm;
          eve[1] /= norm;
          eve[2] /= norm;
          return (1);
        }
      }
    } /* loop over the different rows */
  }   /* loop over the different columns */

  /* the try failed => not a singular matrix: only solution is (0,0,0) */
  return 0;
}
/*@}*/

/*************************************************************/
/** \name Linear algebra functions                           */
/*************************************************************/
/*@{*/

/** Calculate the LU decomposition of a matrix A. Uses Crout's method
 *  with partial implicit pivoting.  The original matrix A is replaced
 *  by its LU decomposition.  Due to the partial pivoting the result
 *  may contain row permutations which are recorded in perms.
 *  @return 0 for success, -1 otherwise (i.e. matrix is singular)
 *  @param A     Matrix to be decomposed (Input/Output)
 *  @param n     Dimension of the matrix (Input)
 *  @param perms Records row permutations effected by pivoting (Output)
 */
inline int lu_decompose_matrix(double **A, int n, int *perms) {
  int i, j, k, ip;
  double max, sum, tmp;

  double *scal = (double *)Utils::malloc(n * sizeof(double));

  /* loop over rows and store implicit scaling factors */
  for (i = 0; i < n; i++) {
    max = 0.0;
    for (j = 0; j < n; j++) {
      if ((tmp = fabs(A[i][j])) > max)
        max = tmp;
    }
    if (max == 0.0) {
      /* matrix has a zero row and is singular */
      return -1;
    }
    scal[i] = 1.0 / max;
  }

  /** Crout's algorithm: Calculate L and U columnwise from top to
   *  bottom. The diagonal elements of L are chosen to be 1. Only
   *  previously determined entries are used in the calculation. The
   *  original matrix elements are used only once and can be
   *  overwritten with the elements of L and U, the diagonal of L not
   *  being stored. Rows may be permuted according to the largest
   *  element (pivot) in the lower part, where rows are normalized to
   *  have the largest element scaled to unity.
   */

  /* loop over columns */
  for (j = 0; j < n; j++) {

    /* calculate upper triangle part (without diagonal) */
    for (i = 0; i < j; i++) {
      sum = A[i][j];
      for (k = 0; k <= i - 1; k++)
        sum -= A[i][k] * A[k][j];
      A[i][j] = sum;
    }

    /* calculate diagonal and lower triangle part */
    /* pivot is determined on the fly, but not yet divided by */
    ip = j;
    max = 0.0;
    for (i = j; i < n; i++) {
      sum = A[i][j];
      for (k = 0; k <= j - 1; k++)
        sum -= A[i][k] * A[k][j];
      A[i][j] = sum;
      if ((tmp = scal[i] * fabs(sum)) > max) {
        max = tmp;
        ip = i;
      }
    }

    /* swap rows according to pivot index */
    if (j != ip) {
      for (k = 0; k < n; k++) {
        tmp = A[j][k];
        A[j][k] = A[ip][k];
        A[ip][k] = tmp;
      }
      scal[ip] = scal[j];
    }
    perms[j] = ip;

    if (A[j][j] == 0.0) {
      /* zero pivot indicates singular matrix */
      return -1;
    }

    /* now divide by pivot element */
    if (j != n) {
      tmp = 1.0 / A[j][j];
      for (i = j + 1; i < n; i++)
        A[i][j] *= tmp;
    }
  }

  free(scal);

  return 0;
}

/** Solve the linear equation system for a LU decomposed matrix A.
 *  Uses forward substitution for the lower triangle part and
 *  backsubstitution for the upper triangle part. Row permutations as
 *  indicated in perms are applied to b accordingly. The solution is
 *  written to b in place.
 *  @param A     Matrix in LU decomposed form (Input)
 *  @param n     Dimension of the matrix (Input)
 *  @param perms Indicates row permutations due to pivoting (Input)
 *  @param b     Right-hand side of equation system (Input).
 *               Is destroyed and contains the solution x afterwards (Output).
 */
inline void lu_solve_system(double **A, int n, int *perms, double *b) {
  int i, j;
  double sum;

  /* Step 1: Solve Ly=b */

  /* forward substitution for lower triangle part */
  for (i = 0; i < n; i++) {
    /* take care of the correct permutations */
    sum = b[perms[i]];
    b[perms[i]] = b[i];
    for (j = 0; j <= i - 1; j++)
      sum -= A[i][j] * b[j];
    b[i] = sum;
  }

  /* Step 2: Solve Ux=y */

  /* backsubstitution for upper triangle part */
  for (i = n - 1; i >= 0; i--) {
    sum = b[i];
    for (j = i + 1; j < n; j++)
      sum -= A[i][j] * b[j];
    b[i] = sum / A[i][i];
  }
}
/*@}*/

/*************************************************************/
/** \name Three dimensional grid operations                  */
/*************************************************************/
/*@{*/

/** get the linear index from the position (a,b,c) in a 3D grid
 *  of dimensions adim[]. returns linear index.
 *
 * @return        the linear index
 * @param a       x position
 * @param b       y position
 * @param c       z position
 * @param adim    dimensions of the underlying grid
 */
inline int get_linear_index(int a, int b, int c, int adim[3]) {
  return (a + adim[0] * (b + adim[1] * c));
}

/** get the position a[] from the linear index in a 3D grid
 *  of dimensions adim[].
 *
 * @param i       linear index
 * @param a       x position (return value)
 * @param b       y position (return value)
 * @param c       z position (return value)
 * @param adim    dimensions of the underlying grid
 */
inline void get_grid_pos(int i, int *a, int *b, int *c, int adim[3]) {
  *a = i % adim[0];
  i /= adim[0];
  *b = i % adim[1];
  i /= adim[1];
  *c = i;
}

/** Malloc a 3d grid for doubles with dimension dim[3] .
 * @param grid    pointer to grid.
 * @param dim  dimension of the grid.
*/
inline int malloc_3d_grid(double ****grid, int dim[3]) {
  int i, j;
  *grid = (double ***)Utils::malloc(sizeof(double **) * dim[0]);
  if (*grid == NULL)
    return 0;
  for (i = 0; i < dim[0]; i++) {
    (*grid)[i] = (double **)Utils::malloc(sizeof(double *) * dim[1]);
    if ((*grid)[i] == NULL)
      return 0;
    for (j = 0; j < dim[1]; j++) {
      (*grid)[i][j] = (double *)Utils::malloc(sizeof(double) * dim[2]);
      if ((*grid)[i][j] == NULL)
        return 0;
    }
  }
  return 1;
}

/** print a block of a 3D array.
 *  @param data    3D array.
 *  @param start   start coordinate for the block.
 *  @param size    size of the block.
 *  @param dim     dimension of the array.
 *  @param element size of the elements in the array.
 *  @param num     number of element to print.

*/
inline void print_block(double *data, int start[3], int size[3], int dim[3],
                        int element, int num) {
  int i0, i1, i2, b = 1;
  int divide = 0, block1 = 0, start1;
  double tmp;

  while (divide == 0) {
    if (b * size[2] > 7) {
      block1 = b;
      divide = (int)ceil(size[1] / (double)block1);
    }
    b++;
  }
  fprintf(
      stderr,
      "?: print_block (%d of %d): (%d,%d,%d)+(%d,%d,%d) from grid (%d,%d,%d)\n",
      num + 1, element, start[0], start[1], start[2], size[0], size[1], size[2],
      dim[0], dim[1], dim[2]);
  for (b = 0; b < divide; b++) {
    start1 = b * block1 + start[1];
    for (i0 = start[0] + size[0] - 1; i0 >= start[0]; i0--) {
      for (i1 = start1; i1 < imin(start1 + block1, start[1] + size[1]); i1++) {
        for (i2 = start[2]; i2 < start[2] + size[2]; i2++) {
          tmp = data[num + (element * (i2 + dim[2] * (i1 + dim[1] * i0)))];
          if (tmp < 0)
            fprintf(stderr, "%1.2e", tmp);
          else
            fprintf(stderr, " %1.2e", tmp);
        }
        fprintf(stderr, " | ");
      }
      fprintf(stderr, "\n");
    }
    fprintf(stderr, "\n");
  }
}
/*@}*/

/*************************************************************/
/** \name Distance calculations.  */
/*************************************************************/
/*@{*/

/** returns the distance between two position.
 *  \param pos1 Position one.
 *  \param pos2 Position two.
*/
inline double distance(double pos1[3], double pos2[3]) {
  return sqrt(SQR(pos1[0] - pos2[0]) + SQR(pos1[1] - pos2[1]) +
              SQR(pos1[2] - pos2[2]));
}

/** returns the distance between two positions squared.
 *  \param pos1 Position one.
 *  \param pos2 Position two.
*/
inline double distance2(double pos1[3], double pos2[3]) {
  return SQR(pos1[0] - pos2[0]) + SQR(pos1[1] - pos2[1]) +
         SQR(pos1[2] - pos2[2]);
}

/** Returns the distance between two positions squared and stores the
    distance vector pos1-pos2 in vec.
 *  \param pos1 Position one.
 *  \param pos2 Position two.
 *  \param vec  vecotr pos1-pos2.
 *  \return distance squared
*/
inline double distance2vec(double pos1[3], double pos2[3], double vec[3]) {
  vec[0] = pos1[0] - pos2[0];
  vec[1] = pos1[1] - pos2[1];
  vec[2] = pos1[2] - pos2[2];
  return SQR(vec[0]) + SQR(vec[1]) + SQR(vec[2]);
}

/** returns the distance between the unfolded coordintes of two particles.
 *  \param pos1       Position of particle one.
 *  \param image_box1 simulation box index of particle one .
 *  \param pos2       Position of particle two.
 *  \param image_box2 simulation box index of particle two .
 *  \param box_l      size of simulation box.
*/
inline double unfolded_distance(double pos1[3], int image_box1[3],
                                double pos2[3], int image_box2[3],
                                double box_l[3]) {
  double dist = 0;
  double lpos1[3], lpos2[3];

  /*unrolling the loop so can neatly add Lees-Edwards:
   *compiler probably unrolls anyway*/
  lpos1[0] = pos1[0] + image_box1[0] * box_l[0];
  lpos2[0] = pos2[0] + image_box2[0] * box_l[0];
#ifdef LEES_EDWARDS
  lpos1[0] += image_box1[1] * lees_edwards_offset;
  lpos2[0] += image_box2[1] * lees_edwards_offset;
#endif
  dist = SQR(lpos1[0] - lpos2[0]);

  lpos1[1] = pos1[1] + image_box1[1] * box_l[1];
  lpos2[1] = pos2[1] + image_box2[1] * box_l[1];
  dist += SQR(lpos1[1] - lpos2[1]);

  lpos1[2] = pos1[2] + image_box1[2] * box_l[2];
  lpos2[2] = pos2[2] + image_box2[2] * box_l[2];
  dist += SQR(lpos1[2] - lpos2[2]);

  return sqrt(dist);
}
/*@}*/

/*************************************************************/
/** \name String helper functions                            */
/*************************************************************/
/*@{*/

/** extend a string with another one. Like strcat, just automatically
    increases the string space */
inline char *strcat_alloc(char *left, const char *right) {
  if (!left) {
    char *res = (char *)Utils::malloc(strlen(right) + 1);
    strcpy(res, right);
    return res;
  } else {
    char *res = (char *)Utils::realloc(left, strlen(left) + strlen(right) + 1);
    strcat(res, right);
    return res;
  }
}

/*@}*/

/*************************************************************/
/** \name Object-in-fluid functions                          */
/*************************************************************/
/*@{*/

/** Computes the area of triangle between vectors P1 and P2,
 *  by computing the crossproduct P1 x P2 and taking the half of its norm */
inline double area_triangle_new(double *P1, double *P2) {
  double area;
  double normal[3], n; // auxiliary variables
  vector_product(P1, P2, normal);
  n = normr(normal);
  area = 0.5 * n;
  return area;
}

/** Computes the area of triangle between vectors P1,P2,P3,
 *  by computing the crossproduct P1P2 x P1P3 and taking the half of its norm */
inline double area_triangle(double *P1, double *P2, double *P3) {
  double area;
  double u[3], v[3], normal[3], n; // auxiliary variables
  u[0] = P2[0] - P1[0];            // u = P1P2
  u[1] = P2[1] - P1[1];
  u[2] = P2[2] - P1[2];
  v[0] = P3[0] - P1[0]; // v = P1P3
  v[1] = P3[1] - P1[1];
  v[2] = P3[2] - P1[2];
  vector_product(u, v, normal);
  n = normr(normal);
  area = 0.5 * n;
  return area;
}

/** Computes the normal vector to the plane given by points P1P2P3 */
inline void get_n_triangle(double *p1, double *p2, double *p3, double *n) {
  n[0] = (p2[1] - p1[1]) * (p3[2] - p1[2]) - (p2[2] - p1[2]) * (p3[1] - p1[1]);
  n[1] = (p2[2] - p1[2]) * (p3[0] - p1[0]) - (p2[0] - p1[0]) * (p3[2] - p1[2]);
  n[2] = (p2[0] - p1[0]) * (p3[1] - p1[1]) - (p2[1] - p1[1]) * (p3[0] - p1[0]);
}

/** This function returns the angle btw the triangle p1,p2,p3 and p2,p3,p4.
 *  Be careful, the angle depends on the orientation of the trianlges!
 *  You need to be sure that the orientation (direction of normal vector)
 *  of p1p2p3 is given by the cross product p2p1 x p2p3.
 *  The orientation of p2p3p4 must be given by p2p3 x p2p4.
 *
 *  Example: p1 = (0,0,1), p2 = (0,0,0), p3=(1,0,0), p4=(0,1,0).
 *  The orientation of p1p2p3 should be in the direction (0,1,0)
 *  and indeed: p2p1 x p2p3 = (0,0,1)x(1,0,0) = (0,1,0)
 *  This function is called in the beginning of the simulation when creating
 *  bonds depending on the angle btw the triangles, the bending_force.
 *  Here, we determine the orientations by looping over the triangles
 *  and checking the correct orientation. So when defining the bonds by tcl
 * command
 *  "part p2 bond xxxx p1 p3 p4", we correctly input the particle id's.
 *  So if you have the access to the order of particles, you are safe to call
 * this
 *  function with exactly this order. Otherwise you need to check the
 * orientations. */
inline double angle_btw_triangles(double *P1, double *P2, double *P3,
                                  double *P4) {
  double phi;
  double u[3], v[3], normal1[3], normal2[3]; // auxiliary variables
  u[0] = P1[0] - P2[0];                      // u = P2P1
  u[1] = P1[1] - P2[1];
  u[2] = P1[2] - P2[2];
  v[0] = P3[0] - P2[0]; // v = P2P3
  v[1] = P3[1] - P2[1];
  v[2] = P3[2] - P2[2];
  vector_product(u, v, normal1);
  u[0] = P3[0] - P2[0]; // u = P2P3
  u[1] = P3[1] - P2[1];
  u[2] = P3[2] - P2[2];
  v[0] = P4[0] - P2[0]; // v = P2P4
  v[1] = P4[1] - P2[1];
  v[2] = P4[2] - P2[2];
  vector_product(u, v, normal2);

  double tmp11, tmp22, tmp33;
  // Now we compute the scalar product of n1 and n2 divided by the norms of n1
  // and n2
  // tmp11 = dot(3,normal1,normal2);         // tmp11 = n1.n2
  tmp11 = scalar(normal1, normal2); // tmp11 = n1.n2

  /*
  tmp22 = normr(normal1);
  tmp33 = normr(normal2);
  tmp11 /= (tmp22*tmp33);  // tmp11 = n1.n2/(|n1||n2|)
*/
  tmp11 *= fabs(tmp11);     // tmp11 = (n1.n2)^2
  tmp22 = sqrlen(normal1);  // tmp22 = |n1|^2
  tmp33 = sqrlen(normal2);  // tmp33 = |n1|^2
  tmp11 /= (tmp22 * tmp33); // tmp11 = (n1.n2/(|n1||n2|))^2
  if (tmp11 > 0) {
    tmp11 = sqrt(tmp11);
  } else {
    tmp11 = -sqrt(-tmp11);
  }

  if (tmp11 >= 1.) {
    tmp11 = 0.0;
  } else if (tmp11 <= -1.) {
    tmp11 = M_PI;
  }
  phi = M_PI - acos(tmp11); // The angle between the faces (not considering the
                            // orientation, always less or equal to Pi) is
                            // equal to Pi minus angle between the normals

  // Now we need to determine, if the angle btw two triangles is less than Pi or
  // more than Pi. To do this we check,
  // if the point P4 lies in the halfspace given by trianlge P1P2P3 and the
  // normal to this triangle. If yes, we have
  // angle less than Pi, if not, we have angle more than Pi.
  // General equation of the plane is n_x*x + n_y*y + n_z*z + d = 0 where
  // (n_x,n_y,n_z) is the normal to the plane.
  // Point P1 lies in the plane, therefore d = -(n_x*P1_x + n_y*P1_y + n_z*P1_z)
  // Point P4 lies in the halfspace given by normal iff n_x*P4_x + n_y*P4_y +
  // n_z*P4_z + d >= 0
  tmp11 = -(normal1[0] * P1[0] + normal1[1] * P1[1] + normal1[2] * P1[2]);
  if (normal1[0] * P4[0] + normal1[1] * P4[1] + normal1[2] * P4[2] + tmp11 < 0)
    phi = 2 * M_PI - phi;
  return phi;
}

namespace utils {

struct vector_size_unequal : public std::exception {
  const char *what() const throw() { return "Vector sizes do not match!"; }
};

// Below you will find some routines for handling vectors.  Note that
// all the pointer-type overloads assume a pointer of length 3!  Due
// to restrictions on the C-level there is no error checking available
// for the pointer-type overloads, i.e. you won't trigger an exception
// in out-of-memory situations but will receive a segfault right away.

//
// cross_product: Calculate the cross product of two vectors
//

template <typename T>
std::vector<T> cross_product(const std::vector<T> &a,
                             const std::vector<T> &b) throw() {
  if (a.size() != 3 && b.size() != 3)
    throw vector_size_unequal();

  std::vector<T> c(3);
  c[0] = a[1] * b[2] - a[2] * b[1];
  c[1] = a[2] * b[0] - a[0] * b[2];
  c[2] = a[0] * b[1] - a[1] * b[0];
  return c;
}

template <typename T>
void cross_product(T const *const a, T const *const b, T *const c) {
  c[0] = a[1] * b[2] - a[2] * b[1];
  c[1] = a[2] * b[0] - a[0] * b[2];
  c[2] = a[0] * b[1] - a[1] * b[0];
}

//
// dot_product: Calculate the dot product of two vectors
//

template <typename T>
double dot_product(const std::vector<T> &a, const std::vector<T> &b) throw() {
  if (a.size() != b.size())
    throw vector_size_unequal();

  double c = 0;
  for (unsigned int i = 0; i < a.size(); i++)
    c += a[i] * b[i];
  return c;
}

template <typename T> double dot_product(T const *const a, T const *const b) {
  double c = 0;
  for (unsigned int i = 0; i < 3; i++)
    c += a[i] * b[i];
  return c;
}

//
// veclen and sqrlen: Calculate the length and length squared of a vector
//

template <typename T> double sqrlen(const std::vector<T> &a) {
  double c = 0;
  typename std::vector<T>::const_iterator i;
  for (i = a.begin(); i != a.end(); i++)
    c += (*i) * (*i);
  return c;
}

template <typename T> double sqrlen(T const *const a) {
  double c = 0;
  for (int i = 0; i < 3; i++)
    c += a[i] * a[i];
  return c;
}

template <typename T> double veclen(const std::vector<T> &a) {
  return sqrt(sqrlen(a));
}

template <typename T> double veclen(T const *const a) {
  return sqrt(sqrlen(a));
}

//
// vecsub: Subtract two vectors
//

template <typename T>
std::vector<T> vecsub(const std::vector<T> &a,
                      const std::vector<T> &b) throw() {
  if (a.size() != b.size())
    throw vector_size_unequal();

  std::vector<T> c(a.size());
  for (unsigned int i = 0; i < a.size(); i++)
    c[i] = a[i] - b[i];
  return c;
}

template <typename T>
void vecsub(T const *const a, T const *const b, T *const c) {
  // Note the different signature for pointers here!
  for (unsigned int i = 0; i < 3; i++)
    c[i] = a[i] - b[i];
}

template <typename T> int sign(T value) {
  return (T(0) < value) - (value < T(0));
}
}

/*@}*/

#endif<|MERGE_RESOLUTION|>--- conflicted
+++ resolved
@@ -120,21 +120,6 @@
  * at compile time. It uses exponentiation by
  * squaring to construct a efficient function.
  */
-<<<<<<< HEAD
-template <unsigned n, typename T> T int_pow(T x) {
-  switch (n) {
-  case 0:
-    return T(1);
-  case 1:
-    return x;
-  default:
-    /** Even branch */
-    if (n % 2 == 0) {
-      return int_pow<n / 2, T>(x * x);
-    } else {
-      return x * int_pow<(n - 1) / 2, T>(x * x);
-    }
-=======
 template<unsigned n, typename T>
 inline T int_pow(T x) {
   switch(n) {
@@ -149,7 +134,6 @@
       } else {
         return x * int_pow<(n - 1)/2, T>(x * x);
       }
->>>>>>> 830368e1
   }
 }
 

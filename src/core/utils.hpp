--- conflicted
+++ resolved
@@ -81,13 +81,8 @@
   return get_linear_index(ind[0], ind[1], ind[2], adim);
 }
 
-<<<<<<< HEAD
-/** get the position a[] from the linear index in a 3D grid
- *  of dimensions adim[].
-=======
 /** get the position (@p a,@p b,@p c) from the linear index in a 3D grid
  *  of dimensions @p adim.
->>>>>>> f9d50357
  *
  * @param[in]  i          Linear index
  * @param[out] a , b , c  Position in 3D space

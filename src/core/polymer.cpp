/*
  Copyright (C) 2010-2018 The ESPResSo project
  Copyright (C) 2002,2003,2004,2005,2006,2007,2008,2009,2010
    Max-Planck-Institute for Polymer Research, Theory Group

  This file is part of ESPResSo.

  ESPResSo is free software: you can redistribute it and/or modify
  it under the terms of the GNU General Public License as published by
  the Free Software Foundation, either version 3 of the License, or
  (at your option) any later version.

  ESPResSo is distributed in the hope that it will be useful,
  but WITHOUT ANY WARRANTY; without even the implied warranty of
  MERCHANTABILITY or FITNESS FOR A PARTICULAR PURPOSE.  See the
  GNU General Public License for more details.

  You should have received a copy of the GNU General Public License
  along with this program.  If not, see <http://www.gnu.org/licenses/>.
*/
/** \file
    This file contains everything needed to create a start-up configuration
    of (partially charged) polymer chains with counterions and salt molecules,
    assigning velocities to the particles and cross-linking the polymers if
   necessary.

    The corresponding header file is polymer.hpp.
*/

#include <cmath>
#include <cstddef>
#include <cstdio>
#include <cstdlib>
#include <cstring>

#include "PartCfg.hpp"
#include "bonded_interactions/bonded_interaction_data.hpp"
#include "communication.hpp"
#include "constraints.hpp"
#include "constraints/ShapeBasedConstraint.hpp"
#include "debug.hpp"
#include "global.hpp"
#include "integrate.hpp"
#include "polymer.hpp"
#include "random.hpp"

<<<<<<< HEAD
#include "utils/vec_rotate.hpp"
=======
#include <utils/vec_rotate.hpp>
using Utils::vec_rotate;
#include <utils/Vector.hpp>
#include <utils/constants.hpp>
#include <utils/math/sqr.hpp>
>>>>>>> e30e678f

Utils::Vector3d random_position(std::function<double()> const &generate_rn) {
  Utils::Vector3d v;
  for (int i = 0; i < 3; ++i)
    v[i] = box_l[i] * generate_rn();
  return v;
}

Utils::Vector3d random_unit_vector(std::function<double()> const &generate_rn) {
  Utils::Vector3d v;
  double const phi = acos(1. - 2. * generate_rn());
  double const theta = 2. * Utils::pi() * generate_rn();
  v[0] = sin(phi) * cos(theta);
  v[1] = sin(phi) * sin(theta);
  v[2] = cos(phi);
  v /= v.norm();
  return v;
}

double mindist(PartCfg &partCfg, Utils::Vector3d const pos) {
  if (partCfg.size() == 0) {
    return std::min(std::min(box_l[0], box_l[1]), box_l[2]);
  }

  auto const mindist = std::accumulate(
      partCfg.begin(), partCfg.end(), std::numeric_limits<double>::infinity(),
      [&pos](double mindist, Particle const &p) {
        return std::min(mindist, get_mi_vector(pos, p.r.p).norm2());
      });

  if (mindist < std::numeric_limits<double>::infinity())
    return std::sqrt(mindist);
  return -1.0;
}

<<<<<<< HEAD
bool is_valid_position(
    Utils::Vector3d const *pos,
    std::vector<std::vector<Utils::Vector3d>> const *positions,
    PartCfg &partCfg, double const min_distance,
    int const respect_constraints) {
  Utils::Vector3d const folded_pos = folded_position(*pos);
  // check if constraint is violated
  if (respect_constraints) {
    for (auto &c : Constraints::constraints) {
      auto cs =
          std::dynamic_pointer_cast<const Constraints::ShapeBasedConstraint>(c);
      if (cs) {
        double d;
        double v[3];

        cs->calc_dist(folded_pos, &d, v);

        if (d <= 0) {
          return false;
        }
      }
=======
double buf_mindist4(double const pos[3], int n_add, double const *const add) {
  double mindist = 30000.0, dx, dy, dz;
  int i;

  if (n_add == 0)
    return (std::min(std::min(box_l[0], box_l[1]), box_l[2]));
  for (i = 0; i < n_add; i++) {
    dx = pos[0] - add[3 * i + 0];
    dx -= std::round(dx / box_l[0]) * box_l[0];
    dy = pos[1] - add[3 * i + 1];
    dy -= std::round(dy / box_l[1]) * box_l[1];
    dz = pos[2] - add[3 * i + 2];
    dz -= std::round(dz / box_l[2]) * box_l[2];
    mindist =
        std::min(mindist, Utils::sqr(dx) + Utils::sqr(dy) + Utils::sqr(dz));
  }
  if (mindist < 30000.0)
    return (sqrt(mindist));
  return (-1.0);
}

int collision(PartCfg &partCfg, double pos[3], double shield, int n_add,
              double *add) {
  if (mindist4(partCfg, pos) > shield && buf_mindist4(pos, n_add, add) > shield)
    return (0);
  return (1);
}

int constraint_collision(double *p1, double *p2) {
  Utils::Vector3d folded_pos1 = folded_position({p1, p1 + 3});
  Utils::Vector3d folded_pos2 = folded_position({p2, p2 + 3});

  for (auto &c : Constraints::constraints) {
    auto cs =
        std::dynamic_pointer_cast<const Constraints::ShapeBasedConstraint>(c);
    if (cs) {
      double d1, d2;
      double v[3];

      cs->calc_dist(folded_pos1, &d1, v);
      cs->calc_dist(folded_pos2, &d2, v);

      if (d1 * d2 < 0.0)
        return 1;
    }
  }
  return 0;
}

int polymerC(PartCfg &partCfg, int N_P, int MPC, double bond_length,
             int part_id, double const *posed, int mode, double shield,
             int max_try, double val_cM, int cM_dist, int type_nM, int type_cM,
             int type_bond, double angle, double angle2, double const *posed2,
             int constr) {
  int p, n, cnt1, cnt2, max_cnt, bond_size, i;
  double phi, zz, rr;
  double pos[3];
  double poz[3];
  double poy[3] = {0, 0, 0};
  double pox[3] = {0, 0, 0};
  Utils::Vector3d a = {0, 0, 0};
  Utils::Vector3d b, c = {0., 0., 0.};
  double absc;

  std::vector<double> poly(3 * MPC);

  bond_size = bonded_ia_params[type_bond].num;
  std::vector<int> bond(bond_size + 1);
  bond[0] = type_bond;

  cnt1 = cnt2 = max_cnt = 0;
  for (p = 0; p < N_P; p++) {
    if (p > 0)
      posed = nullptr;

    for (cnt2 = 0; cnt2 < max_try; cnt2++) {
      /* place start monomer */
      if (posed != nullptr) {
        /* if position of 1st monomer is given */
        pos[0] = posed[0];
        pos[1] = posed[1];
        pos[2] = posed[2];
      } else {
        /* randomly set position */
        for (cnt1 = 0; cnt1 < max_try; cnt1++) {
          pos[0] = box_l[0] * d_random();
          pos[1] = box_l[1] * d_random();
          pos[2] = box_l[2] * d_random();
          if ((mode == 1) || (collision(partCfg, pos, shield, 0, nullptr) == 0))
            break;
          POLY_TRACE(printf("s"); fflush(nullptr));
        }
        if (cnt1 >= max_try) {
          return (-1);
        }
      }
      poly[0] = pos[0];
      poly[1] = pos[1];
      poly[2] = pos[2];

      max_cnt = std::max(cnt1, max_cnt);
      POLY_TRACE(printf("S"); fflush(nullptr));

      poz[0] = pos[0];
      poz[1] = pos[1];
      poz[2] = pos[2];

      /* place 2nd monomer */
      n = 1;
      if (posed2 != nullptr && posed != nullptr && angle2 > -1.0) {
        /* if position of 2nd monomer is given */
        pos[0] = posed2[0];
        pos[1] = posed2[1];
        pos[2] = posed2[2];
        /* calculate preceding monomer so that bond_length is correct */
        absc = sqrt(Utils::sqr(pos[0] - poz[0]) + Utils::sqr(pos[1] - poz[1]) +
                    Utils::sqr(pos[2] - poz[2]));
        poz[0] = pos[0] + (poz[0] - pos[0]) * bond_length / absc;
        poz[1] = pos[1] + (poz[1] - pos[1]) * bond_length / absc;
        poz[2] = pos[2] + (poz[2] - pos[2]) * bond_length / absc;
        // POLY_TRACE(/* printf("virtually shifted position of first monomer to
        // (%f,%f,%f)\n",poz[0],poz[1],poz[2]) */);
      } else {
        /* randomly place 2nd monomer */
        for (cnt1 = 0; cnt1 < max_try; cnt1++) {
          zz = (2.0 * d_random() - 1.0) * bond_length;
          rr = sqrt(Utils::sqr(bond_length) - Utils::sqr(zz));
          phi = 2.0 * Utils::pi() * d_random();
          pos[0] = poz[0] + rr * cos(phi);
          pos[1] = poz[1] + rr * sin(phi);
          pos[2] = poz[2] + zz;
          if (constr == 0 ||
              constraint_collision(pos, poly.data() + 3 * (n - 1)) == 0) {

            if (mode == 1 ||
                collision(partCfg, pos, shield, n, poly.data()) == 0)
              break;
            if (mode == 0) {
              cnt1 = -1;
              break;
            }
          }
          POLY_TRACE(printf("m"); fflush(nullptr));
        }
        if (cnt1 >= max_try) {
          fprintf(stderr,
                  "\nWarning! Attempt #%d to build polymer %d failed "
                  "while placing monomer 2!\n",
                  cnt2 + 1, p);
          fprintf(stderr, "         Retrying by re-setting the start-monomer "
                          "of current chain...\n");
        }
        if (cnt1 == -1 || cnt1 >= max_try) {
          continue; /* continue the main loop */
        }
      }
      if (posed2 != nullptr && p > 0) {
        posed2 = nullptr;
      }
      poly[3 * n] = pos[0];
      poly[3 * n + 1] = pos[1];
      poly[3 * n + 2] = pos[2];

      max_cnt = std::max(cnt1, max_cnt);
      POLY_TRACE(printf("M"); fflush(nullptr));

      /* place remaining monomers */
      for (n = 2; n < MPC; n++) {
        if (angle2 > -1.0) {
          if (n == 2) { /* if the 2nd angle is set, construct preceding monomer
                          with resulting plane perpendicular on the xy-plane */
            poy[0] = 2 * poz[0] - pos[0];
            poy[1] = 2 * poz[1] - pos[1];
            if (pos[2] == poz[2])
              poy[2] = poz[2] + 1;
            else
              poy[2] = poz[2];
          } else {
            /* save 3rd last monomer */
            pox[0] = poy[0];
            pox[1] = poy[1];
            pox[2] = poy[2];
          }
        }
        if (angle > -1.0) {
          /* save one but last monomer */
          poy[0] = poz[0];
          poy[1] = poz[1];
          poy[2] = poz[2];
        }
        /* save last monomer */
        poz[0] = pos[0];
        poz[1] = pos[1];
        poz[2] = pos[2];

        if (angle > -1.0) {
          a[0] = poy[0] - poz[0];
          a[1] = poy[1] - poz[1];
          a[2] = poy[2] - poz[2];

          b[0] = pox[0] - poy[0];
          b[1] = pox[1] - poy[1];
          b[2] = pox[2] - poy[2];

          c = vector_product(a, b);
        }

        for (cnt1 = 0; cnt1 < max_try; cnt1++) {
          if (angle > -1.0) {
            if (c.norm2() < ROUND_ERROR_PREC) {
              fprintf(stderr, "WARNING: rotation axis is 0,0,0, check the "
                              "angles given to the polymer command\n");
              c[0] = 1;
              c[1] = 0;
              c[2] = 0;
            }

            Utils::Vector3d d;
            if (angle2 > -1.0 && n > 2) {
              d = vec_rotate(a, angle2, c);
            } else {
              phi = 2.0 * Utils::pi() * d_random();
              d = vec_rotate(a, phi, c);
            }

            b = vec_rotate(d, angle, a);

            pos[0] = poz[0] + b[0];
            pos[1] = poz[1] + b[1];
            pos[2] = poz[2] + b[2];

          } else {
            zz = (2.0 * d_random() - 1.0) * bond_length;
            rr = sqrt(Utils::sqr(bond_length) - Utils::sqr(zz));
            phi = 2.0 * Utils::pi() * d_random();
            pos[0] = poz[0] + rr * cos(phi);
            pos[1] = poz[1] + rr * sin(phi);
            pos[2] = poz[2] + zz;
          }

          // POLY_TRACE(/* printf("a=(%f,%f,%f) absa=%f M=(%f,%f,%f)
          // c=(%f,%f,%f) absMc=%f
          // a*c=%f)\n",a[0],a[1],a[2],sqrt(Utils::sqr(a[0])+Utils::sqr(a[1])+Utils::sqr(a[2])),M[0],M[1],M[2],c[0],c[1],c[2],sqrt(Utils::sqr(M[0]+c[0])+Utils::sqr(M[1]+c[1])+Utils::sqr(M[2]+c[2])),a[0]*c[0]+a[1]*c[1]+a[2]*c[2])
          // */);
          // POLY_TRACE(/* printf("placed Monomer %d at
          // (%f,%f,%f)\n",n,pos[0],pos[1],pos[2]) */);

          if (constr == 0 ||
              constraint_collision(pos, poly.data() + 3 * (n - 1)) == 0) {
            if (mode == 1 ||
                collision(partCfg, pos, shield, n, poly.data()) == 0)
              break;
            if (mode == 0) {
              cnt1 = -2;
              break;
            }
          }
          POLY_TRACE(printf("m"); fflush(nullptr));
        }
        if (cnt1 >= max_try) {
          fprintf(stderr,
                  "\nWarning! Attempt #%d to build polymer %d failed "
                  "after %d unsuccessful trials to place monomer %d!\n",
                  cnt2 + 1, p, cnt1, n);
          fprintf(stderr, "         Retrying by re-setting the start-monomer "
                          "of current chain...\n");
        }
        if (cnt1 == -2 || cnt1 >= max_try) {
          n = 0;
          break;
        }
        poly[3 * n] = pos[0];
        poly[3 * n + 1] = pos[1];
        poly[3 * n + 2] = pos[2];

        max_cnt = std::max(cnt1, max_cnt);

        POLY_TRACE(printf("M"); fflush(nullptr));
      }
      if (n > 0)
        break;
    } /* cnt2 */
    POLY_TRACE(printf(" %d/%d->%d \n", cnt1, cnt2, max_cnt));
    if (cnt2 >= max_try) {
      return (-2);
>>>>>>> e30e678f
    }
  }

  if (min_distance > 0) {
    // check for collision with existing particles
    if (mindist(partCfg, *pos) < min_distance) {
      return false;
    }
    // check for collision with buffered positions
    double buff_mindist = std::numeric_limits<double>::infinity();
    double h;
    for (auto const p : *positions) {
      for (auto m : p) {
        h = (folded_position(*pos) - folded_position(m)).norm2();
        buff_mindist = std::min(h, buff_mindist);
      }
    }
    if (std::sqrt(buff_mindist) < min_distance) {
      return false;
    }
  }
  return true;
}

std::vector<std::vector<Utils::Vector3d>>
draw_polymer_positions(PartCfg &partCfg, int const n_polymers,
                       int const beads_per_chain, double const bond_length,
                       std::vector<Utils::Vector3d> const &start_positions,
                       double const min_distance, int const max_tries,
                       int const use_bond_angle, double const bond_angle,
                       int const respect_constraints, int const seed) {
  std::vector<std::vector<Utils::Vector3d>> positions(
      n_polymers, std::vector<Utils::Vector3d>(beads_per_chain));

  std::mt19937 mt(seed);
  std::uniform_real_distribution<double> dist(0.0, 1.0);

  Utils::Vector3d trial_pos;
  int attempts_mono, attempts_poly;

  // make sure that if given, all starting positions are valid
  if ((not start_positions.empty()) and
      std::any_of(start_positions.begin(), start_positions.end(),
                  [&positions, &partCfg, min_distance,
                   respect_constraints](Utils::Vector3d v) {
                    return not is_valid_position(&v, &positions, partCfg,
                                                 min_distance,
                                                 respect_constraints);
                  }))
    throw std::runtime_error("Invalid start positions.");
  // use (if none given, random) starting positions for every first monomer
  for (int p = 0; p < n_polymers; ++p) {
    attempts_mono = 0;
    // first monomer for all polymers
    if (start_positions.empty()) {
      do {
        trial_pos = random_position([&]() { return dist(mt); });
        attempts_mono++;
      } while ((not is_valid_position(&trial_pos, &positions, partCfg,
                                      min_distance, respect_constraints)) and
               (attempts_mono < max_tries));
      if (attempts_mono == max_tries) {
        throw std::runtime_error("Failed to create polymer start positions.");
      }
      positions[p][0] = trial_pos;
    } else {
      positions[p][0] = start_positions[p];
    }
  }

  // create remaining monomers' positions
  for (int p = 0; p < n_polymers; ++p) {
    attempts_poly = 0;
    for (int m = 1; m < beads_per_chain; ++m) {
      attempts_mono = 0;
      do {
        if (m == 0) {
          // m == 0 is only true after a failed attempt to position a polymer
          trial_pos = random_position([&]() { return dist(mt); });
        } else if (not use_bond_angle or m < 2) {
          // random step, also necessary if angle is set, placing the second
          // bead
          trial_pos =
              positions[p][m - 1] +
              bond_length * random_unit_vector([&]() { return dist(mt); });
        } else {
          // use prescribed angle
          Utils::Vector3d last_vec = positions[p][m - 1] - positions[p][m - 2];
          trial_pos = positions[p][m - 1] +
                      Utils::vec_rotate(
                          vector_product(last_vec, random_unit_vector([&]() {
                                           return dist(mt);
                                         })),
                          bond_angle, -last_vec);
        }
        attempts_mono++;
      } while ((not is_valid_position(&trial_pos, &positions, partCfg,
                                      min_distance, respect_constraints)) and
               (attempts_mono < max_tries));

      if (attempts_mono == max_tries) {
        if (attempts_poly < max_tries) {
          // if start positions have to be respected: fail ...
          if (start_positions.empty()) {
            throw std::runtime_error("Failed to create polymer positions with "
                                     "given start positions.");
          }
          // ... otherwise retry to position the whole polymer
          attempts_poly++;
          m = -1;
        } else {
          // ... but only if max_tries has not been exceeded.
          throw std::runtime_error("Failed to create polymer positions.");
        }
      } else {
        positions[p][m] = trial_pos;
      }
    }
  }
  return positions;
}<|MERGE_RESOLUTION|>--- conflicted
+++ resolved
@@ -44,15 +44,10 @@
 #include "polymer.hpp"
 #include "random.hpp"
 
-<<<<<<< HEAD
-#include "utils/vec_rotate.hpp"
-=======
 #include <utils/vec_rotate.hpp>
-using Utils::vec_rotate;
 #include <utils/Vector.hpp>
 #include <utils/constants.hpp>
 #include <utils/math/sqr.hpp>
->>>>>>> e30e678f
 
 Utils::Vector3d random_position(std::function<double()> const &generate_rn) {
   Utils::Vector3d v;
@@ -88,7 +83,6 @@
   return -1.0;
 }
 
-<<<<<<< HEAD
 bool is_valid_position(
     Utils::Vector3d const *pos,
     std::vector<std::vector<Utils::Vector3d>> const *positions,
@@ -110,293 +104,6 @@
           return false;
         }
       }
-=======
-double buf_mindist4(double const pos[3], int n_add, double const *const add) {
-  double mindist = 30000.0, dx, dy, dz;
-  int i;
-
-  if (n_add == 0)
-    return (std::min(std::min(box_l[0], box_l[1]), box_l[2]));
-  for (i = 0; i < n_add; i++) {
-    dx = pos[0] - add[3 * i + 0];
-    dx -= std::round(dx / box_l[0]) * box_l[0];
-    dy = pos[1] - add[3 * i + 1];
-    dy -= std::round(dy / box_l[1]) * box_l[1];
-    dz = pos[2] - add[3 * i + 2];
-    dz -= std::round(dz / box_l[2]) * box_l[2];
-    mindist =
-        std::min(mindist, Utils::sqr(dx) + Utils::sqr(dy) + Utils::sqr(dz));
-  }
-  if (mindist < 30000.0)
-    return (sqrt(mindist));
-  return (-1.0);
-}
-
-int collision(PartCfg &partCfg, double pos[3], double shield, int n_add,
-              double *add) {
-  if (mindist4(partCfg, pos) > shield && buf_mindist4(pos, n_add, add) > shield)
-    return (0);
-  return (1);
-}
-
-int constraint_collision(double *p1, double *p2) {
-  Utils::Vector3d folded_pos1 = folded_position({p1, p1 + 3});
-  Utils::Vector3d folded_pos2 = folded_position({p2, p2 + 3});
-
-  for (auto &c : Constraints::constraints) {
-    auto cs =
-        std::dynamic_pointer_cast<const Constraints::ShapeBasedConstraint>(c);
-    if (cs) {
-      double d1, d2;
-      double v[3];
-
-      cs->calc_dist(folded_pos1, &d1, v);
-      cs->calc_dist(folded_pos2, &d2, v);
-
-      if (d1 * d2 < 0.0)
-        return 1;
-    }
-  }
-  return 0;
-}
-
-int polymerC(PartCfg &partCfg, int N_P, int MPC, double bond_length,
-             int part_id, double const *posed, int mode, double shield,
-             int max_try, double val_cM, int cM_dist, int type_nM, int type_cM,
-             int type_bond, double angle, double angle2, double const *posed2,
-             int constr) {
-  int p, n, cnt1, cnt2, max_cnt, bond_size, i;
-  double phi, zz, rr;
-  double pos[3];
-  double poz[3];
-  double poy[3] = {0, 0, 0};
-  double pox[3] = {0, 0, 0};
-  Utils::Vector3d a = {0, 0, 0};
-  Utils::Vector3d b, c = {0., 0., 0.};
-  double absc;
-
-  std::vector<double> poly(3 * MPC);
-
-  bond_size = bonded_ia_params[type_bond].num;
-  std::vector<int> bond(bond_size + 1);
-  bond[0] = type_bond;
-
-  cnt1 = cnt2 = max_cnt = 0;
-  for (p = 0; p < N_P; p++) {
-    if (p > 0)
-      posed = nullptr;
-
-    for (cnt2 = 0; cnt2 < max_try; cnt2++) {
-      /* place start monomer */
-      if (posed != nullptr) {
-        /* if position of 1st monomer is given */
-        pos[0] = posed[0];
-        pos[1] = posed[1];
-        pos[2] = posed[2];
-      } else {
-        /* randomly set position */
-        for (cnt1 = 0; cnt1 < max_try; cnt1++) {
-          pos[0] = box_l[0] * d_random();
-          pos[1] = box_l[1] * d_random();
-          pos[2] = box_l[2] * d_random();
-          if ((mode == 1) || (collision(partCfg, pos, shield, 0, nullptr) == 0))
-            break;
-          POLY_TRACE(printf("s"); fflush(nullptr));
-        }
-        if (cnt1 >= max_try) {
-          return (-1);
-        }
-      }
-      poly[0] = pos[0];
-      poly[1] = pos[1];
-      poly[2] = pos[2];
-
-      max_cnt = std::max(cnt1, max_cnt);
-      POLY_TRACE(printf("S"); fflush(nullptr));
-
-      poz[0] = pos[0];
-      poz[1] = pos[1];
-      poz[2] = pos[2];
-
-      /* place 2nd monomer */
-      n = 1;
-      if (posed2 != nullptr && posed != nullptr && angle2 > -1.0) {
-        /* if position of 2nd monomer is given */
-        pos[0] = posed2[0];
-        pos[1] = posed2[1];
-        pos[2] = posed2[2];
-        /* calculate preceding monomer so that bond_length is correct */
-        absc = sqrt(Utils::sqr(pos[0] - poz[0]) + Utils::sqr(pos[1] - poz[1]) +
-                    Utils::sqr(pos[2] - poz[2]));
-        poz[0] = pos[0] + (poz[0] - pos[0]) * bond_length / absc;
-        poz[1] = pos[1] + (poz[1] - pos[1]) * bond_length / absc;
-        poz[2] = pos[2] + (poz[2] - pos[2]) * bond_length / absc;
-        // POLY_TRACE(/* printf("virtually shifted position of first monomer to
-        // (%f,%f,%f)\n",poz[0],poz[1],poz[2]) */);
-      } else {
-        /* randomly place 2nd monomer */
-        for (cnt1 = 0; cnt1 < max_try; cnt1++) {
-          zz = (2.0 * d_random() - 1.0) * bond_length;
-          rr = sqrt(Utils::sqr(bond_length) - Utils::sqr(zz));
-          phi = 2.0 * Utils::pi() * d_random();
-          pos[0] = poz[0] + rr * cos(phi);
-          pos[1] = poz[1] + rr * sin(phi);
-          pos[2] = poz[2] + zz;
-          if (constr == 0 ||
-              constraint_collision(pos, poly.data() + 3 * (n - 1)) == 0) {
-
-            if (mode == 1 ||
-                collision(partCfg, pos, shield, n, poly.data()) == 0)
-              break;
-            if (mode == 0) {
-              cnt1 = -1;
-              break;
-            }
-          }
-          POLY_TRACE(printf("m"); fflush(nullptr));
-        }
-        if (cnt1 >= max_try) {
-          fprintf(stderr,
-                  "\nWarning! Attempt #%d to build polymer %d failed "
-                  "while placing monomer 2!\n",
-                  cnt2 + 1, p);
-          fprintf(stderr, "         Retrying by re-setting the start-monomer "
-                          "of current chain...\n");
-        }
-        if (cnt1 == -1 || cnt1 >= max_try) {
-          continue; /* continue the main loop */
-        }
-      }
-      if (posed2 != nullptr && p > 0) {
-        posed2 = nullptr;
-      }
-      poly[3 * n] = pos[0];
-      poly[3 * n + 1] = pos[1];
-      poly[3 * n + 2] = pos[2];
-
-      max_cnt = std::max(cnt1, max_cnt);
-      POLY_TRACE(printf("M"); fflush(nullptr));
-
-      /* place remaining monomers */
-      for (n = 2; n < MPC; n++) {
-        if (angle2 > -1.0) {
-          if (n == 2) { /* if the 2nd angle is set, construct preceding monomer
-                          with resulting plane perpendicular on the xy-plane */
-            poy[0] = 2 * poz[0] - pos[0];
-            poy[1] = 2 * poz[1] - pos[1];
-            if (pos[2] == poz[2])
-              poy[2] = poz[2] + 1;
-            else
-              poy[2] = poz[2];
-          } else {
-            /* save 3rd last monomer */
-            pox[0] = poy[0];
-            pox[1] = poy[1];
-            pox[2] = poy[2];
-          }
-        }
-        if (angle > -1.0) {
-          /* save one but last monomer */
-          poy[0] = poz[0];
-          poy[1] = poz[1];
-          poy[2] = poz[2];
-        }
-        /* save last monomer */
-        poz[0] = pos[0];
-        poz[1] = pos[1];
-        poz[2] = pos[2];
-
-        if (angle > -1.0) {
-          a[0] = poy[0] - poz[0];
-          a[1] = poy[1] - poz[1];
-          a[2] = poy[2] - poz[2];
-
-          b[0] = pox[0] - poy[0];
-          b[1] = pox[1] - poy[1];
-          b[2] = pox[2] - poy[2];
-
-          c = vector_product(a, b);
-        }
-
-        for (cnt1 = 0; cnt1 < max_try; cnt1++) {
-          if (angle > -1.0) {
-            if (c.norm2() < ROUND_ERROR_PREC) {
-              fprintf(stderr, "WARNING: rotation axis is 0,0,0, check the "
-                              "angles given to the polymer command\n");
-              c[0] = 1;
-              c[1] = 0;
-              c[2] = 0;
-            }
-
-            Utils::Vector3d d;
-            if (angle2 > -1.0 && n > 2) {
-              d = vec_rotate(a, angle2, c);
-            } else {
-              phi = 2.0 * Utils::pi() * d_random();
-              d = vec_rotate(a, phi, c);
-            }
-
-            b = vec_rotate(d, angle, a);
-
-            pos[0] = poz[0] + b[0];
-            pos[1] = poz[1] + b[1];
-            pos[2] = poz[2] + b[2];
-
-          } else {
-            zz = (2.0 * d_random() - 1.0) * bond_length;
-            rr = sqrt(Utils::sqr(bond_length) - Utils::sqr(zz));
-            phi = 2.0 * Utils::pi() * d_random();
-            pos[0] = poz[0] + rr * cos(phi);
-            pos[1] = poz[1] + rr * sin(phi);
-            pos[2] = poz[2] + zz;
-          }
-
-          // POLY_TRACE(/* printf("a=(%f,%f,%f) absa=%f M=(%f,%f,%f)
-          // c=(%f,%f,%f) absMc=%f
-          // a*c=%f)\n",a[0],a[1],a[2],sqrt(Utils::sqr(a[0])+Utils::sqr(a[1])+Utils::sqr(a[2])),M[0],M[1],M[2],c[0],c[1],c[2],sqrt(Utils::sqr(M[0]+c[0])+Utils::sqr(M[1]+c[1])+Utils::sqr(M[2]+c[2])),a[0]*c[0]+a[1]*c[1]+a[2]*c[2])
-          // */);
-          // POLY_TRACE(/* printf("placed Monomer %d at
-          // (%f,%f,%f)\n",n,pos[0],pos[1],pos[2]) */);
-
-          if (constr == 0 ||
-              constraint_collision(pos, poly.data() + 3 * (n - 1)) == 0) {
-            if (mode == 1 ||
-                collision(partCfg, pos, shield, n, poly.data()) == 0)
-              break;
-            if (mode == 0) {
-              cnt1 = -2;
-              break;
-            }
-          }
-          POLY_TRACE(printf("m"); fflush(nullptr));
-        }
-        if (cnt1 >= max_try) {
-          fprintf(stderr,
-                  "\nWarning! Attempt #%d to build polymer %d failed "
-                  "after %d unsuccessful trials to place monomer %d!\n",
-                  cnt2 + 1, p, cnt1, n);
-          fprintf(stderr, "         Retrying by re-setting the start-monomer "
-                          "of current chain...\n");
-        }
-        if (cnt1 == -2 || cnt1 >= max_try) {
-          n = 0;
-          break;
-        }
-        poly[3 * n] = pos[0];
-        poly[3 * n + 1] = pos[1];
-        poly[3 * n + 2] = pos[2];
-
-        max_cnt = std::max(cnt1, max_cnt);
-
-        POLY_TRACE(printf("M"); fflush(nullptr));
-      }
-      if (n > 0)
-        break;
-    } /* cnt2 */
-    POLY_TRACE(printf(" %d/%d->%d \n", cnt1, cnt2, max_cnt));
-    if (cnt2 >= max_try) {
-      return (-2);
->>>>>>> e30e678f
     }
   }
 

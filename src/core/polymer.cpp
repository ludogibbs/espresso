--- conflicted
+++ resolved
@@ -1,5 +1,5 @@
 /*
-  Copyright (C) 2010-2018 The ESPResSo project
+  Copyright (C) 2010,2012,2013,2014,2015,2016 The ESPResSo project
   Copyright (C) 2002,2003,2004,2005,2006,2007,2008,2009,2010
     Max-Planck-Institute for Polymer Research, Theory Group
 
@@ -47,7 +47,7 @@
 #include "utils.hpp"
 
 #include "utils/vec_rotate.hpp"
-using  Utils::vec_rotate;
+using Utils::vec_rotate;
 
 /*************************************************************
  * Functions                                                 *
@@ -98,14 +98,9 @@
     dy = pos[1] - add[3 * i + 1];
     dy -= std::round(dy / box_l[1]) * box_l[1];
     dz = pos[2] - add[3 * i + 2];
-<<<<<<< HEAD
     dz -= std::round(dz / box_l[2]) * box_l[2];
-    mindist = std::min(mindist, Utils::sqr(dx) + Utils::sqr(dy) + Utils::sqr(dz));
-=======
-    dz -= dround(dz / box_l[2]) * box_l[2];
     mindist =
         std::min(mindist, Utils::sqr(dx) + Utils::sqr(dy) + Utils::sqr(dz));
->>>>>>> e78d82ce
   }
   if (mindist < 30000.0)
     return (sqrt(mindist));

--- conflicted
+++ resolved
@@ -114,23 +114,14 @@
   cell_range[0] = cell_range[1] = cell_range[2] = max_range;
 
   if (max_range < ROUND_ERROR_PREC * box_l[0]) {
-<<<<<<< HEAD
     /* this is the non-interacting case */
     const int cells_per_dir = std::ceil(std::pow(min_num_cells, 1. / 3.));
 
     dd.cell_grid[0] = cells_per_dir;
     dd.cell_grid[1] = cells_per_dir;
     dd.cell_grid[2] = cells_per_dir;
-
-#ifdef LEES_EDWARDS
-    dd.cell_grid[0] = std::max(2, dd.cell_grid[0]);
-#endif
-
+    
     n_local_cells = dd.cell_grid[0] * dd.cell_grid[1] * dd.cell_grid[2];
-=======
-/* this is the initialization case */
-    n_local_cells = dd.cell_grid[0] = dd.cell_grid[1] = dd.cell_grid[2] = 1;
->>>>>>> 651d1f70
   } else {
     /* Calculate initial cell grid */
     double volume = local_box_l[0];

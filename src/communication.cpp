--- conflicted
+++ resolved
@@ -1784,7 +1784,24 @@
 #endif
 }
 
-<<<<<<< HEAD
+
+/*************** REQ_BCAST_COULOMB ************/
+void mpi_bcast_collision_params()
+{
+#ifdef COLLISION_DETECTION
+  mpi_call(mpi_bcast_collision_params_slave, 1, 0);
+  mpi_bcast_collision_params_slave(-1, 0);
+#endif
+}
+
+void mpi_bcast_collision_params_slave(int node, int parm)
+{   
+#ifdef COLLISION_DETECTION
+  MPI_Bcast(&collision_params, sizeof(Coulomb_parameters), MPI_BYTE, 0, comm_cart);
+
+  recalc_forces = 1;
+#endif
+}
 
 /****************** REQ_SET_PERM ************/
 
@@ -1810,26 +1827,6 @@
 }
 
 
-=======
-/*************** REQ_BCAST_COULOMB ************/
-void mpi_bcast_collision_params()
-{
-#ifdef COLLISION_DETECTION
-  mpi_call(mpi_bcast_collision_params_slave, 1, 0);
-  mpi_bcast_collision_params_slave(-1, 0);
-#endif
-}
-
-void mpi_bcast_collision_params_slave(int node, int parm)
-{   
-#ifdef COLLISION_DETECTION
-  MPI_Bcast(&collision_params, sizeof(Coulomb_parameters), MPI_BYTE, 0, comm_cart);
-
-  recalc_forces = 1;
-#endif
-}
-
->>>>>>> 50bb66ed
 /****************** REQ_SET_EXT ************/
 
 void mpi_send_ext_torque(int pnode, int part, int flag, int mask, double torque[3])

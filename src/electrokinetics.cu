--- conflicted
+++ resolved
@@ -480,11 +480,7 @@
 //    atomicadd(&node_f.force[index], force);
 //    atomicadd(&node_f.force[neighborindex[EK_LINK_U00]], force);
 
-<<<<<<< HEAD
-    force  =  -1.0f * ek_parameters_gpu.valency[species_index] *
-=======
     force  = -1.0f * ek_parameters_gpu.valency[species_index] *
->>>>>>> 57a8caed
              ( ((cufftReal*)ek_parameters_gpu.charge_potential)[neighborindex[EK_LINK_U00]] -
                ((cufftReal*)ek_parameters_gpu.charge_potential)[index]
              ) / ek_parameters_gpu.agrid;
@@ -538,11 +534,7 @@
 //    atomicadd(&node_f.force[ek_parameters_gpu.number_of_nodes + index], force);
 //    atomicadd(&node_f.force[ek_parameters_gpu.number_of_nodes + neighborindex[EK_LINK_0U0]], force);
 
-<<<<<<< HEAD
-    force  =  -1.0f * ek_parameters_gpu.valency[species_index] *
-=======
     force  = -1.0f * ek_parameters_gpu.valency[species_index] *
->>>>>>> 57a8caed
              ( ((cufftReal*) ek_parameters_gpu.charge_potential)[neighborindex[EK_LINK_0U0]] -
                ((cufftReal*) ek_parameters_gpu.charge_potential)[index]
              ) / ek_parameters_gpu.agrid;
@@ -598,11 +590,7 @@
 //    atomicadd(&node_f.force[2 * ek_parameters_gpu.number_of_nodes + index], force);
 //    atomicadd(&node_f.force[2 * ek_parameters_gpu.number_of_nodes + neighborindex[EK_LINK_00U]], force);
 
-<<<<<<< HEAD
-    force  =  -1.0f * ek_parameters_gpu.valency[species_index] *
-=======
     force  = -1.0f * ek_parameters_gpu.valency[species_index] *
->>>>>>> 57a8caed
              ( ((cufftReal*) ek_parameters_gpu.charge_potential)[neighborindex[EK_LINK_00U]] -
                ((cufftReal*) ek_parameters_gpu.charge_potential)[index]
              ) / ek_parameters_gpu.agrid;

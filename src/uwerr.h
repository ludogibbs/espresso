--- conflicted
+++ resolved
@@ -23,13 +23,10 @@
  *
  *  PLEASE INSERT DOCUMENTATION
 */
-<<<<<<< HEAD
-=======
 double UWerr_dsum_double(double * v, double * w, int len);
 double UWerr_dsum_int(int * v, double * w, int len);
 double UWerr_sum(double * v, int len);
 double gammaq(double a, double x);
 
 
->>>>>>> 5b660172
 #endif
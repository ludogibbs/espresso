--- conflicted
+++ resolved
@@ -414,11 +414,6 @@
   if(p3m_gpu_data.npart == 0)
     return;
 
-<<<<<<< HEAD
-  //printf("p3m params: mesh %d npart %d cao %d\n", mesh, p3m_gpu_data.npart, cao); //TODO delete
-=======
-  //printf("p3m params: mesh %d npart %d cao %d\n", mesh, p3m_gpu_data.npart, cao);
->>>>>>> 8c79bc6b
 
   dim3 gridAssignment(p3m_gpu_data.npart,1,1);
   dim3 threadsAssignment(cao,cao,cao);

/* 
   Copyright (C) 2010,2011,2012,2013 The ESPResSo project

   This file is part of ESPResSo.
  
   ESPResSo is free software: you can redistribute it and/or modify
   it under the terms of the GNU General Public License as published by
   the Free Software Foundation, either version 3 of the License, or
   (at your option) any later version.
   
   ESPResSo is distributed in the hope that it will be useful,
   but WITHOUT ANY WARRANTY; without even the implied warranty of
   MERCHANTABILITY or FITNESS FOR A PARTICULAR PURPOSE.  See the
   GNU General Public License for more details.
   
   You should have received a copy of the GNU General Public License
   along with this program.  If not, see <http://www.gnu.org/licenses/>.
*/

/** \file lbgpu.cu
 *
 * Cuda (.cu) file for the Lattice Boltzmann implementation on GPUs.
 * Header file for \ref lbgpu.h.
 */

#include <stdio.h>
#include <cuda.h>
#include <stdlib.h>

extern "C" {
#include "electrokinetics.h"
#include "lbgpu.h"
#include "config.h"
//#include "cuda_common.h"
}

#ifdef LB_GPU
#ifndef GAUSSRANDOM
#define GAUSSRANDOM
#endif

/**defining structures residing in global memory */
/** struct for phys. values */
static LB_values_gpu *device_values = NULL;
/** structs for velocity densities */
static LB_nodes_gpu nodes_a;
static LB_nodes_gpu nodes_b;
/** struct for node force */
<<<<<<< HEAD
LB_node_force_gpu node_f;
/** struct for storing particle rn seed */
static LB_particle_seed_gpu *part = NULL;
=======
static LB_node_force_gpu node_f;
>>>>>>> 727fe2ac

static LB_extern_nodeforce_gpu *extern_nodeforces = NULL;

#ifdef LB_BOUNDARIES_GPU
static float* LB_boundary_force = NULL;
static float* LB_boundary_velocity = NULL;
/** pointer for bound index array*/
static int *boundary_node_list;
static int *boundary_index_list;
static __device__ __constant__ int n_lb_boundaries_gpu = 0;
static size_t size_of_boundindex;
#endif

static EK_parameters* ek_parameters_gpu;

/** pointers for additional cuda check flag*/
static int *gpu_check = NULL;
static int *h_gpu_check = NULL;

static unsigned int intflag = 1;
LB_nodes_gpu *current_nodes = NULL;
/**defining size values for allocating global memory */
static size_t size_of_values;
static size_t size_of_extern_nodeforces;

/**parameters residing in constant memory */
static __device__ __constant__ LB_parameters_gpu para;
static const float c_sound_sq = 1.f/3.f;

/**cuda streams for parallel computing on cpu and gpu */
//extern cudaStream_t stream[1];

//extern cudaError_t err;
//extern cudaError_t _err;

int initflag = 0;
/*-------------------------------------------------------*/
/*********************************************************/
/** \name device funktions called by kernel funktions */
/*********************************************************/
/*-------------------------------------------------------*/

/*-------------------------------------------------------*/

/** atomic add function for sveral cuda architectures 
*/
__device__ inline void atomicadd(float* address, float value){
#if !defined __CUDA_ARCH__ || __CUDA_ARCH__ >= 200 // for Fermi, atomicAdd supports floats
  atomicAdd(address, value);
#elif __CUDA_ARCH__ >= 110
#warning Using slower atomicAdd emulation
// float-atomic-add from 
// [url="http://forums.nvidia.com/index.php?showtopic=158039&view=findpost&p=991561"]
  float old = value;
  while ((old = atomicExch(address, atomicExch(address, 0.0f)+old))!=0.0f);
#else
#error I need at least compute capability 1.1
#endif
}

/**randomgenerator which generates numbers [0,1]
 * @param *rn	Pointer to randomnumber array of the local node or particle 
*/
__device__ void random_01(LB_randomnr_gpu *rn){

  const float mxi = 1.f/(float)(1ul<<31);
  unsigned int curr = rn->seed;

  curr = 1103515245 * curr + 12345;
  rn->randomnr[0] = (float)(curr & ((1ul<<31)-1))*mxi;
  curr = 1103515245 * curr + 12345;
  rn->randomnr[1] = (float)(curr & ((1ul<<31)-1))*mxi;
  rn->seed = curr;

}

/** gaussian random nummber generator for thermalisation
 * @param *rn	Pointer to randomnumber array of the local node node or particle 
*/
__device__ void gaussian_random(LB_randomnr_gpu *rn){

  float x1, x2;
  float r2, fac;
  /** On every second call two gaussian random numbers are calculated
   via the Box-Muller transformation.*/
  /** draw two uniform random numbers in the unit circle */
  do {
    random_01(rn);
    x1 = 2.f*rn->randomnr[0]-1.f;
    x2 = 2.f*rn->randomnr[1]-1.f;
    r2 = x1*x1 + x2*x2;
  } while (r2 >= 1.f || r2 == 0.f);

  /** perform Box-Muller transformation */
  fac = sqrtf(-2.f*__logf(r2)/r2);
  rn->randomnr[0] = x2*fac;
  rn->randomnr[1] = x1*fac;
  
}

/**tranformation from 1d array-index to xyz
 * @param index		node index / thread index (Input)
 * @param xyz		Pointer to calculated xyz array (Output)
 */
__device__ void index_to_xyz(unsigned int index, unsigned int *xyz){

  xyz[0] = index%para.dim_x;
  index /= para.dim_x;
  xyz[1] = index%para.dim_y;
  index /= para.dim_y;
  xyz[2] = index;
}

/**calculation of the modes from the velocitydensities (space-transform.)
 * @param n_a		Pointer to local node residing in array a (Input)
 * @param index		node index / thread index (Input)
 * @param mode		Pointer to the local register values mode (Output)
*/
__device__ void calc_m_from_n(LB_nodes_gpu n_a, unsigned int index, float *mode){

#ifndef ELECTROKINETICS
  /* mass mode */
  mode[0] = n_a.vd[0*para.number_of_nodes + index] + n_a.vd[1*para.number_of_nodes + index] + n_a.vd[2*para.number_of_nodes + index]
          + n_a.vd[3*para.number_of_nodes + index] + n_a.vd[4*para.number_of_nodes + index] + n_a.vd[5*para.number_of_nodes + index]
          + n_a.vd[6*para.number_of_nodes + index] + n_a.vd[7*para.number_of_nodes + index] + n_a.vd[8*para.number_of_nodes + index]
          + n_a.vd[9*para.number_of_nodes + index] + n_a.vd[10*para.number_of_nodes + index] + n_a.vd[11*para.number_of_nodes + index] + n_a.vd[12*para.number_of_nodes + index]
          + n_a.vd[13*para.number_of_nodes + index] + n_a.vd[14*para.number_of_nodes + index] + n_a.vd[15*para.number_of_nodes + index] + n_a.vd[16*para.number_of_nodes + index]
          + n_a.vd[17*para.number_of_nodes + index] + n_a.vd[18*para.number_of_nodes + index];
#endif

  /* momentum modes */
  mode[1] = (n_a.vd[1*para.number_of_nodes + index] - n_a.vd[2*para.number_of_nodes + index]) + (n_a.vd[7*para.number_of_nodes + index] - n_a.vd[8*para.number_of_nodes + index])
          + (n_a.vd[9*para.number_of_nodes + index] - n_a.vd[10*para.number_of_nodes + index]) + (n_a.vd[11*para.number_of_nodes + index] - n_a.vd[12*para.number_of_nodes + index])
          + (n_a.vd[13*para.number_of_nodes + index] - n_a.vd[14*para.number_of_nodes + index]);
  mode[2] = (n_a.vd[3*para.number_of_nodes + index] - n_a.vd[4*para.number_of_nodes + index]) + (n_a.vd[7*para.number_of_nodes + index] - n_a.vd[8*para.number_of_nodes + index])
          - (n_a.vd[9*para.number_of_nodes + index] - n_a.vd[10*para.number_of_nodes + index]) + (n_a.vd[15*para.number_of_nodes + index] - n_a.vd[16*para.number_of_nodes + index])
          + (n_a.vd[17*para.number_of_nodes + index] - n_a.vd[18*para.number_of_nodes + index]);
  mode[3] = (n_a.vd[5*para.number_of_nodes + index] - n_a.vd[6*para.number_of_nodes + index]) + (n_a.vd[11*para.number_of_nodes + index] - n_a.vd[12*para.number_of_nodes + index])
          - (n_a.vd[13*para.number_of_nodes + index] - n_a.vd[14*para.number_of_nodes + index]) + (n_a.vd[15*para.number_of_nodes + index] - n_a.vd[16*para.number_of_nodes + index])
          - (n_a.vd[17*para.number_of_nodes + index] - n_a.vd[18*para.number_of_nodes + index]);

  /* stress modes */
  mode[4] = -(n_a.vd[0*para.number_of_nodes + index]) + n_a.vd[7*para.number_of_nodes + index] + n_a.vd[8*para.number_of_nodes + index] + n_a.vd[9*para.number_of_nodes + index] + n_a.vd[10*para.number_of_nodes + index]
          + n_a.vd[11*para.number_of_nodes + index] + n_a.vd[12*para.number_of_nodes + index] + n_a.vd[13*para.number_of_nodes + index] + n_a.vd[14*para.number_of_nodes + index]
          + n_a.vd[15*para.number_of_nodes + index] + n_a.vd[16*para.number_of_nodes + index] + n_a.vd[17*para.number_of_nodes + index] + n_a.vd[18*para.number_of_nodes + index];
  mode[5] = n_a.vd[1*para.number_of_nodes + index] + n_a.vd[2*para.number_of_nodes + index] - (n_a.vd[3*para.number_of_nodes + index] + n_a.vd[4*para.number_of_nodes + index])
          + (n_a.vd[11*para.number_of_nodes + index] + n_a.vd[12*para.number_of_nodes + index]) + (n_a.vd[13*para.number_of_nodes + index] + n_a.vd[14*para.number_of_nodes + index])
          - (n_a.vd[15*para.number_of_nodes + index] + n_a.vd[16*para.number_of_nodes + index]) - (n_a.vd[17*para.number_of_nodes + index] + n_a.vd[18*para.number_of_nodes + index]);
  mode[6] = (n_a.vd[1*para.number_of_nodes + index] + n_a.vd[2*para.number_of_nodes + index]) + (n_a.vd[3*para.number_of_nodes + index] + n_a.vd[4*para.number_of_nodes + index])
          - (n_a.vd[11*para.number_of_nodes + index] + n_a.vd[12*para.number_of_nodes + index]) - (n_a.vd[13*para.number_of_nodes + index] + n_a.vd[14*para.number_of_nodes + index])
          - (n_a.vd[15*para.number_of_nodes + index] + n_a.vd[16*para.number_of_nodes + index]) - (n_a.vd[17*para.number_of_nodes + index] + n_a.vd[18*para.number_of_nodes + index])
          - 2.f*(n_a.vd[5*para.number_of_nodes + index] + n_a.vd[6*para.number_of_nodes + index] - (n_a.vd[7*para.number_of_nodes + index] + n_a.vd[8*para.number_of_nodes + index])
          - (n_a.vd[9*para.number_of_nodes + index] +n_a.vd[10*para.number_of_nodes + index]));
  mode[7] = n_a.vd[7*para.number_of_nodes + index] + n_a.vd[8*para.number_of_nodes + index] - (n_a.vd[9*para.number_of_nodes + index] + n_a.vd[10*para.number_of_nodes + index]);
  mode[8] = n_a.vd[11*para.number_of_nodes + index] + n_a.vd[12*para.number_of_nodes + index] - (n_a.vd[13*para.number_of_nodes + index] + n_a.vd[14*para.number_of_nodes + index]);
  mode[9] = n_a.vd[15*para.number_of_nodes + index] + n_a.vd[16*para.number_of_nodes + index] - (n_a.vd[17*para.number_of_nodes + index] + n_a.vd[18*para.number_of_nodes + index]);

  /* kinetic modes */
  mode[10] = -2.f*(n_a.vd[1*para.number_of_nodes + index] - n_a.vd[2*para.number_of_nodes + index]) + (n_a.vd[7*para.number_of_nodes + index] - n_a.vd[8*para.number_of_nodes + index])
           + (n_a.vd[9*para.number_of_nodes + index] - n_a.vd[10*para.number_of_nodes + index]) + (n_a.vd[11*para.number_of_nodes + index] - n_a.vd[12*para.number_of_nodes + index])
           + (n_a.vd[13*para.number_of_nodes + index] - n_a.vd[14*para.number_of_nodes + index]);
  mode[11] = -2.f*(n_a.vd[3*para.number_of_nodes + index] - n_a.vd[4*para.number_of_nodes + index]) + (n_a.vd[7*para.number_of_nodes + index] - n_a.vd[8*para.number_of_nodes + index])
           - (n_a.vd[9*para.number_of_nodes + index] - n_a.vd[10*para.number_of_nodes + index]) + (n_a.vd[15*para.number_of_nodes + index] - n_a.vd[16*para.number_of_nodes + index])
           + (n_a.vd[17*para.number_of_nodes + index] - n_a.vd[18*para.number_of_nodes + index]);
  mode[12] = -2.f*(n_a.vd[5*para.number_of_nodes + index] - n_a.vd[6*para.number_of_nodes + index]) + (n_a.vd[11*para.number_of_nodes + index] - n_a.vd[12*para.number_of_nodes + index])
           - (n_a.vd[13*para.number_of_nodes + index] - n_a.vd[14*para.number_of_nodes + index]) + (n_a.vd[15*para.number_of_nodes + index] - n_a.vd[16*para.number_of_nodes + index])
           - (n_a.vd[17*para.number_of_nodes + index] - n_a.vd[18*para.number_of_nodes + index]);
  mode[13] = (n_a.vd[7*para.number_of_nodes + index] - n_a.vd[8*para.number_of_nodes + index]) + (n_a.vd[9*para.number_of_nodes + index] - n_a.vd[10*para.number_of_nodes + index])
           - (n_a.vd[11*para.number_of_nodes + index] - n_a.vd[12*para.number_of_nodes + index]) - (n_a.vd[13*para.number_of_nodes + index] - n_a.vd[14*para.number_of_nodes + index]);
  mode[14] = (n_a.vd[7*para.number_of_nodes + index] - n_a.vd[8*para.number_of_nodes + index]) - (n_a.vd[9*para.number_of_nodes + index] - n_a.vd[10*para.number_of_nodes + index])
           - (n_a.vd[15*para.number_of_nodes + index] - n_a.vd[16*para.number_of_nodes + index]) - (n_a.vd[17*para.number_of_nodes + index] - n_a.vd[18*para.number_of_nodes + index]);
  mode[15] = (n_a.vd[11*para.number_of_nodes + index] - n_a.vd[12*para.number_of_nodes + index]) - (n_a.vd[13*para.number_of_nodes + index] - n_a.vd[14*para.number_of_nodes + index])
           - (n_a.vd[15*para.number_of_nodes + index] - n_a.vd[16*para.number_of_nodes + index]) + (n_a.vd[17*para.number_of_nodes + index] - n_a.vd[18*para.number_of_nodes + index]);
  mode[16] = n_a.vd[0*para.number_of_nodes + index] + n_a.vd[7*para.number_of_nodes + index] + n_a.vd[8*para.number_of_nodes + index] + n_a.vd[9*para.number_of_nodes + index] + n_a.vd[10*para.number_of_nodes + index]
           + n_a.vd[11*para.number_of_nodes + index] + n_a.vd[12*para.number_of_nodes + index] + n_a.vd[13*para.number_of_nodes + index] + n_a.vd[14*para.number_of_nodes + index]
           + n_a.vd[15*para.number_of_nodes + index] + n_a.vd[16*para.number_of_nodes + index] + n_a.vd[17*para.number_of_nodes + index] + n_a.vd[18*para.number_of_nodes + index]
           - 2.f*((n_a.vd[1*para.number_of_nodes + index] + n_a.vd[2*para.number_of_nodes + index]) + (n_a.vd[3*para.number_of_nodes + index] + n_a.vd[4*para.number_of_nodes + index])
           + (n_a.vd[5*para.number_of_nodes + index] + n_a.vd[6*para.number_of_nodes + index]));
  mode[17] = -(n_a.vd[1*para.number_of_nodes + index] + n_a.vd[2*para.number_of_nodes + index]) + (n_a.vd[3*para.number_of_nodes + index] + n_a.vd[4*para.number_of_nodes + index])
           + (n_a.vd[11*para.number_of_nodes + index] + n_a.vd[12*para.number_of_nodes + index]) + (n_a.vd[13*para.number_of_nodes + index] + n_a.vd[14*para.number_of_nodes + index])
           - (n_a.vd[15*para.number_of_nodes + index] + n_a.vd[16*para.number_of_nodes + index]) - (n_a.vd[17*para.number_of_nodes + index] + n_a.vd[18*para.number_of_nodes + index]);
  mode[18] = -(n_a.vd[1*para.number_of_nodes + index] + n_a.vd[2*para.number_of_nodes + index]) - (n_a.vd[3*para.number_of_nodes + index] + n_a.vd[4*para.number_of_nodes + index])
           - (n_a.vd[11*para.number_of_nodes + index] + n_a.vd[12*para.number_of_nodes + index]) - (n_a.vd[13*para.number_of_nodes + index] + n_a.vd[14*para.number_of_nodes + index])
           - (n_a.vd[15*para.number_of_nodes + index] + n_a.vd[16*para.number_of_nodes + index]) - (n_a.vd[17*para.number_of_nodes + index] + n_a.vd[18*para.number_of_nodes + index])
           + 2.f*((n_a.vd[5*para.number_of_nodes + index] + n_a.vd[6*para.number_of_nodes + index]) + (n_a.vd[7*para.number_of_nodes + index] + n_a.vd[8*para.number_of_nodes + index])
           + (n_a.vd[9*para.number_of_nodes + index] + n_a.vd[10*para.number_of_nodes + index]));

}

/**lb_relax_modes, means collision update of the modes
 * @param index		node index / thread index (Input)
 * @param mode		Pointer to the local register values mode (Input/Output)
 * @param node_f	Pointer to local node force (Input)
*/
__device__ void relax_modes(float *mode, unsigned int index, LB_node_force_gpu node_f){

  float Rho = mode[0] + para.rho*para.agrid*para.agrid*para.agrid;
  float j[3], pi_eq[6];

  /** re-construct the real density
  * remember that the populations are stored as differences to their
  * equilibrium value */

  j[0] = mode[1];
  j[1] = mode[2];
  j[2] = mode[3];

  /** if forces are present, the momentum density is redefined to
  * inlcude one half-step of the force action.  See the
  * Chapman-Enskog expansion in [Ladd & Verberg]. */

  j[0] += 0.5f*node_f.force[0*para.number_of_nodes + index];
  j[1] += 0.5f*node_f.force[1*para.number_of_nodes + index];
  j[2] += 0.5f*node_f.force[2*para.number_of_nodes + index];

  /** equilibrium part of the stress modes (eq13 schiller)*/
  pi_eq[0] = ((j[0]*j[0])+(j[1]*j[1])+(j[2]*j[2]))/Rho;
  pi_eq[1] = ((j[0]*j[0])-(j[1]*j[1]))/Rho;
  pi_eq[2] = (((j[0]*j[0])+(j[1]*j[1])+(j[2]*j[2])) - 3.0f*(j[2]*j[2]))/Rho;
  pi_eq[3] = j[0]*j[1]/Rho;
  pi_eq[4] = j[0]*j[2]/Rho;
  pi_eq[5] = j[1]*j[2]/Rho;

  /** relax the stress modes (eq14 schiller)*/
  mode[4] = pi_eq[0] + para.gamma_bulk*(mode[4] - pi_eq[0]);
  mode[5] = pi_eq[1] + para.gamma_shear*(mode[5] - pi_eq[1]);
  mode[6] = pi_eq[2] + para.gamma_shear*(mode[6] - pi_eq[2]);
  mode[7] = pi_eq[3] + para.gamma_shear*(mode[7] - pi_eq[3]);
  mode[8] = pi_eq[4] + para.gamma_shear*(mode[8] - pi_eq[4]);
  mode[9] = pi_eq[5] + para.gamma_shear*(mode[9] - pi_eq[5]);

  /** relax the ghost modes (project them out) */
  /** ghost modes have no equilibrium part due to orthogonality */
  mode[10] = para.gamma_odd*mode[10];
  mode[11] = para.gamma_odd*mode[11];
  mode[12] = para.gamma_odd*mode[12];
  mode[13] = para.gamma_odd*mode[13];
  mode[14] = para.gamma_odd*mode[14];
  mode[15] = para.gamma_odd*mode[15];
  mode[16] = para.gamma_even*mode[16];
  mode[17] = para.gamma_even*mode[17];
  mode[18] = para.gamma_even*mode[18];

}

/**thermalization of the modes with gaussian random numbers
 * @param index		node index / thread index (Input)
 * @param mode		Pointer to the local register values mode (Input/Output)
 * @param *rn		Pointer to randomnumber array of the local node
*/
__device__ void thermalize_modes(float *mode, unsigned int index, LB_randomnr_gpu *rn){

  float Rho = mode[0] + para.rho*para.agrid*para.agrid*para.agrid;

  /*
    if (Rho <0)
    printf("Rho too small! %f %f %f", Rho, mode[0], para.rho*para.agrid*para.agrid*para.agrid);
  */
#ifdef GAUSSRANDOM
  /** stress modes */
  gaussian_random(rn);
  mode[4] += sqrt(Rho*(para.mu*(2.f/3.f)*(1.f-(para.gamma_bulk*para.gamma_bulk)))) * rn->randomnr[1];
  mode[5] += sqrt(Rho*(para.mu*(4.f/9.f)*(1.f-(para.gamma_shear*para.gamma_shear)))) * rn->randomnr[0];

  gaussian_random(rn);
  mode[6] += sqrt(Rho*(para.mu*(4.f/3.f)*(1.f-(para.gamma_shear*para.gamma_shear)))) * rn->randomnr[1];
  mode[7] += sqrt(Rho*(para.mu*(1.f/9.f)*(1.f-(para.gamma_shear*para.gamma_shear)))) * rn->randomnr[0];

  gaussian_random(rn);
  mode[8] += sqrt(Rho*(para.mu*(1.f/9.f)*(1.f-(para.gamma_shear*para.gamma_shear)))) * rn->randomnr[1];
  mode[9] += sqrt(Rho*(para.mu*(1.f/9.f)*(1.f-(para.gamma_shear*para.gamma_shear)))) * rn->randomnr[0];
 
  /** ghost modes */
  gaussian_random(rn);
  mode[10] += sqrt(Rho*(para.mu*(2.f/3.f))) * rn->randomnr[1];
  mode[11] += sqrt(Rho*(para.mu*(2.f/3.f))) * rn->randomnr[0];

  gaussian_random(rn);
  mode[12] += sqrt(Rho*(para.mu*(2.f/3.f))) * rn->randomnr[1];
  mode[13] += sqrt(Rho*(para.mu*(2.f/9.f))) * rn->randomnr[0];

  gaussian_random(rn);
  mode[14] += sqrt(Rho*(para.mu*(2.f/9.f))) * rn->randomnr[1];
  mode[15] += sqrt(Rho*(para.mu*(2.f/9.f))) * rn->randomnr[0];

  gaussian_random(rn);
  mode[16] += sqrt(Rho*(para.mu*(2.f))) * rn->randomnr[1];
  mode[17] += sqrt(Rho*(para.mu*(4.f/9.f))) * rn->randomnr[0];

  gaussian_random(rn);
  mode[18] += sqrt(Rho*(para.mu*(4.f/3.f))) * rn->randomnr[1];
#else
  /** stress modes */
  random_01(rn);
  mode[4] += sqrt(12.f*Rho*para.mu*(2.f/3.f)*(1.f-(para.gamma_bulk*para.gamma_bulk))) * (rn->randomnr[1]-0.5f);
  mode[5] += sqrt(12.f*Rho*para.mu*(4.f/9.f)*(1.f-(para.gamma_shear*para.gamma_shear))) * (rn->randomnr[0]-0.5f);

  random_01(rn);
  mode[6] += sqrt(12.f*Rho*para.mu*(4.f/3.f)*(1.f-(para.gamma_shear*para.gamma_shear))) * (rn->randomnr[1]-0.5f);
  mode[7] += sqrt(12.f*Rho*para.mu*(1.f/9.f)*(1.f-(para.gamma_shear*para.gamma_shear))) * (rn->randomnr[0]-0.5f);

  random_01(rn);
  mode[8] += sqrt(12.f*para.mu*(1.f/9.f)*(1.f-(para.gamma_shear*para.gamma_shear))) * (rn->randomnr[1]-0.5f);
  mode[9] += sqrt(12.f*para.mu*(1.f/9.f)*(1.f-(para.gamma_shear*para.gamma_shear))) * (rn->randomnr[0]-0.5f);
 
  /** ghost modes */
  random_01(rn);
  mode[10] += sqrt(12.f*Rho*para.mu*(2.f/3.f)) * (rn->randomnr[1]-0.5f);
  mode[11] += sqrt(12.f*Rho*para.mu*(2.f/3.f)) * (rn->randomnr[0]-0.5f);

  random_01(rn);
  mode[12] += sqrt(12.f*Rho*para.mu*(2.f/3.f)) * (rn->randomnr[1]-0.5f);
  mode[13] += sqrt(12.f*Rho*para.mu*(2.f/9.f)) * (rn->randomnr[0]-0.5f);

  random_01(rn);
  mode[14] += sqrt(12.f*Rho*para.mu*(2.f/9.f)) * (rn->randomnr[1]-0.5f);
  mode[15] += sqrt(12.f*Rho*para.mu*(2.f/9.f)) * (rn->randomnr[0]-0.5f);

  random_01(rn);
  mode[16] += sqrt(12.f*Rho*para.mu*(2.f)) * (rn->randomnr[1]-0.5f);
  mode[17] += sqrt(12.f*Rho*para.mu*(4.f/9.f)) * (rn->randomnr[0]-0.5f);

  random_01(rn);
  mode[18] += sqrt(12.f*Rho*para.mu*(4.f/3.f)) * (rn->randomnr[1]-0.5f);
#endif
}
/*-------------------------------------------------------*/
/**normalization of the modes need befor backtransformation into velocity space
 * @param mode		Pointer to the local register values mode (Input/Output)
*/
__device__ void normalize_modes(float* mode){

  /** normalization factors enter in the back transformation */
  mode[0] *= 1.f;
  mode[1] *= 3.f;
  mode[2] *= 3.f;
  mode[3] *= 3.f;
  mode[4] *= 3.f/2.f;
  mode[5] *= 9.f/4.f;
  mode[6] *= 3.f/4.f;
  mode[7] *= 9.f;
  mode[8] *= 9.f;
  mode[9] *= 9.f;
  mode[10] *= 3.f/2.f;
  mode[11] *= 3.f/2.f;
  mode[12] *= 3.f/2.f;
  mode[13] *= 9.f/2.f;
  mode[14] *= 9.f/2.f;
  mode[15] *= 9.f/2.f;
  mode[16] *= 1.f/2.f;
  mode[17] *= 9.f/4.f;
  mode[18] *= 3.f/4.f;

}
/*-------------------------------------------------------*/
/**backtransformation from modespace to desityspace and streaming with the push method using pbc
 * @param index		node index / thread index (Input)
 * @param mode		Pointer to the local register values mode (Input)
 * @param *n_b		Pointer to local node residing in array b (Output)
*/
__device__ void calc_n_from_modes_push(LB_nodes_gpu n_b, float *mode, unsigned int index){

  unsigned int xyz[3];
  index_to_xyz(index, xyz);
  unsigned int x = xyz[0];
  unsigned int y = xyz[1];
  unsigned int z = xyz[2];

  n_b.vd[0*para.number_of_nodes + x + para.dim_x*y + para.dim_x*para.dim_y*z] = 1.f/3.f * (mode[0] - mode[4] + mode[16]);
  n_b.vd[1*para.number_of_nodes + (x+1)%para.dim_x + para.dim_x*y + para.dim_x*para.dim_y*z] = 1.f/18.f * (mode[0] + mode[1] + mode[5] + mode[6] - mode[17] - mode[18] - 2.f*(mode[10] + mode[16]));
  n_b.vd[2*para.number_of_nodes + (para.dim_x+x-1)%para.dim_x + para.dim_x*y + para.dim_x*para.dim_y*z] = 1.f/18.f * (mode[0] - mode[1] + mode[5] + mode[6] - mode[17] - mode[18] + 2.f*(mode[10] - mode[16]));
  n_b.vd[3*para.number_of_nodes + x + para.dim_x*((y+1)%para.dim_y) + para.dim_x*para.dim_y*z] = 1.f/18.f * (mode[0] + mode[2] - mode[5] + mode[6] + mode[17] - mode[18] - 2.f*(mode[11] + mode[16]));
  n_b.vd[4*para.number_of_nodes + x + para.dim_x*((para.dim_y+y-1)%para.dim_y) + para.dim_x*para.dim_y*z] = 1.f/18.f * (mode[0] - mode[2] - mode[5] + mode[6] + mode[17] - mode[18] + 2.f*(mode[11] - mode[16]));
  n_b.vd[5*para.number_of_nodes + x + para.dim_x*y + para.dim_x*para.dim_y*((z+1)%para.dim_z)] = 1.f/18.f * (mode[0] + mode[3] - 2.f*(mode[6] + mode[12] + mode[16] - mode[18]));
  n_b.vd[6*para.number_of_nodes + x + para.dim_x*y + para.dim_x*para.dim_y*((para.dim_z+z-1)%para.dim_z)] = 1.f/18.f * (mode[0] - mode[3] - 2.f*(mode[6] - mode[12] + mode[16] - mode[18]));
  n_b.vd[7*para.number_of_nodes + (x+1)%para.dim_x + para.dim_x*((y+1)%para.dim_y) + para.dim_x*para.dim_y*z] = 1.f/36.f * (mode[0] + mode[1] + mode[2] + mode[4] + 2.f*mode[6] + mode[7] + mode[10] + mode[11] + mode[13] + mode[14] + mode[16] + 2.f*mode[18]);
  n_b.vd[8*para.number_of_nodes + (para.dim_x+x-1)%para.dim_x + para.dim_x*((para.dim_y+y-1)%para.dim_y) + para.dim_x*para.dim_y*z] = 1.f/36.f * (mode[0] - mode[1] - mode[2] + mode[4] + 2.f*mode[6] + mode[7] - mode[10] - mode[11] - mode[13] - mode[14] + mode[16] + 2.f*mode[18]);
  n_b.vd[9*para.number_of_nodes + (x+1)%para.dim_x + para.dim_x*((para.dim_y+y-1)%para.dim_y) + para.dim_x*para.dim_y*z] = 1.f/36.f * (mode[0] + mode[1] - mode[2] + mode[4] + 2.f*mode[6] - mode[7] + mode[10] - mode[11] + mode[13] - mode[14] + mode[16] + 2.f*mode[18]);
  n_b.vd[10*para.number_of_nodes + (para.dim_x+x-1)%para.dim_x + para.dim_x*((y+1)%para.dim_y) + para.dim_x*para.dim_y*z] = 1.f/36.f * (mode[0] - mode[1] + mode[2] + mode[4] + 2.f*mode[6] - mode[7] - mode[10] + mode[11] - mode[13] + mode[14] + mode[16] + 2.f*mode[18]);
  n_b.vd[11*para.number_of_nodes + (x+1)%para.dim_x + para.dim_x*y + para.dim_x*para.dim_y*((z+1)%para.dim_z)] = 1.f/36.f * (mode[0] + mode[1] + mode[3] + mode[4] + mode[5] - mode[6] + mode[8] + mode[10] + mode[12] - mode[13] + mode[15] + mode[16] + mode[17] - mode[18]);
  n_b.vd[12*para.number_of_nodes + (para.dim_x+x-1)%para.dim_x + para.dim_x*y + para.dim_x*para.dim_y*((para.dim_z+z-1)%para.dim_z)] = 1.f/36.f * (mode[0] - mode[1] - mode[3] + mode[4] + mode[5] - mode[6] + mode[8] - mode[10] - mode[12] + mode[13] - mode[15] + mode[16] + mode[17] - mode[18]);
  n_b.vd[13*para.number_of_nodes + (x+1)%para.dim_x + para.dim_x*y + para.dim_x*para.dim_y*((para.dim_z+z-1)%para.dim_z)] = 1.f/36.f * (mode[0] + mode[1] - mode[3] + mode[4] + mode[5] - mode[6] - mode[8] + mode[10] - mode[12] - mode[13] - mode[15] + mode[16] + mode[17] - mode[18]);
  n_b.vd[14*para.number_of_nodes + (para.dim_x+x-1)%para.dim_x + para.dim_x*y + para.dim_x*para.dim_y*((z+1)%para.dim_z)] = 1.f/36.f * (mode[0] - mode[1] + mode[3] + mode[4] + mode[5] - mode[6] - mode[8] - mode[10] + mode[12] + mode[13] + mode[15] + mode[16] + mode[17] - mode[18]);
  n_b.vd[15*para.number_of_nodes + x + para.dim_x*((y+1)%para.dim_y) + para.dim_x*para.dim_y*((z+1)%para.dim_z)] = 1.f/36.f * (mode[0] + mode[2] + mode[3] + mode[4] - mode[5] - mode[6] + mode[9] + mode[11] + mode[12] - mode[14] - mode[15] + mode[16] - mode[17] - mode[18]);
  n_b.vd[16*para.number_of_nodes + x + para.dim_x*((para.dim_y+y-1)%para.dim_y) + para.dim_x*para.dim_y*((para.dim_z+z-1)%para.dim_z)] = 1.f/36.f * (mode[0] - mode[2] - mode[3] + mode[4] - mode[5] - mode[6] + mode[9] - mode[11] - mode[12] + mode[14] + mode[15] + mode[16] - mode[17] - mode[18]);
  n_b.vd[17*para.number_of_nodes + x + para.dim_x*((y+1)%para.dim_y) + para.dim_x*para.dim_y*((para.dim_z+z-1)%para.dim_z)] = 1.f/36.f * (mode[0] + mode[2] - mode[3] + mode[4] - mode[5] - mode[6] - mode[9] + mode[11] - mode[12] - mode[14] + mode[15] + mode[16] - mode[17] - mode[18]);
  n_b.vd[18*para.number_of_nodes + x + para.dim_x*((para.dim_y+y-1)%para.dim_y) + para.dim_x*para.dim_y*((z+1)%para.dim_z)] = 1.f/36.f * (mode[0] - mode[2] + mode[3] + mode[4] - mode[5] - mode[6] - mode[9] - mode[11] + mode[12] + mode[14] - mode[15] + mode[16] - mode[17] - mode[18]);

}

/** Bounce back boundary conditions.
 * The populations that have propagated into a boundary node
 * are bounced back to the node they came from. This results
 * in no slip boundary conditions.
 *
 * [cf. Ladd and Verberg, J. Stat. Phys. 104(5/6):1191-1251, 2001]
 * @param index			node index / thread index (Input)
 * @param n_b			Pointer to local node residing in array b (Input)
 * @param n_a			Pointer to local node residing in array a (Output) (temp stored in buffer a)
 * @param LB_boundary_velocity 			The constant velocity at the boundary, set by the user (Input)
 * @param LB_boundary_force 			The force on the boundary nodes (Output)
*/
__device__ void bounce_back_read(LB_nodes_gpu n_b, LB_nodes_gpu n_a, unsigned int index, \
    float* LB_boundary_velocity, float* LB_boundary_force){
    
  unsigned int xyz[3];
  int c[3];
  float v[3];
  float shift, weight, pop_to_bounce_back;
  float boundary_force[3] = {0,0,0};
  size_t to_index, to_index_x, to_index_y, to_index_z;
  int population, inverse;
  int boundary_index;


  boundary_index=n_b.boundary[index];
  if(boundary_index != 0){
    
    v[0]=LB_boundary_velocity[3*(boundary_index-1)+0];
    v[1]=LB_boundary_velocity[3*(boundary_index-1)+1];
    v[2]=LB_boundary_velocity[3*(boundary_index-1)+2];

    index_to_xyz(index, xyz);

    unsigned int x = xyz[0];
    unsigned int y = xyz[1];
    unsigned int z = xyz[2];

/* CPU analog of shift:
   lbpar.agrid*lbpar.agrid*lbpar.agrid*lbpar.rho*2*lbmodel.c[i][l]*lb_boundaries[lbfields[k].boundary-1].velocity[l] */
  
    /** store vd temporary in second lattice to avoid race conditions */
#define BOUNCEBACK  \
  shift = para.agrid*para.agrid*para.agrid*para.agrid*para.rho*2.*3.*weight*para.tau*(v[0]*c[0] + v[1]*c[1] + v[2]*c[2]); \
  pop_to_bounce_back = n_b.vd[population*para.number_of_nodes + index ]; \
  to_index_x = (x+c[0]+para.dim_x)%para.dim_x; \
  to_index_y = (y+c[1]+para.dim_y)%para.dim_y; \
  to_index_z = (z+c[2]+para.dim_z)%para.dim_z; \
  to_index = to_index_x + para.dim_x*to_index_y + para.dim_x*para.dim_y*to_index_z; \
  if (n_b.boundary[to_index] == 0) \
  { \
    boundary_force[0] += (2*pop_to_bounce_back+shift)*c[0]/para.tau/para.tau/para.agrid; \
    boundary_force[1] += (2*pop_to_bounce_back+shift)*c[1]/para.tau/para.tau/para.agrid; \
    boundary_force[2] += (2*pop_to_bounce_back+shift)*c[2]/para.tau/para.tau/para.agrid; \
    n_b.vd[inverse*para.number_of_nodes + to_index ] = pop_to_bounce_back + shift; \
  }

// ***** SHOULDN'T THERE BE AN ELSE STATMENT IN "BOUNCEBACK"?
// ***** THERE IS AN ODD FACTOR OF 2 THAT YOU INCUR IN THE FORCES FOR THE "lb_stokes_sphere_gpu.tcl" TEST CASE

    // the resting population does nothing.
    c[0]=1;c[1]=0;c[2]=0; weight=1./18.; population=2; inverse=1; 
    BOUNCEBACK
    
    c[0]=-1;c[1]=0;c[2]=0; weight=1./18.; population=1; inverse=2; 
    BOUNCEBACK
    
    c[0]=0;c[1]=1;c[2]=0;  weight=1./18.; population=4; inverse=3; 
    BOUNCEBACK

    c[0]=0;c[1]=-1;c[2]=0; weight=1./18.; population=3; inverse=4; 
    BOUNCEBACK
    
    c[0]=0;c[1]=0;c[2]=1; weight=1./18.; population=6; inverse=5; 
    BOUNCEBACK

    c[0]=0;c[1]=0;c[2]=-1; weight=1./18.; population=5; inverse=6; 
    BOUNCEBACK 
    
    c[0]=1;c[1]=1;c[2]=0; weight=1./36.; population=8; inverse=7; 
    BOUNCEBACK
    
    c[0]=-1;c[1]=-1;c[2]=0; weight=1./36.; population=7; inverse=8; 
    BOUNCEBACK
    
    c[0]=1;c[1]=-1;c[2]=0; weight=1./36.; population=10; inverse=9; 
    BOUNCEBACK

    c[0]=-1;c[1]=+1;c[2]=0; weight=1./36.; population=9; inverse=10; 
    BOUNCEBACK
    
    c[0]=1;c[1]=0;c[2]=1; weight=1./36.; population=12; inverse=11; 
    BOUNCEBACK
    
    c[0]=-1;c[1]=0;c[2]=-1; weight=1./36.; population=11; inverse=12; 
    BOUNCEBACK

    c[0]=1;c[1]=0;c[2]=-1; weight=1./36.; population=14; inverse=13; 
    BOUNCEBACK
    
    c[0]=-1;c[1]=0;c[2]=1; weight=1./36.; population=13; inverse=14; 
    BOUNCEBACK

    c[0]=0;c[1]=1;c[2]=1; weight=1./36.; population=16; inverse=15; 
    BOUNCEBACK
    
    c[0]=0;c[1]=-1;c[2]=-1; weight=1./36.; population=15; inverse=16; 
    BOUNCEBACK
    
    c[0]=0;c[1]=1;c[2]=-1; weight=1./36.; population=18; inverse=17; 
    BOUNCEBACK
    
    c[0]=0;c[1]=-1;c[2]=1; weight=1./36.; population=17; inverse=18; 
    BOUNCEBACK  
    
    atomicadd(&LB_boundary_force[3*(n_b.boundary[index]-1)+0], boundary_force[0]);
    atomicadd(&LB_boundary_force[3*(n_b.boundary[index]-1)+1], boundary_force[1]);
    atomicadd(&LB_boundary_force[3*(n_b.boundary[index]-1)+2], boundary_force[2]);
  }
}
/**bounce back read kernel needed to avoid raceconditions
 * @param index			node index / thread index (Input)
 * @param n_b			Pointer to local node residing in array b (Input)
 * @param n_a			Pointer to local node residing in array a (Output) (temp stored in buffer a)
*/
__device__ void bounce_back_write(LB_nodes_gpu n_b, LB_nodes_gpu n_a, unsigned int index){

  unsigned int xyz[3];

  if(n_b.boundary[index] != 0){
    index_to_xyz(index, xyz);
    unsigned int x = xyz[0];
    unsigned int y = xyz[1];
    unsigned int z = xyz[2];

    /** stream vd from boundary node back to origin node */
    n_b.vd[1*para.number_of_nodes + (x+1)%para.dim_x + para.dim_x*y + para.dim_x*para.dim_y*z] = n_a.vd[1*para.number_of_nodes + (x+1)%para.dim_x + para.dim_x*y + para.dim_x*para.dim_y*z];
    n_b.vd[2*para.number_of_nodes + (para.dim_x+x-1)%para.dim_x + para.dim_x*y + para.dim_x*para.dim_y*z] = n_a.vd[2*para.number_of_nodes + (para.dim_x+x-1)%para.dim_x + para.dim_x*y + para.dim_x*para.dim_y*z];
    n_b.vd[3*para.number_of_nodes + x + para.dim_x*((y+1)%para.dim_y) + para.dim_x*para.dim_y*z] = n_a.vd[3*para.number_of_nodes + x + para.dim_x*((y+1)%para.dim_y) + para.dim_x*para.dim_y*z];
    n_b.vd[4*para.number_of_nodes + x + para.dim_x*((para.dim_y+y-1)%para.dim_y) + para.dim_x*para.dim_y*z] = n_a.vd[4*para.number_of_nodes + x + para.dim_x*((para.dim_y+y-1)%para.dim_y) + para.dim_x*para.dim_y*z];
    n_b.vd[5*para.number_of_nodes + x + para.dim_x*y + para.dim_x*para.dim_y*((z+1)%para.dim_z)] = n_a.vd[5*para.number_of_nodes + x + para.dim_x*y + para.dim_x*para.dim_y*((z+1)%para.dim_z)];
    n_b.vd[6*para.number_of_nodes + x + para.dim_x*y + para.dim_x*para.dim_y*((para.dim_z+z-1)%para.dim_z)] = n_a.vd[6*para.number_of_nodes + x + para.dim_x*y + para.dim_x*para.dim_y*((para.dim_z+z-1)%para.dim_z)];
    n_b.vd[7*para.number_of_nodes + (x+1)%para.dim_x + para.dim_x*((y+1)%para.dim_y) + para.dim_x*para.dim_y*z] = n_a.vd[7*para.number_of_nodes + (x+1)%para.dim_x + para.dim_x*((y+1)%para.dim_y) + para.dim_x*para.dim_y*z];
    n_b.vd[8*para.number_of_nodes + (para.dim_x+x-1)%para.dim_x + para.dim_x*((para.dim_y+y-1)%para.dim_y) + para.dim_x*para.dim_y*z] = n_a.vd[8*para.number_of_nodes + (para.dim_x+x-1)%para.dim_x + para.dim_x*((para.dim_y+y-1)%para.dim_y) + para.dim_x*para.dim_y*z];
    n_b.vd[9*para.number_of_nodes + (x+1)%para.dim_x + para.dim_x*((para.dim_y+y-1)%para.dim_y) + para.dim_x*para.dim_y*z] = n_a.vd[9*para.number_of_nodes + (x+1)%para.dim_x + para.dim_x*((para.dim_y+y-1)%para.dim_y) + para.dim_x*para.dim_y*z];
    n_b.vd[10*para.number_of_nodes + (para.dim_x+x-1)%para.dim_x + para.dim_x*((y+1)%para.dim_y) + para.dim_x*para.dim_y*z] = n_a.vd[10*para.number_of_nodes + (para.dim_x+x-1)%para.dim_x + para.dim_x*((y+1)%para.dim_y) + para.dim_x*para.dim_y*z];
    n_b.vd[11*para.number_of_nodes + (x+1)%para.dim_x + para.dim_x*y + para.dim_x*para.dim_y*((z+1)%para.dim_z)] = n_a.vd[11*para.number_of_nodes + (x+1)%para.dim_x + para.dim_x*y + para.dim_x*para.dim_y*((z+1)%para.dim_z)];
    n_b.vd[12*para.number_of_nodes + (para.dim_x+x-1)%para.dim_x + para.dim_x*y + para.dim_x*para.dim_y*((para.dim_z+z-1)%para.dim_z)] = n_a.vd[12*para.number_of_nodes + (para.dim_x+x-1)%para.dim_x + para.dim_x*y + para.dim_x*para.dim_y*((para.dim_z+z-1)%para.dim_z)];
    n_b.vd[13*para.number_of_nodes + (x+1)%para.dim_x + para.dim_x*y + para.dim_x*para.dim_y*((para.dim_z+z-1)%para.dim_z)] = n_a.vd[13*para.number_of_nodes + (x+1)%para.dim_x + para.dim_x*y + para.dim_x*para.dim_y*((para.dim_z+z-1)%para.dim_z)];
    n_b.vd[14*para.number_of_nodes + (para.dim_x+x-1)%para.dim_x + para.dim_x*y + para.dim_x*para.dim_y*((z+1)%para.dim_z)] = n_a.vd[14*para.number_of_nodes + (para.dim_x+x-1)%para.dim_x + para.dim_x*y + para.dim_x*para.dim_y*((z+1)%para.dim_z)];
    n_b.vd[15*para.number_of_nodes + x + para.dim_x*((y+1)%para.dim_y) + para.dim_x*para.dim_y*((z+1)%para.dim_z)] = n_a.vd[15*para.number_of_nodes + x + para.dim_x*((y+1)%para.dim_y) + para.dim_x*para.dim_y*((z+1)%para.dim_z)];
    n_b.vd[16*para.number_of_nodes + x + para.dim_x*((para.dim_y+y-1)%para.dim_y) + para.dim_x*para.dim_y*((para.dim_z+z-1)%para.dim_z)] = n_a.vd[16*para.number_of_nodes + x + para.dim_x*((para.dim_y+y-1)%para.dim_y) + para.dim_x*para.dim_y*((para.dim_z+z-1)%para.dim_z)];
    n_b.vd[17*para.number_of_nodes + x + para.dim_x*((y+1)%para.dim_y) + para.dim_x*para.dim_y*((para.dim_z+z-1)%para.dim_z)] = n_a.vd[17*para.number_of_nodes + x + para.dim_x*((y+1)%para.dim_y) + para.dim_x*para.dim_y*((para.dim_z+z-1)%para.dim_z)];
    n_b.vd[18*para.number_of_nodes + x + para.dim_x*((para.dim_y+y-1)%para.dim_y) + para.dim_x*para.dim_y*((z+1)%para.dim_z)] = n_a.vd[18*para.number_of_nodes + x + para.dim_x*((para.dim_y+y-1)%para.dim_y) + para.dim_x*para.dim_y*((z+1)%para.dim_z)];
  }
}
/** add of (external) forces within the modespace, needed for particle-interaction
 * @param index		node index / thread index (Input)
 * @param mode		Pointer to the local register values mode (Input/Output)
 * @param node_f	Pointer to local node force (Input)
*/
__device__ void apply_forces(unsigned int index, float *mode, LB_node_force_gpu node_f) {

  float Rho, u[3], C[6];
  Rho = mode[0] + para.rho*para.agrid*para.agrid*para.agrid;

  /** hydrodynamic momentum density is redefined when forces present */
  u[0] = (mode[1] + 0.5f*node_f.force[0*para.number_of_nodes + index])/Rho;
  u[1] = (mode[2] + 0.5f*node_f.force[1*para.number_of_nodes + index])/Rho;
  u[2] = (mode[3] + 0.5f*node_f.force[2*para.number_of_nodes + index])/Rho;

  C[0] = (1.f + para.gamma_bulk)*u[0]*node_f.force[0*para.number_of_nodes + index] + 1.f/3.f*(para.gamma_bulk-para.gamma_shear)*(u[0]*node_f.force[0*para.number_of_nodes + index] + u[1]*node_f.force[1*para.number_of_nodes + index] + u[2]*node_f.force[2*para.number_of_nodes + index]);
  C[2] = (1.f + para.gamma_bulk)*u[1]*node_f.force[1*para.number_of_nodes + index] + 1.f/3.f*(para.gamma_bulk-para.gamma_shear)*(u[0]*node_f.force[0*para.number_of_nodes + index] + u[1]*node_f.force[1*para.number_of_nodes + index] + u[2]*node_f.force[2*para.number_of_nodes + index]);
  C[5] = (1.f + para.gamma_bulk)*u[2]*node_f.force[2*para.number_of_nodes + index] + 1.f/3.f*(para.gamma_bulk-para.gamma_shear)*(u[0]*node_f.force[0*para.number_of_nodes + index] + u[1]*node_f.force[1*para.number_of_nodes + index] + u[2]*node_f.force[2*para.number_of_nodes + index]);
  C[1] = 1.f/2.f*(1.f+para.gamma_shear)*(u[0]*node_f.force[1*para.number_of_nodes + index]+u[1]*node_f.force[0*para.number_of_nodes + index]);
  C[3] = 1.f/2.f*(1.f+para.gamma_shear)*(u[0]*node_f.force[2*para.number_of_nodes + index]+u[2]*node_f.force[0*para.number_of_nodes + index]);
  C[4] = 1.f/2.f*(1.f+para.gamma_shear)*(u[1]*node_f.force[2*para.number_of_nodes + index]+u[2]*node_f.force[1*para.number_of_nodes + index]);

  /** update momentum modes */
  mode[1] += node_f.force[0*para.number_of_nodes + index];
  mode[2] += node_f.force[1*para.number_of_nodes + index];
  mode[3] += node_f.force[2*para.number_of_nodes + index];
  	
  /** update stress modes */
  mode[4] += C[0] + C[2] + C[5];
  mode[5] += C[0] - C[2];
  mode[6] += C[0] + C[2] - 2.f*C[5];
  mode[7] += C[1];
  mode[8] += C[3];
  mode[9] += C[4];

#ifdef EXTERNAL_FORCES
  if(para.external_force){
    node_f.force[0*para.number_of_nodes + index] = para.ext_force[0]*powf(para.agrid,4)*para.tau*para.tau;
    node_f.force[1*para.number_of_nodes + index] = para.ext_force[1]*powf(para.agrid,4)*para.tau*para.tau;
    node_f.force[2*para.number_of_nodes + index] = para.ext_force[2]*powf(para.agrid,4)*para.tau*para.tau;
  }
  else{
  node_f.force[0*para.number_of_nodes + index] = 0.f;
  node_f.force[1*para.number_of_nodes + index] = 0.f;
  node_f.force[2*para.number_of_nodes + index] = 0.f;
  }
#else
  /** reset force */
  node_f.force[0*para.number_of_nodes + index] = 0.f;
  node_f.force[1*para.number_of_nodes + index] = 0.f;
  node_f.force[2*para.number_of_nodes + index] = 0.f;
#endif
}

/**function used to calc physical values of every node
 * @param index		node index / thread index (Input)
 * @param mode		Pointer to the local register values mode (Input)
 * @param n_a		Pointer to local node residing in array a for boundary flag(Input)
 * @param *d_v		Pointer to local device values (Input/Output)
 * @param singlenode	Flag, if there is only one node
 * This function is a clone of lb_calc_local_fields and
 * additionally performs unit conversions.
*/
__device__ void calc_values(LB_nodes_gpu n_a, float *mode, LB_values_gpu *d_v, unsigned int index, unsigned int singlenode){

  float rho = mode[0] + para.rho*para.agrid*para.agrid*para.agrid;
	
  float *v, *pi;
  if(singlenode == 1){ 
    v=&(d_v[0].v[0]);
    pi=&(d_v[0].pi[0]);
    d_v[0].rho = rho;
  } else {
    v=&(d_v[index].v[0]);
    pi=&(d_v[index].pi[0]);
    d_v[index].rho = rho;
  }
  float j[3]; float pi_eq[6];
  
  j[0] = mode[1];
  j[1] = mode[2];
  j[2] = mode[3];

// To Do: Here half the forces have to go in!
//  j[0] += 0.5*lbfields[index].force[0];
//  j[1] += 0.5*lbfields[index].force[1];
//  j[2] += 0.5*lbfields[index].force[2];

  v[0]=j[0]/rho;
  v[1]=j[1]/rho;
  v[2]=j[2]/rho;

  /* equilibrium part of the stress modes */
  pi_eq[0] = (j[0]*j[0]+j[1]*j[1]+j[2]*j[2])/ rho;
  pi_eq[1] = ((j[0]*j[0])-(j[1]*j[1]))/ rho;
  pi_eq[2] = (j[0]*j[0]+j[1]*j[1]+j[2]*j[2] - 3.0*j[2]*j[2])/ rho;
  pi_eq[3] = j[0]*j[1]/ rho;
  pi_eq[4] = j[0]*j[2]/ rho;
  pi_eq[5] = j[1]*j[2]/ rho;

  /* Now we must predict the outcome of the next collision */
  /* We immediately average pre- and post-collision. */
  mode[4] = pi_eq[0] + (0.5+0.5*para.gamma_bulk )*(mode[4] - pi_eq[0]);
  mode[5] = pi_eq[1] + (0.5+0.5*para.gamma_shear)*(mode[5] - pi_eq[1]);
  mode[6] = pi_eq[2] + (0.5+0.5*para.gamma_shear)*(mode[6] - pi_eq[2]);
  mode[7] = pi_eq[3] + (0.5+0.5*para.gamma_shear)*(mode[7] - pi_eq[3]);
  mode[8] = pi_eq[4] + (0.5+0.5*para.gamma_shear)*(mode[8] - pi_eq[4]);
  mode[9] = pi_eq[5] + (0.5+0.5*para.gamma_shear)*(mode[9] - pi_eq[5]);

  /* Now we have to transform to the "usual" stress tensor components */
  /* We use eq. 116ff in Duenweg Ladd for that. */
  pi[0]=(mode[0]+mode[4]+mode[5])/3.;
  pi[2]=(2*mode[0]+2*mode[4]-mode[5]+3*mode[6])/6.;
  pi[5]=(2*mode[0]+2*mode[4]-mode[5]+3*mode[6])/6.;
  pi[1]=mode[7];
  pi[3]=mode[8];
  pi[4]=mode[9];

  /* Finally some unit conversions */
  rho*=1./para.agrid/para.agrid/para.agrid;
  v[0]*=1./para.tau/para.agrid;
  v[1]*=1./para.tau/para.agrid;
  v[2]*=1./para.tau/para.agrid;

  for (int i =0; i<6; i++) {
    pi[i]*=1./para.tau/para.tau/para.agrid/para.agrid/para.agrid;
  }

}
/** 
 * @param node_index	node index around (8) particle (Input)
 * @param *mode			Pointer to the local register values mode (Output)
 * @param n_a			Pointer to local node residing in array a(Input)
*/
__device__ void calc_mode(float *mode, LB_nodes_gpu n_a, unsigned int node_index){
	
  /** mass mode */
  mode[0] = n_a.vd[0*para.number_of_nodes + node_index] + n_a.vd[1*para.number_of_nodes + node_index] + n_a.vd[2*para.number_of_nodes + node_index]
          + n_a.vd[3*para.number_of_nodes + node_index] + n_a.vd[4*para.number_of_nodes + node_index] + n_a.vd[5*para.number_of_nodes + node_index]
          + n_a.vd[6*para.number_of_nodes + node_index] + n_a.vd[7*para.number_of_nodes + node_index] + n_a.vd[8*para.number_of_nodes + node_index]
          + n_a.vd[9*para.number_of_nodes + node_index] + n_a.vd[10*para.number_of_nodes + node_index] + n_a.vd[11*para.number_of_nodes + node_index] + n_a.vd[12*para.number_of_nodes + node_index]
          + n_a.vd[13*para.number_of_nodes + node_index] + n_a.vd[14*para.number_of_nodes + node_index] + n_a.vd[15*para.number_of_nodes + node_index] + n_a.vd[16*para.number_of_nodes + node_index]
          + n_a.vd[17*para.number_of_nodes + node_index] + n_a.vd[18*para.number_of_nodes + node_index];

  /** momentum modes */
  mode[1] = (n_a.vd[1*para.number_of_nodes + node_index] - n_a.vd[2*para.number_of_nodes + node_index]) + (n_a.vd[7*para.number_of_nodes + node_index] - n_a.vd[8*para.number_of_nodes + node_index])
          + (n_a.vd[9*para.number_of_nodes + node_index] - n_a.vd[10*para.number_of_nodes + node_index]) + (n_a.vd[11*para.number_of_nodes + node_index] - n_a.vd[12*para.number_of_nodes + node_index])
          + (n_a.vd[13*para.number_of_nodes + node_index] - n_a.vd[14*para.number_of_nodes + node_index]);
  mode[2] = (n_a.vd[3*para.number_of_nodes + node_index] - n_a.vd[4*para.number_of_nodes + node_index]) + (n_a.vd[7*para.number_of_nodes + node_index] - n_a.vd[8*para.number_of_nodes + node_index])
          - (n_a.vd[9*para.number_of_nodes + node_index] - n_a.vd[10*para.number_of_nodes + node_index]) + (n_a.vd[15*para.number_of_nodes + node_index] - n_a.vd[16*para.number_of_nodes + node_index])
          + (n_a.vd[17*para.number_of_nodes + node_index] - n_a.vd[18*para.number_of_nodes + node_index]);
  mode[3] = (n_a.vd[5*para.number_of_nodes + node_index] - n_a.vd[6*para.number_of_nodes + node_index]) + (n_a.vd[11*para.number_of_nodes + node_index] - n_a.vd[12*para.number_of_nodes + node_index])
          - (n_a.vd[13*para.number_of_nodes + node_index] - n_a.vd[14*para.number_of_nodes + node_index]) + (n_a.vd[15*para.number_of_nodes + node_index] - n_a.vd[16*para.number_of_nodes + node_index])
          - (n_a.vd[17*para.number_of_nodes + node_index] - n_a.vd[18*para.number_of_nodes + node_index]);
}
/*********************************************************/
/** \name Coupling part */
/*********************************************************/
/**(Eq. (12) Ahlrichs and Duenweg, JCP 111(17):8225 (1999))
 * @param n_a			Pointer to local node residing in array a (Input)
 * @param *delta		Pointer for the weighting of particle position (Output)
 * @param *delta_j		Pointer for the weighting of particle momentum (Output)
 * @param *particle_data	Pointer to the particle position and velocity (Input)
 * @param *particle_force	Pointer to the particle force (Input)
 * @param part_index		particle id / thread id (Input)
 * @param *rn_part		Pointer to randomnumber array of the particle
 * @param node_index		node index around (8) particle (Output)
*/
__device__ void calc_viscous_force(LB_nodes_gpu n_a, float *delta, CUDA_particle_data *particle_data, CUDA_particle_force *particle_force, unsigned int part_index, LB_randomnr_gpu *rn_part, float *delta_j, unsigned int *node_index){
	
  float mode[4];
  int my_left[3];
  float interpolated_u1, interpolated_u2, interpolated_u3;
  float Rho;
  interpolated_u1 = interpolated_u2 = interpolated_u3 = 0.f;

  float temp_delta[6];
  float temp_delta_half[6];

  /** see ahlrichs + duenweg page 8227 equ (10) and (11) */
  #pragma unroll
  for(int i=0; i<3; ++i){
    float scaledpos = particle_data[part_index].p[i]/para.agrid - 0.5f;
    my_left[i] = (int)(floorf(scaledpos));
    //printf("scaledpos %f \t myleft: %d \n", scaledpos, my_left[i]);
    temp_delta[3+i] = scaledpos - my_left[i];
    temp_delta[i] = 1.f - temp_delta[3+i];
    /**further value used for interpolation of fluid velocity at part pos near boundaries */
    temp_delta_half[3+i] = (scaledpos - my_left[i])*2.f;
    temp_delta_half[i] = 2.f - temp_delta_half[3+i];
  }

  delta[0] = temp_delta[0] * temp_delta[1] * temp_delta[2];
  delta[1] = temp_delta[3] * temp_delta[1] * temp_delta[2];
  delta[2] = temp_delta[0] * temp_delta[4] * temp_delta[2];
  delta[3] = temp_delta[3] * temp_delta[4] * temp_delta[2];
  delta[4] = temp_delta[0] * temp_delta[1] * temp_delta[5];
  delta[5] = temp_delta[3] * temp_delta[1] * temp_delta[5];
  delta[6] = temp_delta[0] * temp_delta[4] * temp_delta[5];
  delta[7] = temp_delta[3] * temp_delta[4] * temp_delta[5];

  // modulo for negative numbers is strange at best, shift to make sure we are positive
  int x = my_left[0] + para.dim_x;
  int y = my_left[1] + para.dim_y;
  int z = my_left[2] + para.dim_z;

  node_index[0] = x%para.dim_x     + para.dim_x*(y%para.dim_y)     + para.dim_x*para.dim_y*(z%para.dim_z);
  node_index[1] = (x+1)%para.dim_x + para.dim_x*(y%para.dim_y)     + para.dim_x*para.dim_y*(z%para.dim_z);
  node_index[2] = x%para.dim_x     + para.dim_x*((y+1)%para.dim_y) + para.dim_x*para.dim_y*(z%para.dim_z);
  node_index[3] = (x+1)%para.dim_x + para.dim_x*((y+1)%para.dim_y) + para.dim_x*para.dim_y*(z%para.dim_z);
  node_index[4] = x%para.dim_x     + para.dim_x*(y%para.dim_y)     + para.dim_x*para.dim_y*((z+1)%para.dim_z);
  node_index[5] = (x+1)%para.dim_x + para.dim_x*(y%para.dim_y)     + para.dim_x*para.dim_y*((z+1)%para.dim_z);
  node_index[6] = x%para.dim_x     + para.dim_x*((y+1)%para.dim_y) + para.dim_x*para.dim_y*((z+1)%para.dim_z);
  node_index[7] = (x+1)%para.dim_x + para.dim_x*((y+1)%para.dim_y) + para.dim_x*para.dim_y*((z+1)%para.dim_z);
  #pragma unroll
  for(int i=0; i<8; ++i){
    calc_mode(mode, n_a, node_index[i]);
    Rho = mode[0] + para.rho*para.agrid*para.agrid*para.agrid;	
    interpolated_u1 += delta[i]*mode[1]/(Rho);
    interpolated_u2 += delta[i]*mode[2]/(Rho);
    interpolated_u3 += delta[i]*mode[3]/(Rho);
  }

  /** calculate viscous force
   * take care to rescale velocities with time_step and transform to MD units
   * (Eq. (9) Ahlrichs and Duenweg, JCP 111(17):8225 (1999)) */

#ifdef LB_ELECTROHYDRODYNAMICS
  particle_force[part_index].f[0] = - para.friction * (particle_data[part_index].v[0]/para.time_step - interpolated_u1*para.agrid/para.tau - particle_data[part_index].mu_E[0]);
  particle_force[part_index].f[1] = - para.friction * (particle_data[part_index].v[1]/para.time_step - interpolated_u2*para.agrid/para.tau - particle_data[part_index].mu_E[1]);
  particle_force[part_index].f[2] = - para.friction * (particle_data[part_index].v[2]/para.time_step - interpolated_u3*para.agrid/para.tau - particle_data[part_index].mu_E[2]);
#else
  particle_force[part_index].f[0] = - para.friction * (particle_data[part_index].v[0]/para.time_step - interpolated_u1*para.agrid/para.tau);
  particle_force[part_index].f[1] = - para.friction * (particle_data[part_index].v[1]/para.time_step - interpolated_u2*para.agrid/para.tau);
  particle_force[part_index].f[2] = - para.friction * (particle_data[part_index].v[2]/para.time_step - interpolated_u3*para.agrid/para.tau);
#endif
  /** add stochastik force of zero mean (Ahlrichs, Duennweg equ. 15)*/
#ifdef GAUSSRANDOM
  gaussian_random(rn_part);
  particle_force[part_index].f[0] += para.lb_coupl_pref2*rn_part->randomnr[0];
  particle_force[part_index].f[1] += para.lb_coupl_pref2*rn_part->randomnr[1];
  gaussian_random(rn_part);
  particle_force[part_index].f[2] += para.lb_coupl_pref2*rn_part->randomnr[0];
#else
  random_01(rn_part);
  particle_force[part_index].f[0] += para.lb_coupl_pref*(rn_part->randomnr[0]-0.5f);
  particle_force[part_index].f[1] += para.lb_coupl_pref*(rn_part->randomnr[1]-0.5f);
  random_01(rn_part);
  particle_force[part_index].f[2] += para.lb_coupl_pref*(rn_part->randomnr[0]-0.5f);
#endif	  
  /** delta_j for transform momentum transfer to lattice units which is done in calc_node_force
  (Eq. (12) Ahlrichs and Duenweg, JCP 111(17):8225 (1999)) */
  delta_j[0] = - particle_force[part_index].f[0]*para.time_step*para.tau/para.agrid;
  delta_j[1] = - particle_force[part_index].f[1]*para.time_step*para.tau/para.agrid;
  delta_j[2] = - particle_force[part_index].f[2]*para.time_step*para.tau/para.agrid;  	
															  																	  
}

/**calcutlation of the node force caused by the particles, with atomicadd due to avoiding race conditions 
	(Eq. (14) Ahlrichs and Duenweg, JCP 111(17):8225 (1999))
 * @param *delta		Pointer for the weighting of particle position (Input)
 * @param *delta_j		Pointer for the weighting of particle momentum (Input)
 * @param node_index		node index around (8) particle (Input)
 * @param node_f    		Pointer to the node force (Output).
*/
__device__ void calc_node_force(float *delta, float *delta_j, unsigned int *node_index, LB_node_force_gpu node_f){

#if 1
  atomicadd(&(node_f.force[0*para.number_of_nodes + node_index[0]]), (delta[0]*delta_j[0]));
  atomicadd(&(node_f.force[1*para.number_of_nodes + node_index[0]]), (delta[0]*delta_j[1]));
  atomicadd(&(node_f.force[2*para.number_of_nodes + node_index[0]]), (delta[0]*delta_j[2]));

  atomicadd(&(node_f.force[0*para.number_of_nodes + node_index[1]]), (delta[1]*delta_j[0]));
  atomicadd(&(node_f.force[1*para.number_of_nodes + node_index[1]]), (delta[1]*delta_j[1]));
  atomicadd(&(node_f.force[2*para.number_of_nodes + node_index[1]]), (delta[1]*delta_j[2]));

  atomicadd(&(node_f.force[0*para.number_of_nodes + node_index[2]]), (delta[2]*delta_j[0]));
  atomicadd(&(node_f.force[1*para.number_of_nodes + node_index[2]]), (delta[2]*delta_j[1]));
  atomicadd(&(node_f.force[2*para.number_of_nodes + node_index[2]]), (delta[2]*delta_j[2]));

  atomicadd(&(node_f.force[0*para.number_of_nodes + node_index[3]]), (delta[3]*delta_j[0]));
  atomicadd(&(node_f.force[1*para.number_of_nodes + node_index[3]]), (delta[3]*delta_j[1]));
  atomicadd(&(node_f.force[2*para.number_of_nodes + node_index[3]]), (delta[3]*delta_j[2]));

  atomicadd(&(node_f.force[0*para.number_of_nodes + node_index[4]]), (delta[4]*delta_j[0]));
  atomicadd(&(node_f.force[1*para.number_of_nodes + node_index[4]]), (delta[4]*delta_j[1]));
  atomicadd(&(node_f.force[2*para.number_of_nodes + node_index[4]]), (delta[4]*delta_j[2]));

  atomicadd(&(node_f.force[0*para.number_of_nodes + node_index[5]]), (delta[5]*delta_j[0]));
  atomicadd(&(node_f.force[1*para.number_of_nodes + node_index[5]]), (delta[5]*delta_j[1]));
  atomicadd(&(node_f.force[2*para.number_of_nodes + node_index[5]]), (delta[5]*delta_j[2]));

  atomicadd(&(node_f.force[0*para.number_of_nodes + node_index[6]]), (delta[6]*delta_j[0]));
  atomicadd(&(node_f.force[1*para.number_of_nodes + node_index[6]]), (delta[6]*delta_j[1]));
  atomicadd(&(node_f.force[2*para.number_of_nodes + node_index[6]]), (delta[6]*delta_j[2]));

  atomicadd(&(node_f.force[0*para.number_of_nodes + node_index[7]]), (delta[7]*delta_j[0]));
  atomicadd(&(node_f.force[1*para.number_of_nodes + node_index[7]]), (delta[7]*delta_j[1]));
  atomicadd(&(node_f.force[2*para.number_of_nodes + node_index[7]]), (delta[7]*delta_j[2]));
#endif
}

__device__ void calc_m0_from_species(unsigned int index, float* mode, EK_parameters *ek_parameters_gpu) {
  mode[0] = 0.0;

  for(int i = 0; i < ek_parameters_gpu->number_of_species; i++) {
    mode[0] += ek_parameters_gpu->rho[i][index];
  }
  
  mode[0] /= powf(para.agrid, 3);
  mode[0] -= para.rho;
}
/*********************************************************/
/** \name System setup and Kernel functions */
/*********************************************************/
/**kernel to calculate local populations from hydrodynamic fields given by the tcl values.
 * The mapping is given in terms of the equilibrium distribution.
 *
 * Eq. (2.15) Ladd, J. Fluid Mech. 271, 295-309 (1994)
 * Eq. (4) in Berk Usta, Ladd and Butler, JCP 122, 094902 (2005)
 *
 * @param n_a		 Pointer to the lattice site (Input).
 * @param *gpu_check additional check if gpu kernel are executed(Input).
*/
__global__ void calc_n_equilibrium(LB_nodes_gpu n_a, int *gpu_check) {

  unsigned int index = blockIdx.y * gridDim.x * blockDim.x + blockDim.x * blockIdx.x + threadIdx.x;

  if(index<para.number_of_nodes){

    /** default values for fields in lattice units */
    gpu_check[0] = 1;

    float Rho = para.rho*para.agrid*para.agrid*para.agrid;
    float v[3] = { 0.0f, 0.0f, 0.0f };
    float pi[6] = { Rho*c_sound_sq, 0.0f, Rho*c_sound_sq, 0.0f, 0.0f, Rho*c_sound_sq };

    float rhoc_sq = Rho*c_sound_sq;
    float avg_rho = para.rho*para.agrid*para.agrid*para.agrid;
    float local_rho, local_j[3], *local_pi, trace;

    local_rho  = Rho;

    local_j[0] = Rho * v[0];
    local_j[1] = Rho * v[1];
    local_j[2] = Rho * v[2];

    local_pi = pi;

    /** reduce the pressure tensor to the part needed here */
    local_pi[0] -= rhoc_sq;
    local_pi[2] -= rhoc_sq;
    local_pi[5] -= rhoc_sq;

    trace = local_pi[0] + local_pi[2] + local_pi[5];

    float rho_times_coeff;
    float tmp1,tmp2;

    /** update the q=0 sublattice */
    n_a.vd[0*para.number_of_nodes + index] = 1.f/3.f * (local_rho-avg_rho) - 1.f/2.f*trace;

    /** update the q=1 sublattice */
    rho_times_coeff = 1.f/18.f * (local_rho-avg_rho);

    n_a.vd[1*para.number_of_nodes + index] = rho_times_coeff + 1.f/6.f*local_j[0] + 1.f/4.f*local_pi[0] - 1.f/12.f*trace;
    n_a.vd[2*para.number_of_nodes + index] = rho_times_coeff - 1.f/6.f*local_j[0] + 1.f/4.f*local_pi[0] - 1.f/12.f*trace;
    n_a.vd[3*para.number_of_nodes + index] = rho_times_coeff + 1.f/6.f*local_j[1] + 1.f/4.f*local_pi[2] - 1.f/12.f*trace;
    n_a.vd[4*para.number_of_nodes + index] = rho_times_coeff - 1.f/6.f*local_j[1] + 1.f/4.f*local_pi[2] - 1.f/12.f*trace;
    n_a.vd[5*para.number_of_nodes + index] = rho_times_coeff + 1.f/6.f*local_j[2] + 1.f/4.f*local_pi[5] - 1.f/12.f*trace;
    n_a.vd[6*para.number_of_nodes + index] = rho_times_coeff - 1.f/6.f*local_j[2] + 1.f/4.f*local_pi[5] - 1.f/12.f*trace;

    /** update the q=2 sublattice */
    rho_times_coeff = 1.f/36.f * (local_rho-avg_rho);

    tmp1 = local_pi[0] + local_pi[2];
    tmp2 = 2.0f*local_pi[1];
    n_a.vd[7*para.number_of_nodes + index]  = rho_times_coeff + 1.f/12.f*(local_j[0]+local_j[1]) + 1.f/8.f*(tmp1+tmp2) - 1.f/24.f*trace;
    n_a.vd[8*para.number_of_nodes + index]  = rho_times_coeff - 1.f/12.f*(local_j[0]+local_j[1]) + 1.f/8.f*(tmp1+tmp2) - 1.f/24.f*trace;
    n_a.vd[9*para.number_of_nodes + index]  = rho_times_coeff + 1.f/12.f*(local_j[0]-local_j[1]) + 1.f/8.f*(tmp1-tmp2) - 1.f/24.f*trace;
    n_a.vd[10*para.number_of_nodes + index] = rho_times_coeff - 1.f/12.f*(local_j[0]-local_j[1]) + 1.f/8.f*(tmp1-tmp2) - 1.f/24.f*trace;

    tmp1 = local_pi[0] + local_pi[5];
    tmp2 = 2.0f*local_pi[3];

    n_a.vd[11*para.number_of_nodes + index] = rho_times_coeff + 1.f/12.f*(local_j[0]+local_j[2]) + 1.f/8.f*(tmp1+tmp2) - 1.f/24.f*trace;
    n_a.vd[12*para.number_of_nodes + index] = rho_times_coeff - 1.f/12.f*(local_j[0]+local_j[2]) + 1.f/8.f*(tmp1+tmp2) - 1.f/24.f*trace;
    n_a.vd[13*para.number_of_nodes + index] = rho_times_coeff + 1.f/12.f*(local_j[0]-local_j[2]) + 1.f/8.f*(tmp1-tmp2) - 1.f/24.f*trace;
    n_a.vd[14*para.number_of_nodes + index] = rho_times_coeff - 1.f/12.f*(local_j[0]-local_j[2]) + 1.f/8.f*(tmp1-tmp2) - 1.f/24.f*trace;

    tmp1 = local_pi[2] + local_pi[5];
    tmp2 = 2.0f*local_pi[4];

    n_a.vd[15*para.number_of_nodes + index] = rho_times_coeff + 1.f/12.f*(local_j[1]+local_j[2]) + 1.f/8.f*(tmp1+tmp2) - 1.f/24.f*trace;
    n_a.vd[16*para.number_of_nodes + index] = rho_times_coeff - 1.f/12.f*(local_j[1]+local_j[2]) + 1.f/8.f*(tmp1+tmp2) - 1.f/24.f*trace;
    n_a.vd[17*para.number_of_nodes + index] = rho_times_coeff + 1.f/12.f*(local_j[1]-local_j[2]) + 1.f/8.f*(tmp1-tmp2) - 1.f/24.f*trace;
    n_a.vd[18*para.number_of_nodes + index] = rho_times_coeff - 1.f/12.f*(local_j[1]-local_j[2]) + 1.f/8.f*(tmp1-tmp2) - 1.f/24.f*trace;

    /**set different seed for randomgen on every node */
    n_a.seed[index] = para.your_seed + index;
  }
}
/** kernel to calculate local populations from hydrodynamic fields
 * from given flow field velocities.  The mapping is given in terms of
 * the equilibrium distribution.
 *
 * Eq. (2.15) Ladd, J. Fluid Mech. 271, 295-309 (1994)
 * Eq. (4) in Berk Usta, Ladd and Butler, JCP 122, 094902 (2005)
 *
 * @param n_a		   the current nodes array (double buffering!)
 * @param single_nodeindex the node to set the velocity for
 * @param velocity         the velocity to set
 */
__global__ void set_u_equilibrium(LB_nodes_gpu n_a, int single_nodeindex,float *velocity) {

  unsigned int index = blockIdx.y * gridDim.x * blockDim.x + blockDim.x * blockIdx.x + threadIdx.x;

  if(index == 0){

    /** default values for fields in lattice units */
    float mode[19];
    calc_mode(mode, n_a, single_nodeindex);
    float Rho = mode[0] + para.rho*para.agrid*para.agrid*para.agrid;

    float v[3];
    v[0] = velocity[0];
    v[1] = velocity[1];
    v[2] = velocity[2];

    float pi[6] = { Rho*c_sound_sq, 0.0f, Rho*c_sound_sq, 0.0f, 0.0f, Rho*c_sound_sq };

    float rhoc_sq = Rho*c_sound_sq;
    float avg_rho = para.rho*para.agrid*para.agrid*para.agrid;
    float local_rho, local_j[3], *local_pi, trace;

    local_rho  = Rho;

    local_j[0] = Rho * v[0];
    local_j[1] = Rho * v[1];
    local_j[2] = Rho * v[2];

    local_pi = pi;

    /** reduce the pressure tensor to the part needed here */
    local_pi[0] -= rhoc_sq;
    local_pi[2] -= rhoc_sq;
    local_pi[5] -= rhoc_sq;

    trace = local_pi[0] + local_pi[2] + local_pi[5];

    float rho_times_coeff;
    float tmp1,tmp2;

    /** update the q=0 sublattice */
    n_a.vd[0*para.number_of_nodes + single_nodeindex] = 1.f/3.f * (local_rho-avg_rho) - 1.f/2.f*trace;

    /** update the q=1 sublattice */
    rho_times_coeff = 1.f/18.f * (local_rho-avg_rho);

    n_a.vd[1*para.number_of_nodes + single_nodeindex] = rho_times_coeff + 1.f/6.f*local_j[0] + 1.f/4.f*local_pi[0] - 1.f/12.f*trace;
    n_a.vd[2*para.number_of_nodes + single_nodeindex] = rho_times_coeff - 1.f/6.f*local_j[0] + 1.f/4.f*local_pi[0] - 1.f/12.f*trace;
    n_a.vd[3*para.number_of_nodes + single_nodeindex] = rho_times_coeff + 1.f/6.f*local_j[1] + 1.f/4.f*local_pi[2] - 1.f/12.f*trace;
    n_a.vd[4*para.number_of_nodes + single_nodeindex] = rho_times_coeff - 1.f/6.f*local_j[1] + 1.f/4.f*local_pi[2] - 1.f/12.f*trace;
    n_a.vd[5*para.number_of_nodes + single_nodeindex] = rho_times_coeff + 1.f/6.f*local_j[2] + 1.f/4.f*local_pi[5] - 1.f/12.f*trace;
    n_a.vd[6*para.number_of_nodes + single_nodeindex] = rho_times_coeff - 1.f/6.f*local_j[2] + 1.f/4.f*local_pi[5] - 1.f/12.f*trace;

    /** update the q=2 sublattice */
    rho_times_coeff = 1.f/36.f * (local_rho-avg_rho);

    tmp1 = local_pi[0] + local_pi[2];
    tmp2 = 2.0f*local_pi[1];
    n_a.vd[7*para.number_of_nodes + single_nodeindex]  = rho_times_coeff + 1.f/12.f*(local_j[0]+local_j[1]) + 1.f/8.f*(tmp1+tmp2) - 1.f/24.f*trace;
    n_a.vd[8*para.number_of_nodes + single_nodeindex]  = rho_times_coeff - 1.f/12.f*(local_j[0]+local_j[1]) + 1.f/8.f*(tmp1+tmp2) - 1.f/24.f*trace;
    n_a.vd[9*para.number_of_nodes + single_nodeindex]  = rho_times_coeff + 1.f/12.f*(local_j[0]-local_j[1]) + 1.f/8.f*(tmp1-tmp2) - 1.f/24.f*trace;
    n_a.vd[10*para.number_of_nodes + single_nodeindex] = rho_times_coeff - 1.f/12.f*(local_j[0]-local_j[1]) + 1.f/8.f*(tmp1-tmp2) - 1.f/24.f*trace;

    tmp1 = local_pi[0] + local_pi[5];
    tmp2 = 2.0f*local_pi[3];

    n_a.vd[11*para.number_of_nodes + single_nodeindex] = rho_times_coeff + 1.f/12.f*(local_j[0]+local_j[2]) + 1.f/8.f*(tmp1+tmp2) - 1.f/24.f*trace;
    n_a.vd[12*para.number_of_nodes + single_nodeindex] = rho_times_coeff - 1.f/12.f*(local_j[0]+local_j[2]) + 1.f/8.f*(tmp1+tmp2) - 1.f/24.f*trace;
    n_a.vd[13*para.number_of_nodes + single_nodeindex] = rho_times_coeff + 1.f/12.f*(local_j[0]-local_j[2]) + 1.f/8.f*(tmp1-tmp2) - 1.f/24.f*trace;
    n_a.vd[14*para.number_of_nodes + single_nodeindex] = rho_times_coeff - 1.f/12.f*(local_j[0]-local_j[2]) + 1.f/8.f*(tmp1-tmp2) - 1.f/24.f*trace;

    tmp1 = local_pi[2] + local_pi[5];
    tmp2 = 2.0f*local_pi[4];

    n_a.vd[15*para.number_of_nodes + single_nodeindex] = rho_times_coeff + 1.f/12.f*(local_j[1]+local_j[2]) + 1.f/8.f*(tmp1+tmp2) - 1.f/24.f*trace;
    n_a.vd[16*para.number_of_nodes + single_nodeindex] = rho_times_coeff - 1.f/12.f*(local_j[1]+local_j[2]) + 1.f/8.f*(tmp1+tmp2) - 1.f/24.f*trace;
    n_a.vd[17*para.number_of_nodes + single_nodeindex] = rho_times_coeff + 1.f/12.f*(local_j[1]-local_j[2]) + 1.f/8.f*(tmp1-tmp2) - 1.f/24.f*trace;
    n_a.vd[18*para.number_of_nodes + single_nodeindex] = rho_times_coeff - 1.f/12.f*(local_j[1]-local_j[2]) + 1.f/8.f*(tmp1-tmp2) - 1.f/24.f*trace;

  }
}
<<<<<<< HEAD
/** kernel for the initalisation of the particle force array
 * @param *particle_force	Pointer to local particle force (Output)
 * @param *part			Pointer to the particle rn seed storearray (Output)
*/
__global__ void init_particle_force(LB_particle_force_gpu *particle_force, LB_particle_seed_gpu *part){
	
  unsigned int part_index = blockIdx.y * gridDim.x * blockDim.x + blockDim.x * blockIdx.x + threadIdx.x;
	
  if(part_index<para.number_of_particles) {
    particle_force[part_index].f[0] = 0.0f;
    particle_force[part_index].f[1] = 0.0f;
    particle_force[part_index].f[2] = 0.0f;
	
    part[part_index].seed = para.your_seed + part_index;
  }
			
}

/** kernel for the initalisation of the particle force array
 * @param *particle_force	pointer to local particle force (Input)
*/
__global__ void reset_particle_force(LB_particle_force_gpu *particle_force){
	
  unsigned int part_index = blockIdx.y * gridDim.x * blockDim.x + blockDim.x * blockIdx.x + threadIdx.x;
	
  if(part_index<para.number_of_particles){
    particle_force[part_index].f[0] = 0.0f;
    particle_force[part_index].f[1] = 0.0f;
    particle_force[part_index].f[2] = 0.0f;
  }			
}
=======

>>>>>>> 727fe2ac

/** (re-)initialization of the node force / set up of external force in lb units
 * @param node_f		Pointer to local node force (Input)
*/
__global__ void reinit_node_force(LB_node_force_gpu node_f){

  unsigned int index = blockIdx.y * gridDim.x * blockDim.x + blockDim.x * blockIdx.x + threadIdx.x;

  if(index<para.number_of_nodes){
#ifdef EXTERNAL_FORCES
    if(para.external_force){
      node_f.force[0*para.number_of_nodes + index] = para.ext_force[0]*powf(para.agrid,4)*para.tau*para.tau;
      node_f.force[1*para.number_of_nodes + index] = para.ext_force[1]*powf(para.agrid,4)*para.tau*para.tau;
      node_f.force[2*para.number_of_nodes + index] = para.ext_force[2]*powf(para.agrid,4)*para.tau*para.tau;
    }
    else{
      node_f.force[0*para.number_of_nodes + index] = 0.0f;
      node_f.force[1*para.number_of_nodes + index] = 0.0f;
      node_f.force[2*para.number_of_nodes + index] = 0.0f;
    }
#else
    node_f.force[0*para.number_of_nodes + index] = 0.0f;
    node_f.force[1*para.number_of_nodes + index] = 0.0f;
    node_f.force[2*para.number_of_nodes + index] = 0.0f;
#endif
  }
}

/**set the boundary flag for all boundary nodes
 * @param boundary_node_list    The indices of the boundary nodes
 * @param boundary_index_list   The flag representing the corresponding boundary
 * @param number_of_boundnodes	The number of boundary nodes
 * @param n_a			Pointer to local node residing in array a (Input)
 * @param n_b			Pointer to local node residing in array b (Input)
*/
__global__ void init_boundaries(int *boundary_node_list, int *boundary_index_list, int number_of_boundnodes, LB_nodes_gpu n_a, LB_nodes_gpu n_b){

  unsigned int index = blockIdx.y * gridDim.x * blockDim.x + blockDim.x * blockIdx.x + threadIdx.x;

  if(index<number_of_boundnodes){
    n_a.boundary[boundary_node_list[index]] = boundary_index_list[index];
    n_b.boundary[boundary_node_list[index]] = boundary_index_list[index];
  }	
}

/**reset the boundary flag of every node
 * @param n_a		Pointer to local node residing in array a (Input)
 * @param n_b		Pointer to local node residing in array b (Input)	
*/
__global__ void reset_boundaries(LB_nodes_gpu n_a, LB_nodes_gpu n_b){

  size_t index = blockIdx.y * gridDim.x * blockDim.x + blockDim.x * blockIdx.x + threadIdx.x;

  if(index<para.number_of_nodes){
    n_a.boundary[index] = n_b.boundary[index] = 0;
  }
}

/** integrationstep of the lb-fluid-solver
 * @param n_a		Pointer to local node residing in array a (Input)
 * @param n_b		Pointer to local node residing in array b (Input)
 * @param *d_v		Pointer to local device values (Input)
 * @param node_f	Pointer to local node force (Input)
*/
__global__ void integrate(LB_nodes_gpu n_a, LB_nodes_gpu n_b, LB_values_gpu *d_v, LB_node_force_gpu node_f, EK_parameters* ek_parameters_gpu){
    
  /**every node is connected to a thread via the index*/
  unsigned int index = blockIdx.y * gridDim.x * blockDim.x + blockDim.x * blockIdx.x + threadIdx.x;
  /**the 19 moments (modes) are only temporary register values */
  float mode[19];
  LB_randomnr_gpu rng;

  if( index < para.number_of_nodes ){
    /** storing the seed into a register value*/
    rng.seed = n_a.seed[index];
    /**calc_m_from_n*/
    calc_m_from_n(n_a, index, mode);
#ifdef ELECTROKINETICS
    /**calculate density from individual species' densities*/
    calc_m0_from_species(index, mode, ek_parameters_gpu);
#endif
    /**lb_relax_modes*/
    relax_modes(mode, index, node_f);
    /**lb_thermalize_modes */
    if (para.fluct) thermalize_modes(mode, index, &rng);
#ifdef EXTERNAL_FORCES
    /**if external force is used apply node force */
    apply_forces(index, mode, node_f);
#else
    /**if partcles are used apply node forces*/
    if (para.number_of_particles) apply_forces(index, mode, node_f); 
#endif
    /**lb_calc_n_from_modes_push*/
    normalize_modes(mode);
    /**calc of velocity densities and streaming with pbc*/
    calc_n_from_modes_push(n_b, mode, index);
    /** rewriting the seed back to the global memory*/
    n_b.seed[index] = rng.seed;
  }  
}

/** part interaction kernel
 * @param n_a				Pointer to local node residing in array a (Input)
 * @param *particle_data		Pointer to the particle position and velocity (Input)
 * @param *particle_force		Pointer to the particle force (Input)
 * @param *part				Pointer to the rn array of the particles (Input)
 * @param node_f			Pointer to local node force (Input)
*/
__global__ void calc_fluid_particle_ia(LB_nodes_gpu n_a, CUDA_particle_data *particle_data, CUDA_particle_force *particle_force, LB_node_force_gpu node_f, CUDA_particle_seed *part){
	
  unsigned int part_index = blockIdx.y * gridDim.x * blockDim.x + blockDim.x * blockIdx.x + threadIdx.x;
  unsigned int node_index[8];
  float delta[8];
  float delta_j[3];
  LB_randomnr_gpu rng_part;
	
  if(part_index<para.number_of_particles){

    rng_part.seed = part[part_index].seed;
    /**calc of the force which act on the particle */
    calc_viscous_force(n_a, delta, particle_data, particle_force, part_index, &rng_part, delta_j, node_index);
    /**calc of the force which acts back to the fluid node */
    calc_node_force(delta, delta_j, node_index, node_f);
    part[part_index].seed = rng_part.seed;		
  }
}

/**Bounce back boundary read kernel
 * @param n_a					Pointer to local node residing in array a (Input)
 * @param n_b					Pointer to local node residing in array b (Input)
 * @param LB_boundary_velocity 			The constant velocity at the boundary, set by the user (Input)
 * @param LB_boundary_force 			The force on the boundary nodes (Output)
*/
__global__ void bb_read(LB_nodes_gpu n_a, LB_nodes_gpu n_b, float* LB_boundary_velocity, float* LB_boundary_force){

  unsigned int index = blockIdx.y * gridDim.x * blockDim.x + blockDim.x * blockIdx.x + threadIdx.x;

  if(index<para.number_of_nodes){
    bounce_back_read(n_b, n_a, index, LB_boundary_velocity, LB_boundary_force);
  }
}

/**Bounce back boundary write kernel
 * @param n_a					Pointer to local node residing in array a (Input)
 * @param n_b					Pointer to local node residing in array b (Input)
*/
__global__ void bb_write(LB_nodes_gpu n_a, LB_nodes_gpu n_b){

  unsigned int index = blockIdx.y * gridDim.x * blockDim.x + blockDim.x * blockIdx.x + threadIdx.x;

  if(index<para.number_of_nodes){
    bounce_back_write(n_b, n_a, index);
  }
}

/** get physical values of the nodes (density, velocity, ...)
 * @param n_a		Pointer to local node residing in array a (Input)
 * @param *d_v		Pointer to local device values (Input)
*/
__global__ void values(LB_nodes_gpu n_a, LB_values_gpu *d_v){

  float mode[19];
  unsigned int singlenode = 0;
  unsigned int index = blockIdx.y * gridDim.x * blockDim.x + blockDim.x * blockIdx.x + threadIdx.x;

  if(index<para.number_of_nodes){
    calc_m_from_n(n_a, index, mode);
    calc_values(n_a, mode, d_v, index, singlenode);
  }
}

/** get boundary flags
 *  @param n_a	              Pointer to local node residing in array a (Input)
 *  @param device_bound_array Pointer to local device values (Input)
 */
__global__ void lb_get_boundaries(LB_nodes_gpu n_a, unsigned int *device_bound_array){

  unsigned int index = blockIdx.y * gridDim.x * blockDim.x + blockDim.x * blockIdx.x + threadIdx.x;

  if(index<para.number_of_nodes){
   device_bound_array[index] = n_a.boundary[index];
  }
}

/**set extern force on single nodes kernel
 * @param n_extern_nodeforces		number of nodes (Input)
 * @param *extern_nodeforces		Pointer to extern node force array (Input)
 * @param node_f			node force struct (Output)
*/
__global__ void init_extern_nodeforces(int n_extern_nodeforces, LB_extern_nodeforce_gpu *extern_nodeforces, LB_node_force_gpu node_f){

  unsigned int index = blockIdx.y * gridDim.x * blockDim.x + blockDim.x * blockIdx.x + threadIdx.x;

  if(index<n_extern_nodeforces){
    node_f.force[0*para.number_of_nodes + extern_nodeforces[index].index] = extern_nodeforces[index].force[0]*powf(para.agrid,4)*para.tau*para.tau;
    node_f.force[1*para.number_of_nodes + extern_nodeforces[index].index] = extern_nodeforces[index].force[1]*powf(para.agrid,4)*para.tau*para.tau;
    node_f.force[2*para.number_of_nodes + extern_nodeforces[index].index] = extern_nodeforces[index].force[2]*powf(para.agrid,4)*para.tau*para.tau;
  }
}

/**print single node values kernel
 * @param single_nodeindex		index of the node (Input)
 * @param *d_p_v			Pointer to result storage array (Input)
 * @param n_a				Pointer to local node residing in array a (Input)
*/
__global__ void lb_print_node(int single_nodeindex, LB_values_gpu *d_p_v, LB_nodes_gpu n_a){
	
  float mode[19];
  unsigned int singlenode = 1;
  unsigned int index = blockIdx.y * gridDim.x * blockDim.x + blockDim.x * blockIdx.x + threadIdx.x;

  if(index == 0){
    calc_m_from_n(n_a, single_nodeindex, mode);
    calc_values(n_a, mode, d_p_v, single_nodeindex, singlenode);
  }	
}
/**calculate mass of the hole fluid kernel
 * @param *sum				Pointer to result storage value (Output)
 * @param n_a				Pointer to local node residing in array a (Input)
*/
__global__ void calc_mass(LB_nodes_gpu n_a, float *sum) {
  float mode[1];

  unsigned int index = blockIdx.y * gridDim.x * blockDim.x + blockDim.x * blockIdx.x + threadIdx.x;

  if(index<para.number_of_nodes){
    calc_mode(mode, n_a, index);
    float Rho = mode[0] + para.rho*para.agrid*para.agrid*para.agrid;
    //if(n_a.boundary[index]){
      //mode[0] = 0.f;
    //}
    atomicadd(&(sum[0]), Rho);
  }
}
/**calculate momentum of the hole fluid kernel
 * @param node_f			node force struct (Input)
 * @param *sum				Pointer to result storage value (Output)
 * @param n_a				Pointer to local node residing in array a (Input)
*/
__global__ void momentum(LB_nodes_gpu n_a, float *sum, LB_node_force_gpu node_f) {
  float mode[4];

  unsigned int index = blockIdx.y * gridDim.x * blockDim.x + blockDim.x * blockIdx.x + threadIdx.x;

  if(index<para.number_of_nodes){
    calc_mode(mode, n_a, index);
    if(n_a.boundary[index]){
      mode[1] = mode[2] = mode[3] = 0.f;
    }
    atomicadd(&(sum[0]), mode[1]+node_f.force[0*para.number_of_nodes + index]);
    atomicadd(&(sum[1]), mode[2]+node_f.force[1*para.number_of_nodes + index]);
    atomicadd(&(sum[2]), mode[3]+node_f.force[2*para.number_of_nodes + index]);
  }
}

/**calculate temperature of the fluid kernel
 * @param *cpu_jsquared			Pointer to result storage value (Output)
 * @param n_a				Pointer to local node residing in array a (Input)
*/
__global__ void temperature(LB_nodes_gpu n_a, float *cpu_jsquared) {
  float mode[4];
  float jsquared = 0.f;
  unsigned int index = blockIdx.y * gridDim.x * blockDim.x + blockDim.x * blockIdx.x + threadIdx.x;

  if(index<para.number_of_nodes){
    calc_mode(mode, n_a, index);
    if(n_a.boundary[index]){
      jsquared = 0.f;
    }
    else{
      jsquared = mode[1]*mode[1]+mode[2]*mode[2]+mode[3]*mode[3];
    }
    atomicadd(cpu_jsquared, jsquared);
  }
}
/**print single node boundary flag
 * @param single_nodeindex		index of the node (Input)
 * @param *device_flag			Pointer to result storage array (Input)
 * @param n_a				Pointer to local node residing in array a (Input)
*/
__global__ void lb_get_boundary_flag(int single_nodeindex, unsigned int *device_flag, LB_nodes_gpu n_a){
	
  unsigned int index = blockIdx.y * gridDim.x * blockDim.x + blockDim.x * blockIdx.x + threadIdx.x;

  if(index == 0){
    device_flag[0] = n_a.boundary[single_nodeindex];
  }	
}

/*********************************************************/
/** \name Host functions to setup and call kernels */
/*********************************************************/
/**********************************************************************/
/* Host functions to setup and call kernels*/
/**********************************************************************/

void lb_get_para_pointer(LB_parameters_gpu** pointeradress) {
  if(cudaGetSymbolAddress((void**) pointeradress, para) != cudaSuccess) {
<<<<<<< HEAD
    //TODO error
  }
}

void lb_get_particle_pointer(LB_particle_gpu** pointeradress) {
  *pointeradress = particle_data;
}

void lb_set_ek_pointer(EK_parameters* pointeradress) {
  ek_parameters_gpu = pointeradress;
=======
    printf("Trouble getting address of LB parameters.\n"); //TODO give proper error message
    exit(1);
  }
}

void lb_get_lbpar_pointer(LB_parameters_gpu** pointeradress) {
  *pointeradress = &lbpar_gpu;
>>>>>>> 727fe2ac
}

/**initialization for the lb gpu fluid called from host
 * @param *lbpar_gpu	Pointer to parameters to setup the lb field
*/
void lb_init_GPU(LB_parameters_gpu *lbpar_gpu){

  if(initflag){
    cudaFree(device_values);
    cudaFree(nodes_a.vd);
    cudaFree(nodes_b.vd);
    cudaFree(nodes_a.seed);
    cudaFree(nodes_b.seed);
    cudaFree(nodes_a.boundary);
    cudaFree(nodes_b.boundary);
    cudaFree(node_f.force);
    cudaFree(gpu_check);
  }
  /** Allocate structs in device memory*/
  size_of_values = lbpar_gpu->number_of_nodes * sizeof(LB_values_gpu);

  cuda_safe_mem(cudaMalloc((void**)&device_values, size_of_values));


  cuda_safe_mem(cudaMalloc((void**)&nodes_a.vd, lbpar_gpu->number_of_nodes * 19 * sizeof(float)));
  cuda_safe_mem(cudaMalloc((void**)&nodes_b.vd, lbpar_gpu->number_of_nodes * 19 * sizeof(float)));                                           

  cuda_safe_mem(cudaMalloc((void**)&nodes_a.seed, lbpar_gpu->number_of_nodes * sizeof(unsigned int)));
  cuda_safe_mem(cudaMalloc((void**)&nodes_a.boundary, lbpar_gpu->number_of_nodes * sizeof(unsigned int)));
  cuda_safe_mem(cudaMalloc((void**)&nodes_b.seed, lbpar_gpu->number_of_nodes * sizeof(unsigned int)));
  cuda_safe_mem(cudaMalloc((void**)&nodes_b.boundary, lbpar_gpu->number_of_nodes * sizeof(unsigned int)));

  cuda_safe_mem(cudaMalloc((void**)&node_f.force, lbpar_gpu->number_of_nodes * 3 * sizeof(float)));
//maybe coalesced alloc  
  gpu_init_particle_comm();

	
  /**write parameters in const memory*/
  cuda_safe_mem(cudaMemcpyToSymbol(para, lbpar_gpu, sizeof(LB_parameters_gpu)));
  /**check flag if lb gpu init works*/
  cuda_safe_mem(cudaMalloc((void**)&gpu_check, sizeof(int)));
  initflag = 1;
  h_gpu_check = (int*)malloc(sizeof(int));

  /** values for the kernel call */
  int threads_per_block = 64;
  int blocks_per_grid_y = 4;
  int blocks_per_grid_x = (lbpar_gpu->number_of_nodes + threads_per_block * blocks_per_grid_y - 1) /(threads_per_block * blocks_per_grid_y);
  dim3 dim_grid = make_uint3(blocks_per_grid_x, blocks_per_grid_y, 1);

  cudaStreamCreate(&stream[0]);
  /** values for the particle kernel */
  int threads_per_block_particles = 64;
  int blocks_per_grid_particles_y = 4;
  int blocks_per_grid_particles_x = (lbpar_gpu->number_of_particles + threads_per_block_particles * blocks_per_grid_particles_y - 1)/(threads_per_block_particles * blocks_per_grid_particles_y);
  dim3 dim_grid_particles = make_uint3(blocks_per_grid_particles_x, blocks_per_grid_particles_y, 1);

  KERNELCALL(reset_boundaries, dim_grid, threads_per_block, (nodes_a, nodes_b));

  /** calc of veloctiydensities from given parameters and initialize the Node_Force array with zero */
  KERNELCALL(calc_n_equilibrium, dim_grid, threads_per_block, (nodes_a, gpu_check));
  
  /** make sure particle data is communicated to the GPU */
  gpu_init_particle_comm();
  
  KERNELCALL(reinit_node_force, dim_grid, threads_per_block, (node_f));

  intflag = 1;
  current_nodes = &nodes_a;
  h_gpu_check[0] = 0;
  cuda_safe_mem(cudaMemcpy(h_gpu_check, gpu_check, sizeof(int), cudaMemcpyDeviceToHost));
//fprintf(stderr, "initialization of lb gpu code %i\n", lbpar_gpu->number_of_nodes);
  cudaThreadSynchronize();
  if(!h_gpu_check[0]){
    fprintf(stderr, "initialization of lb gpu code failed! \n");
    errexit();	
  }	
}
/** reinitialization for the lb gpu fluid called from host
 * @param *lbpar_gpu	Pointer to parameters to setup the lb field
*/
void lb_reinit_GPU(LB_parameters_gpu *lbpar_gpu){

  /**write parameters in const memory*/
  cuda_safe_mem(cudaMemcpyToSymbol(para, lbpar_gpu, sizeof(LB_parameters_gpu)));
  
  /** values for the kernel call */
  int threads_per_block = 64;
  int blocks_per_grid_y = 4;
  int blocks_per_grid_x = (lbpar_gpu->number_of_nodes + threads_per_block * blocks_per_grid_y - 1) /(threads_per_block * blocks_per_grid_y);
  dim3 dim_grid = make_uint3(blocks_per_grid_x, blocks_per_grid_y, 1);

  /** calc of veloctiydensities from given parameters and initialize the Node_Force array with zero */
  KERNELCALL(calc_n_equilibrium, dim_grid, threads_per_block, (nodes_a, gpu_check));
}

/**setup and call particle reallocation from the host
 * @param *lbpar_gpu	Pointer to parameters to setup the lb field
*/
void lb_realloc_particle_GPU_leftovers(LB_parameters_gpu *lbpar_gpu){

  //copy parameters, especially number of parts to gpu mem
  cuda_safe_mem(cudaMemcpyToSymbol(para, lbpar_gpu, sizeof(LB_parameters_gpu)));
}

#ifdef LB_BOUNDARIES_GPU
/** setup and call boundaries from the host
 * @param host_n_lb_boundaries number of LB boundaries
 * @param number_of_boundnodes	number of boundnodes
 * @param host_boundary_node_list    The indices of the boundary nodes
 * @param host_boundary_index_list   The flag representing the corresponding boundary
 * @param host_LB_Boundary_velocity 			The constant velocity at the boundary, set by the user (Input)
*/
void lb_init_boundaries_GPU(int host_n_lb_boundaries, int number_of_boundnodes, int *host_boundary_node_list, int* host_boundary_index_list, float* host_LB_Boundary_velocity){
  int temp = host_n_lb_boundaries;

  size_of_boundindex = number_of_boundnodes*sizeof(int);
  cuda_safe_mem(cudaMalloc((void**)&boundary_node_list, size_of_boundindex));
  cuda_safe_mem(cudaMalloc((void**)&boundary_index_list, size_of_boundindex));
  cuda_safe_mem(cudaMemcpy(boundary_index_list, host_boundary_index_list, size_of_boundindex, cudaMemcpyHostToDevice));
  cuda_safe_mem(cudaMemcpy(boundary_node_list, host_boundary_node_list, size_of_boundindex, cudaMemcpyHostToDevice));
  cuda_safe_mem(cudaMalloc((void**)&LB_boundary_force   , 3*host_n_lb_boundaries*sizeof(float)));
  cuda_safe_mem(cudaMalloc((void**)&LB_boundary_velocity, 3*host_n_lb_boundaries*sizeof(float)));
  cuda_safe_mem(cudaMemcpy(LB_boundary_velocity, host_LB_Boundary_velocity, 3*n_lb_boundaries*sizeof(float), cudaMemcpyHostToDevice));
  cuda_safe_mem(cudaMemcpyToSymbol(n_lb_boundaries_gpu, &temp, sizeof(int)));
  
  /** values for the kernel call */
  int threads_per_block = 64;
  int blocks_per_grid_y = 4;
  int blocks_per_grid_x = (lbpar_gpu.number_of_nodes + threads_per_block * blocks_per_grid_y - 1) /(threads_per_block * blocks_per_grid_y);
  dim3 dim_grid = make_uint3(blocks_per_grid_x, blocks_per_grid_y, 1);

  KERNELCALL(reset_boundaries, dim_grid, threads_per_block, (nodes_a, nodes_b));

  if (n_lb_boundaries == 0) {
    cudaThreadSynchronize();
    return;
  }
  if(number_of_boundnodes == 0){
    fprintf(stderr, "WARNING: boundary cmd executed but no boundary node found!\n");
  }
  else {
    int threads_per_block_bound = 64;
    int blocks_per_grid_bound_y = 4;
    int blocks_per_grid_bound_x = (number_of_boundnodes + threads_per_block_bound * blocks_per_grid_bound_y - 1) /(threads_per_block_bound * blocks_per_grid_bound_y);
    dim3 dim_grid_bound = make_uint3(blocks_per_grid_bound_x, blocks_per_grid_bound_y, 1);

    KERNELCALL(init_boundaries, dim_grid_bound, threads_per_block_bound, (boundary_node_list, boundary_index_list, number_of_boundnodes, nodes_a, nodes_b));
  }

  cudaThreadSynchronize();
}
#endif
/**setup and call extern single node force initialization from the host
 * @param *lbpar_gpu				Pointer to host parameter struct
*/
void lb_reinit_extern_nodeforce_GPU(LB_parameters_gpu *lbpar_gpu){

  cuda_safe_mem(cudaMemcpyToSymbol(para, lbpar_gpu, sizeof(LB_parameters_gpu))); 

  /** values for the kernel call */
  int threads_per_block = 64;
  int blocks_per_grid_y = 4;
  int blocks_per_grid_x = (lbpar_gpu->number_of_nodes + threads_per_block * blocks_per_grid_y - 1) /(threads_per_block * blocks_per_grid_y);
  dim3 dim_grid = make_uint3(blocks_per_grid_x, blocks_per_grid_y, 1);

  KERNELCALL(reinit_node_force, dim_grid, threads_per_block, (node_f));

}
/**setup and call extern single node force initialization from the host
 * @param n_extern_nodeforces			number of nodes on which the external force has to be applied
 * @param *host_extern_nodeforces		Pointer to the host extern node forces
 * @param *lbpar_gpu				Pointer to host parameter struct
*/
void lb_init_extern_nodeforces_GPU(int n_extern_nodeforces, LB_extern_nodeforce_gpu *host_extern_nodeforces, LB_parameters_gpu *lbpar_gpu){

  size_of_extern_nodeforces = n_extern_nodeforces*sizeof(LB_extern_nodeforce_gpu);
  cuda_safe_mem(cudaMalloc((void**)&extern_nodeforces, size_of_extern_nodeforces));
  cudaMemcpy(extern_nodeforces, host_extern_nodeforces, size_of_extern_nodeforces, cudaMemcpyHostToDevice);

  if(lbpar_gpu->external_force == 0)
    cuda_safe_mem(cudaMemcpyToSymbol(para, lbpar_gpu, sizeof(LB_parameters_gpu))); 

  int threads_per_block_exf = 64;
  int blocks_per_grid_exf_y = 4;
  int blocks_per_grid_exf_x = (n_extern_nodeforces + threads_per_block_exf * blocks_per_grid_exf_y - 1) /(threads_per_block_exf * blocks_per_grid_exf_y);
  dim3 dim_grid_exf = make_uint3(blocks_per_grid_exf_x, blocks_per_grid_exf_y, 1);
	
  KERNELCALL(init_extern_nodeforces, dim_grid_exf, threads_per_block_exf, (n_extern_nodeforces, extern_nodeforces, node_f));
  cudaFree(extern_nodeforces);
}

/**setup and call particle kernel from the host
*/
void lb_calc_particle_lattice_ia_gpu(){
  if (lbpar_gpu.number_of_particles) {
    /** call of the particle kernel */
    /** values for the particle kernel */
    int threads_per_block_particles = 64;
    int blocks_per_grid_particles_y = 4;
    int blocks_per_grid_particles_x = (lbpar_gpu.number_of_particles + threads_per_block_particles * blocks_per_grid_particles_y - 1)/(threads_per_block_particles * blocks_per_grid_particles_y);
    dim3 dim_grid_particles = make_uint3(blocks_per_grid_particles_x, blocks_per_grid_particles_y, 1);



    KERNELCALL(calc_fluid_particle_ia, dim_grid_particles, threads_per_block_particles, (*current_nodes, gpu_get_particle_pointer(), gpu_get_particle_force_pointer(), node_f, gpu_get_particle_seed_pointer()));
  }
}

/** setup and call kernel for getting macroscopic fluid values of all nodes
 * @param *host_values struct to save the gpu values
*/
void lb_get_values_GPU(LB_values_gpu *host_values){

  /** values for the kernel call */
  int threads_per_block = 64;
  int blocks_per_grid_y = 4;
  int blocks_per_grid_x = (lbpar_gpu.number_of_nodes + threads_per_block * blocks_per_grid_y - 1) /(threads_per_block * blocks_per_grid_y);
  dim3 dim_grid = make_uint3(blocks_per_grid_x, blocks_per_grid_y, 1);

  KERNELCALL(values, dim_grid, threads_per_block, (*current_nodes, device_values));
  cudaMemcpy(host_values, device_values, size_of_values, cudaMemcpyDeviceToHost);

}

/** get all the boundary flags for all nodes
 *  @param host_bound_array here go the values of the boundary flag
 */
void lb_get_boundary_flags_GPU(unsigned int* host_bound_array){
   
  unsigned int* device_bound_array;
  cuda_safe_mem(cudaMalloc((void**)&device_bound_array, lbpar_gpu.number_of_nodes*sizeof(unsigned int)));	
  /** values for the kernel call */
  int threads_per_block = 64;
  int blocks_per_grid_y = 4;
  int blocks_per_grid_x = (lbpar_gpu.number_of_nodes + threads_per_block * blocks_per_grid_y - 1) / (threads_per_block * blocks_per_grid_y);
  dim3 dim_grid = make_uint3(blocks_per_grid_x, blocks_per_grid_y, 1);

  KERNELCALL(lb_get_boundaries, dim_grid, threads_per_block, (*current_nodes, device_bound_array));

  cudaMemcpy(host_bound_array, device_bound_array, lbpar_gpu.number_of_nodes*sizeof(unsigned int), cudaMemcpyDeviceToHost);

  cudaFree(device_bound_array);

}

/** setup and call kernel for getting macroscopic fluid values of a single node*/
void lb_print_node_GPU(int single_nodeindex, LB_values_gpu *host_print_values){ 
      
  LB_values_gpu *device_print_values;
  cuda_safe_mem(cudaMalloc((void**)&device_print_values, sizeof(LB_values_gpu)));	
  int threads_per_block_print = 1;
  int blocks_per_grid_print_y = 1;
  int blocks_per_grid_print_x = 1;
  dim3 dim_grid_print = make_uint3(blocks_per_grid_print_x, blocks_per_grid_print_y, 1);

  KERNELCALL(lb_print_node, dim_grid_print, threads_per_block_print, (single_nodeindex, device_print_values, *current_nodes));

  cudaMemcpy(host_print_values, device_print_values, sizeof(LB_values_gpu), cudaMemcpyDeviceToHost);
  cudaFree(device_print_values);

}
/** setup and call kernel to calculate the total momentum of the hole fluid
 * @param *mass value of the mass calcutated on the GPU
*/
void lb_calc_fluid_mass_GPU(double* mass){

  float* tot_mass;
  float cpu_mass =  0.f ;
  cuda_safe_mem(cudaMalloc((void**)&tot_mass, sizeof(float)));
  cudaMemcpy(tot_mass, &cpu_mass, sizeof(float), cudaMemcpyHostToDevice);

  /** values for the kernel call */
  int threads_per_block = 64;
  int blocks_per_grid_y = 4;
  int blocks_per_grid_x = (lbpar_gpu.number_of_nodes + threads_per_block * blocks_per_grid_y - 1) /(threads_per_block * blocks_per_grid_y);
  dim3 dim_grid = make_uint3(blocks_per_grid_x, blocks_per_grid_y, 1);

  KERNELCALL(calc_mass, dim_grid, threads_per_block,(*current_nodes, tot_mass));

  cudaMemcpy(&cpu_mass, tot_mass, sizeof(float), cudaMemcpyDeviceToHost);
  
  cudaFree(tot_mass);
  mass[0] = (double)(cpu_mass);
}

/** setup and call kernel to calculate the total momentum of the hole fluid
 *  @param host_mom value of the momentum calcutated on the GPU
 */
void lb_calc_fluid_momentum_GPU(double* host_mom){

  float* tot_momentum;
  float host_momentum[3] = { 0.f, 0.f, 0.f};
  cuda_safe_mem(cudaMalloc((void**)&tot_momentum, 3*sizeof(float)));
  cudaMemcpy(tot_momentum, host_momentum, 3*sizeof(float), cudaMemcpyHostToDevice);

  /** values for the kernel call */
  int threads_per_block = 64;
  int blocks_per_grid_y = 4;
  int blocks_per_grid_x = (lbpar_gpu.number_of_nodes + threads_per_block * blocks_per_grid_y - 1) /(threads_per_block * blocks_per_grid_y);
  dim3 dim_grid = make_uint3(blocks_per_grid_x, blocks_per_grid_y, 1);

  KERNELCALL(momentum, dim_grid, threads_per_block,(*current_nodes, tot_momentum, node_f));
  
  cudaMemcpy(host_momentum, tot_momentum, 3*sizeof(float), cudaMemcpyDeviceToHost);
  
  cudaFree(tot_momentum);
  host_mom[0] = (double)(host_momentum[0]* lbpar_gpu.agrid/lbpar_gpu.tau);
  host_mom[1] = (double)(host_momentum[1]* lbpar_gpu.agrid/lbpar_gpu.tau);
  host_mom[2] = (double)(host_momentum[2]* lbpar_gpu.agrid/lbpar_gpu.tau);
}
/** setup and call kernel to calculate the temperature of the hole fluid
 *  @param host_temp value of the temperatur calcutated on the GPU
*/
void lb_calc_fluid_temperature_GPU(double* host_temp){
  float host_jsquared = 0.f;
  float* device_jsquared;
  cuda_safe_mem(cudaMalloc((void**)&device_jsquared, sizeof(float)));
  cudaMemcpy(device_jsquared, &host_jsquared, sizeof(float), cudaMemcpyHostToDevice);

  /** values for the kernel call */
  int threads_per_block = 64;
  int blocks_per_grid_y = 4;
  int blocks_per_grid_x = (lbpar_gpu.number_of_nodes + threads_per_block * blocks_per_grid_y - 1) /(threads_per_block * blocks_per_grid_y);
  dim3 dim_grid = make_uint3(blocks_per_grid_x, blocks_per_grid_y, 1);

  KERNELCALL(temperature, dim_grid, threads_per_block,(*current_nodes, device_jsquared));

  cudaMemcpy(&host_jsquared, device_jsquared, sizeof(float), cudaMemcpyDeviceToHost);

  host_temp[0] = (double)(host_jsquared*1./(3.f*lbpar_gpu.rho*lbpar_gpu.dim_x*lbpar_gpu.dim_y*lbpar_gpu.dim_z*lbpar_gpu.tau*lbpar_gpu.tau*lbpar_gpu.agrid));
}
/** setup and call kernel for getting macroscopic fluid values of all nodes
 * @param *host_values struct to save the gpu values
*/
void lb_save_checkpoint_GPU(float *host_checkpoint_vd, unsigned int *host_checkpoint_seed, unsigned int *host_checkpoint_boundary, float *host_checkpoint_force){

  cudaMemcpy(host_checkpoint_vd, current_nodes->vd, lbpar_gpu.number_of_nodes * 19 * sizeof(float), cudaMemcpyDeviceToHost);
  cudaMemcpy(host_checkpoint_seed, current_nodes->seed, lbpar_gpu.number_of_nodes * sizeof(unsigned int), cudaMemcpyDeviceToHost);
  cudaMemcpy(host_checkpoint_boundary, current_nodes->boundary, lbpar_gpu.number_of_nodes * sizeof(unsigned int), cudaMemcpyDeviceToHost);
  cudaMemcpy(host_checkpoint_force, node_f.force, lbpar_gpu.number_of_nodes * 3 * sizeof(float), cudaMemcpyDeviceToHost);

}
/** setup and call kernel for setting macroscopic fluid values of all nodes
 * @param *host_values struct to set stored values
*/
void lb_load_checkpoint_GPU(float *host_checkpoint_vd, unsigned int *host_checkpoint_seed, unsigned int *host_checkpoint_boundary, float *host_checkpoint_force){

  cudaMemcpy(current_nodes->vd, host_checkpoint_vd, lbpar_gpu.number_of_nodes * 19 * sizeof(float), cudaMemcpyHostToDevice);
  intflag = 1;
  cudaMemcpy(current_nodes->seed, host_checkpoint_seed, lbpar_gpu.number_of_nodes * sizeof(unsigned int), cudaMemcpyHostToDevice);
  cudaMemcpy(current_nodes->boundary, host_checkpoint_boundary, lbpar_gpu.number_of_nodes * sizeof(unsigned int), cudaMemcpyHostToDevice);
  cudaMemcpy(node_f.force, host_checkpoint_force, lbpar_gpu.number_of_nodes * 3 * sizeof(float), cudaMemcpyHostToDevice);

}

/** setup and call kernel to get the boundary flag of a single node
 *  @param single_nodeindex number of the node to get the flag for
 *  @param host_flag her goes the value of the boundary flag
 */
void lb_get_boundary_flag_GPU(int single_nodeindex, unsigned int* host_flag){
   
  unsigned int* device_flag;
  cuda_safe_mem(cudaMalloc((void**)&device_flag, sizeof(unsigned int)));	
  int threads_per_block_flag = 1;
  int blocks_per_grid_flag_y = 1;
  int blocks_per_grid_flag_x = 1;
  dim3 dim_grid_flag = make_uint3(blocks_per_grid_flag_x, blocks_per_grid_flag_y, 1);

  KERNELCALL(lb_get_boundary_flag, dim_grid_flag, threads_per_block_flag, (single_nodeindex, device_flag, *current_nodes));

  cudaMemcpy(host_flag, device_flag, sizeof(unsigned int), cudaMemcpyDeviceToHost);

  cudaFree(device_flag);

}
/** set the net velocity at a single node
 *  @param single_nodeindex the node to set the velocity for 
 *  @param host_velocity the velocity to set
 */
void lb_set_node_velocity_GPU(int single_nodeindex, float* host_velocity){
   
  float* device_velocity;
  cuda_safe_mem(cudaMalloc((void**)&device_velocity, 3*sizeof(float)));	
  cudaMemcpy(device_velocity, host_velocity, 3*sizeof(float), cudaMemcpyHostToDevice);
  int threads_per_block_flag = 1;
  int blocks_per_grid_flag_y = 1;
  int blocks_per_grid_flag_x = 1;
  dim3 dim_grid_flag = make_uint3(blocks_per_grid_flag_x, blocks_per_grid_flag_y, 1);

  KERNELCALL(set_u_equilibrium, dim_grid_flag, threads_per_block_flag, (*current_nodes, single_nodeindex, device_velocity));

  cudaFree(device_velocity);

}
/** reinit of params 
 * @param *lbpar_gpu struct containing the paramters of the fluid
*/
void reinit_parameters_GPU(LB_parameters_gpu *lbpar_gpu){
  /**write parameters in const memory*/
  cuda_safe_mem(cudaMemcpyToSymbol(para, lbpar_gpu, sizeof(LB_parameters_gpu)));
}
/**integration kernel for the lb gpu fluid update called from host */
void lb_integrate_GPU() {

  /** values for the kernel call */
  int threads_per_block = 64;
  int blocks_per_grid_y = 4;
  int blocks_per_grid_x = (lbpar_gpu.number_of_nodes + threads_per_block * blocks_per_grid_y - 1) /(threads_per_block * blocks_per_grid_y);
  dim3 dim_grid = make_uint3(blocks_per_grid_x, blocks_per_grid_y, 1);

#ifdef LB_BOUNDARIES_GPU
  if (n_lb_boundaries > 0) 
    cuda_safe_mem(cudaMemset	(	LB_boundary_force, 0, 3*n_lb_boundaries*sizeof(float)));
#endif

  /**call of fluid step*/
  if (intflag == 1){
    KERNELCALL(integrate, dim_grid, threads_per_block, (nodes_a, nodes_b, device_values, node_f, ek_parameters_gpu));
    current_nodes = &nodes_b;
#ifdef LB_BOUNDARIES_GPU		

    if (n_lb_boundaries > 0) {
        KERNELCALL(bb_read, dim_grid, threads_per_block, (nodes_a, nodes_b, LB_boundary_velocity, LB_boundary_force));
  //      KERNELCALL(bb_write, dim_grid, threads_per_block, (nodes_a, nodes_b));
      }
#endif
    intflag = 0;
  }
  else{
    KERNELCALL(integrate, dim_grid, threads_per_block, (nodes_b, nodes_a, device_values, node_f, ek_parameters_gpu));
    current_nodes = &nodes_a;
#ifdef LB_BOUNDARIES_GPU		

    if (n_lb_boundaries > 0) {
      KERNELCALL(bb_read, dim_grid, threads_per_block, (nodes_b, nodes_a, LB_boundary_velocity, LB_boundary_force));
 //     KERNELCALL(bb_write, dim_grid, threads_per_block, (nodes_b, nodes_a));
    }
#endif
    intflag = 1;
  }             
}

void lb_gpu_get_boundary_forces(double* forces) {
#ifdef LB_BOUNDARIES_GPU
  float* temp = (float*) malloc(3*n_lb_boundaries*sizeof(float));
  cuda_safe_mem(cudaMemcpy(temp, LB_boundary_force, 3*n_lb_boundaries*sizeof(float), cudaMemcpyDeviceToHost));
  for (int i =0; i<3*n_lb_boundaries; i++) {
    forces[i]=(double)temp[i];
  }
  free(temp);
#endif
}

/** free gpu memory kernel called from the host (not used anymore) */
void lb_free_GPU(){
  // Free device memory
  cudaFree(device_values);
  cudaFree(&para);
  cudaFree(&nodes_a);
  cudaFree(&nodes_b);
  cudaFree(&node_f);
  cudaStreamDestroy(stream[0]);
}
#endif /* LB_GPU */<|MERGE_RESOLUTION|>--- conflicted
+++ resolved
@@ -46,13 +46,7 @@
 static LB_nodes_gpu nodes_a;
 static LB_nodes_gpu nodes_b;
 /** struct for node force */
-<<<<<<< HEAD
 LB_node_force_gpu node_f;
-/** struct for storing particle rn seed */
-static LB_particle_seed_gpu *part = NULL;
-=======
-static LB_node_force_gpu node_f;
->>>>>>> 727fe2ac
 
 static LB_extern_nodeforce_gpu *extern_nodeforces = NULL;
 
@@ -173,7 +167,7 @@
 */
 __device__ void calc_m_from_n(LB_nodes_gpu n_a, unsigned int index, float *mode){
 
-#ifndef ELECTROKINETICS
+//#ifndef ELECTROKINETICS
   /* mass mode */
   mode[0] = n_a.vd[0*para.number_of_nodes + index] + n_a.vd[1*para.number_of_nodes + index] + n_a.vd[2*para.number_of_nodes + index]
           + n_a.vd[3*para.number_of_nodes + index] + n_a.vd[4*para.number_of_nodes + index] + n_a.vd[5*para.number_of_nodes + index]
@@ -181,7 +175,7 @@
           + n_a.vd[9*para.number_of_nodes + index] + n_a.vd[10*para.number_of_nodes + index] + n_a.vd[11*para.number_of_nodes + index] + n_a.vd[12*para.number_of_nodes + index]
           + n_a.vd[13*para.number_of_nodes + index] + n_a.vd[14*para.number_of_nodes + index] + n_a.vd[15*para.number_of_nodes + index] + n_a.vd[16*para.number_of_nodes + index]
           + n_a.vd[17*para.number_of_nodes + index] + n_a.vd[18*para.number_of_nodes + index];
-#endif
+//#endif
 
   /* momentum modes */
   mode[1] = (n_a.vd[1*para.number_of_nodes + index] - n_a.vd[2*para.number_of_nodes + index]) + (n_a.vd[7*para.number_of_nodes + index] - n_a.vd[8*para.number_of_nodes + index])
@@ -902,14 +896,14 @@
 }
 
 __device__ void calc_m0_from_species(unsigned int index, float* mode, EK_parameters *ek_parameters_gpu) {
-  mode[0] = 0.0;
-
-  for(int i = 0; i < ek_parameters_gpu->number_of_species; i++) {
-    mode[0] += ek_parameters_gpu->rho[i][index];
-  }
-  
-  mode[0] /= powf(para.agrid, 3);
-  mode[0] -= para.rho;
+//  mode[0] = 0.0;
+
+//  for(int i = 0; i < ek_parameters_gpu->number_of_species; i++) {
+//    mode[0] += ek_parameters_gpu->rho[i][index];
+//  }
+//  
+//  mode[0] /= powf(para.agrid, 3);
+//  mode[0] -= para.rho;
 }
 /*********************************************************/
 /** \name System setup and Kernel functions */
@@ -1093,41 +1087,6 @@
 
   }
 }
-<<<<<<< HEAD
-/** kernel for the initalisation of the particle force array
- * @param *particle_force	Pointer to local particle force (Output)
- * @param *part			Pointer to the particle rn seed storearray (Output)
-*/
-__global__ void init_particle_force(LB_particle_force_gpu *particle_force, LB_particle_seed_gpu *part){
-	
-  unsigned int part_index = blockIdx.y * gridDim.x * blockDim.x + blockDim.x * blockIdx.x + threadIdx.x;
-	
-  if(part_index<para.number_of_particles) {
-    particle_force[part_index].f[0] = 0.0f;
-    particle_force[part_index].f[1] = 0.0f;
-    particle_force[part_index].f[2] = 0.0f;
-	
-    part[part_index].seed = para.your_seed + part_index;
-  }
-			
-}
-
-/** kernel for the initalisation of the particle force array
- * @param *particle_force	pointer to local particle force (Input)
-*/
-__global__ void reset_particle_force(LB_particle_force_gpu *particle_force){
-	
-  unsigned int part_index = blockIdx.y * gridDim.x * blockDim.x + blockDim.x * blockIdx.x + threadIdx.x;
-	
-  if(part_index<para.number_of_particles){
-    particle_force[part_index].f[0] = 0.0f;
-    particle_force[part_index].f[1] = 0.0f;
-    particle_force[part_index].f[2] = 0.0f;
-  }			
-}
-=======
-
->>>>>>> 727fe2ac
 
 /** (re-)initialization of the node force / set up of external force in lb units
  * @param node_f		Pointer to local node force (Input)
@@ -1426,26 +1385,17 @@
 
 void lb_get_para_pointer(LB_parameters_gpu** pointeradress) {
   if(cudaGetSymbolAddress((void**) pointeradress, para) != cudaSuccess) {
-<<<<<<< HEAD
-    //TODO error
-  }
-}
-
-void lb_get_particle_pointer(LB_particle_gpu** pointeradress) {
-  *pointeradress = particle_data;
+    printf("Trouble getting address of LB parameters.\n"); //TODO give proper error message
+    exit(1);
+  }
 }
 
 void lb_set_ek_pointer(EK_parameters* pointeradress) {
   ek_parameters_gpu = pointeradress;
-=======
-    printf("Trouble getting address of LB parameters.\n"); //TODO give proper error message
-    exit(1);
-  }
 }
 
 void lb_get_lbpar_pointer(LB_parameters_gpu** pointeradress) {
   *pointeradress = &lbpar_gpu;
->>>>>>> 727fe2ac
 }
 
 /**initialization for the lb gpu fluid called from host

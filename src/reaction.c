--- conflicted
+++ resolved
@@ -28,17 +28,12 @@
 #include "forces.h"
 #include "errorhandling.h"
 
-<<<<<<< HEAD
 reaction_struct reaction;
 
-#ifdef REACTIONS
-void setup_reaction() {
-=======
 #ifdef CATALYTIC_REACTIONS
 void local_setup_reaction() {
   
   /* Make available the various reaction parameters */
->>>>>>> 6d6af430
   MPI_Bcast(&reaction.reactant_type, 1, MPI_INT, 0, comm_cart);
   MPI_Bcast(&reaction.product_type, 1, MPI_INT, 0, comm_cart);
   MPI_Bcast(&reaction.catalyzer_type, 1, MPI_INT, 0, comm_cart);

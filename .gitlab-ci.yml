--- conflicted
+++ resolved
@@ -168,14 +168,6 @@
     - linux
     - cuda
 
-<<<<<<< HEAD
-empty:
-  stage: build
-  image: gitlab.icp.uni-stuttgart.de:4567/espressomd/docker/cuda:9.0
-  script:
-    - export myconfig=empty python_version=3
-    - bash maintainer/CI/build_cmake.sh
-=======
 # Test that non-gpu methods work when building with Cuda and no gpu is present
 # In case a GPU is present on the runner, it is hidden by setting
 # CUDA_VISIBLE_DEVICES=""
@@ -189,20 +181,20 @@
     paths:
     - build/
     expire_in: 1 week
->>>>>>> 31292d64
-  tags:
-    - docker
-    - linux
-
-ubuntu:wo-dependencies:
-  stage: build
-  image: gitlab.icp.uni-stuttgart.de:4567/espressomd/docker/$CI_JOB_NAME
-  script:
-    - export myconfig=maxset make_check=false
-    - bash maintainer/CI/build_cmake.sh
-  tags:
-    - docker
-    - linux
+  tags:
+    - docker
+    - linux
+
+empty:
+  stage: build
+  image: gitlab.icp.uni-stuttgart.de:4567/espressomd/docker/cuda:9.0
+  script:
+    - export myconfig=empty python_version=3
+    - bash maintainer/CI/build_cmake.sh
+  tags:
+    - docker
+    - linux
+    - cuda
 
 ubuntu:wo-dependencies:
   stage: build

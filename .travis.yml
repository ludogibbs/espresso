language: cpp
dist: trusty
sudo: false

cache: 
  - apt
  - ccache

addons:
  apt:
    sources:
      - boost-latest 
      - ubuntu-toolchain-r-test
      - george-edison55-precise-backports
    packages:
      - ccache
      - tcl-dev
      - libhdf5-serial-dev 
      - build-essential 
      - pep8 
      - cmake
      - cmake-data
      - libboost1.55-dev 
      - libboost-test1.55-dev
      - libopenmpi-dev
      - openmpi-bin
      - libfftw3-dev
      - gcc-4.8
      - g++-4.8

before_install:
<<<<<<< HEAD
 - sudo apt-get clean
 - sudo apt-get update
 - sudo apt-get install tcl-dev libhdf5-serial-dev build-essential python-numpy python-pip pep8
 - sudo pip install cython --upgrade 
 - sudo apt-get install clang-3.4
 - if [ "$with_mpi" != false ]; then sudo apt-get install libopenmpi-dev openmpi-bin; fi
 - if [ "$with_fftw" != false ]; then sudo apt-get install libfftw3-dev; fi
 - pip install --user codecov
=======
 - if [[ ${CC} = gcc ]]; then export CC="gcc-${GVER}" CXX="g++-${GVER}"; fi
 - travis_retry wget http://repo.continuum.io/miniconda/Miniconda-latest-Linux-x86_64.sh -O miniconda.sh
 - chmod +x miniconda.sh
 - bash miniconda.sh -b -p $HOME/miniconda
 - export PATH=/home/travis/miniconda/bin:$PATH
 - conda update --yes conda
 - ln -s /usr/bin/ccache "$HOME/miniconda/bin/clang++"
 - ln -s /usr/bin/ccache "$HOME/miniconda/bin/clang"

install:
 - conda create --yes -n test python=2.7.9
 - source activate test
 - conda install --yes numpy cython pip
 - pip install codecov
>>>>>>> 20d8108f

env:
  global:
    - CCACHE_CPP2=yes
    - GVER=4.8
  matrix:
    - myconfig=default
    - myconfig=maxset
    - myconfig=maxset-gaussrandom
    - myconfig=maxset-gaussrandomcut
    - myconfig=molcut
    - myconfig=rest1
    - myconfig=rest2
    - make_check=false myconfig=nocheck-maxset
    - with_fftw=false with_mpi=false myconfig=maxset

compiler:
  - gcc
  - clang

script: ./maintainer/travis/build_cmake.sh

after_success:
 - codecov<|MERGE_RESOLUTION|>--- conflicted
+++ resolved
@@ -29,16 +29,6 @@
       - g++-4.8
 
 before_install:
-<<<<<<< HEAD
- - sudo apt-get clean
- - sudo apt-get update
- - sudo apt-get install tcl-dev libhdf5-serial-dev build-essential python-numpy python-pip pep8
- - sudo pip install cython --upgrade 
- - sudo apt-get install clang-3.4
- - if [ "$with_mpi" != false ]; then sudo apt-get install libopenmpi-dev openmpi-bin; fi
- - if [ "$with_fftw" != false ]; then sudo apt-get install libfftw3-dev; fi
- - pip install --user codecov
-=======
  - if [[ ${CC} = gcc ]]; then export CC="gcc-${GVER}" CXX="g++-${GVER}"; fi
  - travis_retry wget http://repo.continuum.io/miniconda/Miniconda-latest-Linux-x86_64.sh -O miniconda.sh
  - chmod +x miniconda.sh
@@ -53,7 +43,6 @@
  - source activate test
  - conda install --yes numpy cython pip
  - pip install codecov
->>>>>>> 20d8108f
 
 env:
   global:

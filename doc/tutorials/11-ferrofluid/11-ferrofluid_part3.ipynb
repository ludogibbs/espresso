{
 "cells": [
  {
   "cell_type": "markdown",
   "metadata": {},
   "source": [
    "# Ferrofluid - Part III "
   ]
  },
  {
   "cell_type": "markdown",
   "metadata": {},
   "source": [
    "## Table of Contents\n",
    "1. [Susceptibility with fluctuation formulas](#Susceptibility-with-fluctuation-formulas)\n",
    "    1. [Derivation of the fluctuation formular](#Derivation-of-the-fluctuation-formular)\n",
    "    2. [Simulation](#Simulation)\n",
    "2. [Magnetization curve of a 3D system](#Magnetization-curve-of-a-3D-system)"
   ]
  },
  {
   "cell_type": "markdown",
   "metadata": {},
   "source": [
    "**Remark**: The equilibration and sampling times used in this tutorial would be not sufficient for scientific  purposes, but they are long enough to get at least a qualitative insight of the behaviour of ferrofluids. They have been shortened so we achieve reasonable computation times for the purpose of a tutorial."
   ]
  },
  {
   "cell_type": "markdown",
   "metadata": {},
   "source": [
    "## Susceptibility with fluctuation formulas"
   ]
  },
  {
   "cell_type": "markdown",
   "metadata": {},
   "source": [
    "In this part we want to calculate estimators for the initial susceptibility, i.e. the susceptibility at zero external magnetic field. One could carry out several simulations with different external magnetic field strenghts and get the initial susceptibility by fitting a line to the results. We want to go a more elegant way by using fluctuation formulas known from statistical mechanics.\n",
    "In three dimensions the initial susceptibility $\\chi_{init}$ can be calculated with zero field simulations through\n",
    "\n",
    "\\begin{equation}\n",
    "    \\chi_{init} = \\frac{V \\cdot \\mu_0}{3 \\cdot k_B T} \\left( \\langle \\boldsymbol{M}^2 \\rangle - \\langle \\boldsymbol{M} \\rangle^2 \\right) = \\frac{\\mu_0}{3 \\cdot k_B T \\cdot V} \\left( \\langle \\boldsymbol{\\mu}^2 \\rangle - \\langle \\boldsymbol{\\mu} \\rangle^2 \\right)\n",
    "\\end{equation}\n",
    "\n",
    "where $\\boldsymbol{M}$ is the magnetization vector and $\\boldsymbol{\\mu}$ is the total magnetic dipole moment of the system. In direction $i$ it reads\n",
    "\n",
    "\\begin{equation}\n",
    "    M_i = \\frac{1}{V} \\Bigg\\langle \\sum_{j=1}^N \\tilde{\\mu}_j^i \\Bigg\\rangle\n",
    "\\end{equation}\n",
    "\n",
    "where $\\tilde{\\mu}_j^i$ is the $j$ th dipole moment in direction $i$."
   ]
  },
  {
   "cell_type": "markdown",
   "metadata": {},
   "source": [
    "### Derivation of the fluctuation formular"
   ]
  },
  {
   "cell_type": "markdown",
   "metadata": {},
   "source": [
    "We want to derive the fluctuation formula. We start with the definition of the magnetic susceptibility. In general this reads\n",
    "\n",
    "\\begin{equation}\n",
    "    \\chi \\equiv \\frac{\\partial}{\\partial H} \\langle M_{\\boldsymbol{H}} \\rangle\n",
    "\\end{equation}\n",
    "\n",
    "with $\\langle M_{\\boldsymbol{H}} \\rangle$ the ensemble averaged magnetization in direction of a homogeneous external magnetic field $\\boldsymbol{H}$.\n",
    "\n",
    "In thermal equilibrium the ensemble average of the magnetization reads\n",
    "\n",
    "\\begin{equation}\n",
    "    \\langle M_{\\boldsymbol{H}} \\rangle = \\frac{1}{V Z_c} \\left \\lbrack \\sum_{\\alpha} \\mu_{\\boldsymbol{H},\\alpha} e^{ -\\beta E_{\\alpha}(H=0) + \\beta\\mu_0\\mu_{\\boldsymbol{H},\\alpha}H }\\right \\rbrack\n",
    "\\end{equation}\n",
    "\n",
    "with $Z_c$ the canonical partition function, $E_{\\alpha}(H=0)$ the energy without an external magnetic field $\\boldsymbol{H}$, $\\beta$ the inverse thermal energy $\\frac{1}{k_BT}$, $\\mu_{\\boldsymbol{H},\\alpha}$ the total magnetic dipole moment of the system in direction of the external magnetic field $\\boldsymbol{H}$ in microstate $\\alpha$ and $V$ the system volume.\n",
    "\n",
    "Now we insert the magnetization $\\langle M_{\\boldsymbol{H}} \\rangle$ in the definition of the magnetic susceptibility $\\chi$ and let the derivative operate on the ensemble average. We get the fluctuation formular\n",
    "\n",
    "\\begin{equation}\n",
    "    \\chi = \\frac{\\beta\\mu_0}{V} \\left \\lbrack \\frac{1}{Z_c}\\sum_{\\alpha} \\mu_{\\alpha}^2~ e^{ -\\beta E_{\\alpha}(H=0) + \\beta\\mu_0\\mu_{\\boldsymbol{H},\\alpha}H } - \\frac{1}{Z_c}\\sum_{\\alpha} \\mu_{\\alpha}~ e^{ -\\beta E_{\\alpha}(H=0) + \\beta\\mu_0\\mu_{\\boldsymbol{H},\\alpha}H }~~ \\frac{1}{Z_c}\\sum_{\\alpha'}\\mu_{\\alpha'}~ e^{ -\\beta E_{\\alpha'}(H=0) + \\beta\\mu_0\\mu_{\\boldsymbol{H},\\alpha}H }\\right \\rbrack = \\frac{\\beta\\mu_0}{V} \\left \\lbrack \\langle \\mu_{\\boldsymbol{H}}^2 \\rangle - \\langle \\mu_{\\boldsymbol{H}} \\rangle^2 \\right \\rbrack = \\frac{\\beta\\mu_0}{V} \\left(\\Delta \\mu_{\\boldsymbol{H}}\\right)^2\n",
    "\\end{equation}\n",
    "\n",
    "At zero external magnetic field ($H = 0$) there is no distinct direction for the system, so we can take the fluctuations $\\Delta \\mu$ in all directions and divide it by the dimension. Thus we can use more data points of our simulation for the average and get a more precise estimator for the susceptibility. Thus finally the fluctuation formula for the initial susceptibility in three dimensions reads\n",
    "\n",
    "\\begin{equation}\n",
    "    \\chi_{init} = \\frac{\\beta\\mu_0}{3V} \\left \\lbrack \\langle \\boldsymbol{\\mu}^2 \\rangle - \\langle \\boldsymbol{\\mu} \\rangle^2 \\right \\rbrack = \\frac{V\\beta\\mu_0}{3} \\left \\lbrack \\langle \\boldsymbol{M}^2 \\rangle - \\langle \\boldsymbol{M} \\rangle^2 \\right \\rbrack\n",
    "\\end{equation}\n",
    "\n",
    "where $\\boldsymbol{\\mu}$ and $\\boldsymbol{M}$ are defined above."
   ]
  },
  {
   "cell_type": "markdown",
   "metadata": {},
   "source": [
    "### Simulation"
   ]
  },
  {
   "cell_type": "markdown",
   "metadata": {},
   "source": [
    "In this part we want to consider a three dimensional ferrofluid system and compare our result for the initial susceptibility $\\chi_{init}$ with them of Ref. <a href='#[1]'>[1]</a>."
   ]
  },
  {
   "cell_type": "markdown",
   "metadata": {},
   "source": [
    "First we import all necessary packages and check for the required Espresso features"
   ]
  },
  {
   "cell_type": "code",
   "execution_count": null,
   "metadata": {},
   "outputs": [],
   "source": [
    "import espressomd\n",
    "espressomd.assert_features('DIPOLES', 'LENNARD_JONES')\n",
    "\n",
    "from espressomd.magnetostatics import DipolarP3M\n",
    "import numpy as np"
   ]
  },
  {
   "cell_type": "markdown",
   "metadata": {},
   "source": [
    "Now we setting up all necessary simulation parameters"
   ]
  },
  {
   "cell_type": "code",
   "execution_count": null,
   "metadata": {},
   "outputs": [],
   "source": [
    "lj_sigma=1\n",
    "lj_epsilon=1\n",
    "lj_cut = 2**(1./6.) * lj_sigma\n",
    "\n",
    "# magnetic field constant\n",
    "mu_0 = 1.\n",
    "\n",
    "# Particles\n",
    "N = 1000\n",
    "\n",
    "# Volume fraction\n",
    "# phi = rho * 4. / 3. * np.pi * ( lj_sigma / 2 )**3.\n",
    "phi = 0.0262\n",
    "\n",
    "# Dipolar interaction parameter lambda = mu_0 m^2 /(4 pi sigma^3 kT)\n",
    "dip_lambda = 3.\n",
    "\n",
    "# Temperature\n",
    "kT =1.0\n",
    "\n",
    "# Friction coefficient\n",
    "gamma=1.0\n",
    "\n",
    "# Time step\n",
    "dt =0.02\n",
    "\n",
    "# box size 3d\n",
    "box_size = (N * np.pi * 4./3. * (lj_sigma / 2.)**3. / phi)**(1./3.)"
   ]
  },
  {
   "cell_type": "markdown",
   "metadata": {},
   "source": [
    "and the system, where we, as we did in **part I**, only commit the orientation of the dipole moment to the particles and take the magnitude into account in the prefactor of Dipolar P3M (for more details see **part I**). "
   ]
  },
  {
   "cell_type": "markdown",
   "metadata": {},
   "source": [
    "**Hint:**\n",
    "It should be noted that we seed both the Langevin thermostat and the random number generator of numpy. Latter means that the initial configuration of our system is the same every time this script is executed. As the time evolution of the system depends not solely on the Langevin thermostat but also on the numeric accuracy and DP3M (the tuned parameters are slightly different every time) it is only partly predefined. You can change the seeds to simulate with a different initial configuration and a guaranteed different time evolution."
   ]
  },
  {
   "cell_type": "code",
   "execution_count": null,
   "metadata": {
    "scrolled": true
   },
   "outputs": [],
   "source": [
    "system = espressomd.System(box_l=(box_size,box_size,box_size)) \n",
    "system.time_step = dt\n",
    "system.thermostat.set_langevin(kT=kT, gamma=gamma, seed=1)\n",
    "\n",
    "# Lennard Jones interaction\n",
    "system.non_bonded_inter[0,0].lennard_jones.set_params(epsilon=lj_epsilon,sigma=lj_sigma,cutoff=lj_cut, shift=\"auto\")\n",
    "\n",
    "# Random dipole moments\n",
    "np.random.seed(seed = 1)\n",
    "dip_phi = np.random.random((N,1)) *2. * np.pi\n",
    "dip_cos_theta = 2*np.random.random((N,1)) -1\n",
    "dip_sin_theta = np.sin(np.arccos(dip_cos_theta))\n",
    "dip = np.hstack((\n",
    "   dip_sin_theta *np.sin(dip_phi),\n",
    "   dip_sin_theta *np.cos(dip_phi),\n",
    "   dip_cos_theta))\n",
    "\n",
    "# Random positions in system volume\n",
    "pos = box_size * np.random.random((N,3))\n",
    "\n",
    "# Add particles\n",
    "system.part.add(pos=pos, rotation=N*[(1,1,1)], dip=dip)\n",
    "\n",
    "# Remove overlap between particles by means of the steepest descent method\n",
    "system.integrator.set_steepest_descent(\n",
    "    f_max=0,gamma=0.1,max_displacement=0.05)\n",
    "\n",
    "while system.analysis.energy()[\"total\"] > 5*kT*N:\n",
    "    system.integrator.run(20)\n",
    "\n",
    "# Switch to velocity Verlet integrator\n",
    "system.integrator.set_vv()\n",
    "\n",
    "# tune verlet list skin\n",
    "system.cell_system.skin = 0.8\n",
    "\n",
    "# Setup dipolar P3M\n",
    "accuracy = 5E-4\n",
    "system.actors.add(DipolarP3M(accuracy=accuracy,prefactor=dip_lambda*lj_sigma**3*kT))\n"
   ]
  },
  {
   "cell_type": "markdown",
   "metadata": {},
   "source": [
    "Now we equilibrate for a while"
   ]
  },
  {
   "cell_type": "code",
   "execution_count": null,
   "metadata": {
    "scrolled": true
   },
   "outputs": [],
   "source": [
    "print(\"Equilibration...\")\n",
    "equil_rounds = 10\n",
    "equil_steps = 1000\n",
    "for i in range(equil_rounds):\n",
    "  system.integrator.run(equil_steps)\n",
    "  print(\"progress: {:3.0f}%, dipolar energy: {:9.2f}\".format(\n",
    "        (i + 1) * 100. / equil_rounds, system.analysis.energy()[\"dipolar\"]), end=\"\\r\")\n",
    "print(\"\\nEquilibration done\")"
   ]
  },
  {
   "cell_type": "markdown",
   "metadata": {},
   "source": [
    "As we need the magnetization of our system, we import <tt>MagneticDipoleMoment</tt> from <tt>observables</tt> which returns us the total dipole moment of the system which is the magnetization times the volume of the system."
   ]
  },
  {
   "cell_type": "code",
   "execution_count": null,
   "metadata": {},
   "outputs": [],
   "source": [
    "from espressomd.observables import MagneticDipoleMoment\n",
    "dipm_tot_calc = MagneticDipoleMoment(ids=system.part[:].id)"
   ]
  },
  {
   "cell_type": "markdown",
   "metadata": {},
   "source": [
    "Now we set the desired number of loops for the sampling"
   ]
  },
  {
   "cell_type": "code",
   "execution_count": null,
   "metadata": {},
   "outputs": [],
   "source": [
    "# Sampling\n",
    "loops = 2000"
   ]
  },
  {
   "cell_type": "markdown",
   "metadata": {},
   "source": [
    "and sample the first and second moment of the magnetization or total dipole moment, by averaging over all total dipole moments occuring during the simulation"
   ]
  },
  {
   "cell_type": "code",
   "execution_count": null,
   "metadata": {
    "scrolled": true
   },
   "outputs": [],
   "source": [
    "print('Sampling ...')\n",
    "# calculate initial total dipole moment\n",
    "dipm_tot_temp = dipm_tot_calc.calculate()\n",
    "\n",
    "# initiate variables for sum of first and second moment of total dipole moment\n",
    "dipm_tot_sum = dipm_tot_temp\n",
    "dipm_tot_2_sum = np.square(dipm_tot_temp)\n",
    "\n",
    "# sample dipole moment\n",
    "for i in range(loops):\n",
    "    system.integrator.run(10)\n",
    "    dipm_tot_temp = dipm_tot_calc.calculate()\n",
    "    \n",
    "    # add current dipole moment\n",
    "    dipm_tot_sum = np.sum((dipm_tot_sum, dipm_tot_temp), axis=0)\n",
    "    dipm_tot_2_sum = np.sum((dipm_tot_2_sum, np.square(dipm_tot_temp)), axis=0)\n",
    "    \n",
    "    # print progress only every 10th cycle\n",
    "    if (i+1)%10 == 0:\n",
    "        print(\"progress: {:3.0f}%\".format((i+1)*100./loops), end=\"\\r\")\n",
    "print(\"\\nSampling done\")\n",
    "\n",
    "# calculate average first and second moment of total dipole moment\n",
    "dipm_tot = dipm_tot_sum / loops\n",
    "dipm_tot_2 = dipm_tot_2_sum / loops"
   ]
  },
  {
   "cell_type": "markdown",
   "metadata": {},
   "source": [
    "For the estimator of the initial susceptibility $\\chi_{init}$ we need the magnitude of one single dipole moment"
   ]
  },
  {
   "cell_type": "code",
   "execution_count": null,
   "metadata": {},
   "outputs": [],
   "source": [
    "# dipole moment\n",
    "dipm = np.sqrt(dip_lambda*4*np.pi*lj_sigma**3.*kT / mu_0)\n",
    "print(\"dipm = {}\".format(dipm))"
   ]
  },
  {
   "cell_type": "markdown",
   "metadata": {},
   "source": [
    "Now we can calculate $\\chi_{init}$ from our simulation data"
   ]
  },
  {
   "cell_type": "code",
   "execution_count": null,
   "metadata": {},
   "outputs": [],
   "source": [
    "# susceptibility in 3d system\n",
    "chi = mu_0 /(system.volume() * 3. * kT) * ( np.sum(dipm_tot_2 * dipm**2.) - np.sum(np.square(dipm_tot * dipm)) )"
   ]
  },
  {
   "cell_type": "markdown",
   "metadata": {},
   "source": [
    "and print the result"
   ]
  },
  {
   "cell_type": "code",
   "execution_count": null,
   "metadata": {},
   "outputs": [],
   "source": [
    "print('chi = %.4f' % chi)"
   ]
  },
  {
   "cell_type": "markdown",
   "metadata": {},
   "source": [
    "Compared with the value $\\chi = 0.822 \\pm 0.017$ of Ref. <a href='#[1]'>[1]</a> (see table 1) it should be very similar."
   ]
  },
  {
   "cell_type": "markdown",
   "metadata": {},
   "source": [
    "Now we want to compare the result with the theoretical expectations.\n",
    "At first with the simple Langevin susceptibility"
   ]
  },
  {
   "cell_type": "code",
   "execution_count": null,
   "metadata": {},
   "outputs": [],
   "source": [
    "chi_L = 8. * dip_lambda * phi\n",
    "print('chi_L = %.4f' % chi_L)"
   ]
  },
  {
   "cell_type": "markdown",
   "metadata": {},
   "source": [
    "and at second with the more advanced one (see Ref. <a href='#[1]'>[1]</a> eq. (6)) which has a cubic accuracy in $\\chi_L$ and reads\n",
    "\n",
    "\\begin{equation}\n",
    "    \\chi = \\chi_L \\left( 1 + \\frac{\\chi_L}{3} + \\frac{\\chi_L^2}{144} \\right)\n",
    "\\end{equation}\n",
    "\n"
   ]
  },
  {
   "cell_type": "code",
   "execution_count": null,
   "metadata": {},
   "outputs": [],
   "source": [
    "chi_I = chi_L * ( 1 + chi_L / 3. + chi_L**2. / 144. )\n",
    "print('chi_I = %.4f' % chi_I)"
   ]
  },
  {
   "cell_type": "markdown",
   "metadata": {},
   "source": [
    "Both of them should be smaller than our result, but the second one should be closer to our one. The deviation of the theoretical results to our simulation result can be explained by the fact that in the Langevin model there are no interactions between the particles incorporated at all and the more advanced (mean-field-type) one of Ref. <a href='#[1]'>[1]</a> do not take occurring cluster formations into account but assumes a homogeneous distribution of the particles. For higher values of the volume fraction $\\phi$ and the dipolar interaction parameter $\\lambda$ the deviations will increase as the cluster formation will become more pronounced. "
   ]
  },
  {
   "cell_type": "markdown",
   "metadata": {},
   "source": [
    "## Magnetization curve of a 3D system"
   ]
  },
  {
   "cell_type": "markdown",
   "metadata": {},
   "source": [
    "At the end of this tutorial we now want to sample the magnetization curve of a three dimensional system and compare the results with analytical solutions. Again we will compare with the Langevin function but also with the approximation of Ref. <a href='#[2]'>[2]</a> (see also Ref. <a href='#[1]'>[1]</a> for the right coefficients) which takes the dipole-dipole interaction into account. For this approximation, which is a modified mean-field theory based on the pair correlation function, the Langevin parameter $\\alpha$ is replaced by\n",
    "\n",
    "\\begin{equation}\n",
    "    \\alpha' = \\alpha + \\chi_L~L(\\alpha) + \\frac{\\chi_L^{2}}{16} L(\\alpha) \\frac{d L(\\alpha)}{d\\alpha}\n",
    "\\end{equation}\n",
    "\n",
    "where $\\chi_L$ is the Langevin susceptibility\n",
    "\n",
    "\\begin{equation}\n",
    "   \\chi_L = \\frac{N}{V}\\frac{\\mu_0 \\mu^2}{3k_BT} = 8 \\cdot \\lambda \\cdot \\phi\n",
    "\\end{equation}"
   ]
  },
  {
   "cell_type": "markdown",
   "metadata": {},
   "source": [
    "Analogous to **part II** we start at zero external magnetic field and increase the external field successively. At every value of the external field we sample the total dipole moment which is propotional to the magnetization as we have a fixed volume."
   ]
  },
  {
   "cell_type": "markdown",
   "metadata": {},
   "source": [
    "First we create a list of values of the Langevin parameter $\\alpha$. As we already sampled the magnetization at zero external field in the last section, we take this value and continue with the sampling of an external field unequal zero"
   ]
  },
  {
   "cell_type": "code",
   "execution_count": null,
   "metadata": {},
   "outputs": [],
   "source": [
    "alphas = [0.25, 0.5, 1, 2, 3, 4, 8]"
   ]
  },
  {
   "cell_type": "markdown",
   "metadata": {},
   "source": [
    "Now for each value in this list we sample the total dipole moment / magnetization of the system for a while. Have in mind that we have only commited the orientation of the dipole moments to the particles. Thus we have to commit $H\\cdot \\mu$ as the external magnetic field to **ESPResSo**, where $\\mu$ is the magnitude of a single magnetic dipole moment."
   ]
  },
  {
   "cell_type": "markdown",
   "metadata": {},
   "source": [
    "As in **part II** we use the same system for every value of the Langevin parameter $\\alpha$. Thus we use that the system is already pre-equilibrated from the previous run so we save some equilibration time. For scientific purposes one would use a new system for every value for the Langevin parameter to ensure that the systems are independent and no correlation effects are measured. Also one would perform more than just one simulation for each value of $\\alpha$ to increase the precision of the results."
   ]
  },
  {
   "cell_type": "code",
   "execution_count": null,
   "metadata": {},
   "outputs": [],
   "source": [
    "# remove all constraints\n",
    "system.constraints.clear()\n",
    "\n",
    "# list of magnetization in field direction\n",
    "magnetization = []\n",
    "\n",
    "# append result for alpha=0 from previous chapter\n",
    "magnetization.append(np.average(dipm_tot))\n",
    "\n",
    "# number of loops for sampling\n",
    "loops_m = 500\n",
    "\n",
    "for alpha in alphas:\n",
    "    print(\"Sample for alpha = {}\".format(alpha))\n",
    "    H_dipm = (alpha*kT)\n",
    "    H_field = [H_dipm,0,0]\n",
    "    print(\"Set magnetic field constraint...\")\n",
    "    H_constraint = espressomd.constraints.HomogeneousMagneticField(H=H_field)\n",
    "    system.constraints.add(H_constraint)\n",
    "    print(\"done\\n\")\n",
    "    \n",
    "    # Equilibration\n",
    "    print(\"Equilibration...\")\n",
    "    for i in range(equil_rounds):\n",
    "        system.integrator.run(equil_steps)\n",
    "        print(\"progress: {:3.0f}%, dipolar energy: {:9.2f}\".format(\n",
    "              (i+1)*100./equil_rounds, system.analysis.energy()[\"dipolar\"]), end=\"\\r\")\n",
    "    print(\"\\nEqulilibration done\\n\")\n",
    "    \n",
    "    # Sampling\n",
    "    print(\"Sampling...\")\n",
    "    magn_temp = 0\n",
    "    for i in range(loops_m):\n",
    "        system.integrator.run(20)\n",
    "        magn_temp += dipm_tot_calc.calculate()[0]\n",
    "        print(\"progress: {:3.0f}%\".format((i+1)*100./loops_m), end=\"\\r\")\n",
    "    print(\"\\n\")\n",
    "    \n",
    "    # save average magnetization\n",
    "    magnetization.append(magn_temp / loops_m)\n",
    "    print(\"Sampling for alpha = {} done \\n\".format(alpha))\n",
    "    print(\"magnetizations = {}\".format(magnetization))\n",
    "    print(\"total progress: {:5.1f}%\\n\".format((alphas.index(alpha)+1)*100./len(alphas)))\n",
    "    \n",
    "    # remove constraint\n",
    "    system.constraints.clear()\n",
    "print(\"Magnetization curve sampling done\")"
   ]
  },
  {
   "cell_type": "markdown",
   "metadata": {},
   "source": [
    "Now we define the Langevin function and the modified mean-field-approximation of the Langevin parameter of Ref. <a href='#[2]'>[2]</a>"
   ]
  },
  {
   "cell_type": "code",
   "execution_count": null,
   "metadata": {},
   "outputs": [],
   "source": [
    "# Langevin function\n",
    "def L(y):\n",
    "    return np.cosh(y)/np.sinh(y)-1/y"
   ]
  },
  {
   "cell_type": "code",
   "execution_count": null,
   "metadata": {},
   "outputs": [],
   "source": [
    "#  second order mean-field-model from Ref. [2]\n",
    "def alpha_mean_field(alpha, dip_lambda, phi):\n",
    "    chi = 8. * dip_lambda * phi\n",
    "    return alpha + chi * L(alpha) + chi**2. / 16. * L(alpha) * ( 1./(alpha**2.) - 1./((np.sinh(alpha))**2.) )"
   ]
  },
  {
   "cell_type": "markdown",
   "metadata": {},
   "source": [
    "We also want to plot the linear approximation at $\\alpha = 0$ to see for which values of $\\alpha$ this approximation holds. We use the initial susceptibility calculated in the first chapter of this part as the gradient. As we want the gradient of $M^*$ with respect to $\\alpha$ which fullfulls the relation\n",
    "\n",
    "\\begin{equation}\n",
    "    \\frac{\\partial M^*}{\\partial \\alpha} = \\frac{1}{M_{sat}}\\frac{\\partial M}{\\partial \\left( \\frac{\\mu_0\\mu}{k_BT} H\\right)} = \\frac{k_BT~V}{\\mu_0\\mu^2N}\\frac{\\partial M}{\\partial H} = \\frac{k_BT~V}{\\mu_0\\mu^2N}~\\chi\n",
    "\\end{equation}\n",
    "\n",
    "we have to scale our calculated initial susceptibility $\\chi_{init}$ by a factor to get it in our dimensionless units.\n",
    "\n",
    "Now we plot the resulting curves together with our simulation results and the linear approximation"
   ]
  },
  {
   "cell_type": "code",
   "execution_count": null,
   "metadata": {},
   "outputs": [],
   "source": [
    "import matplotlib.pyplot as plt"
   ]
  },
  {
   "cell_type": "code",
   "execution_count": null,
   "metadata": {},
   "outputs": [],
   "source": [
    "y = np.arange(0.01,10, 0.1, dtype=float).tolist()\n",
    "\n",
    "alphas.insert(0, 0.0)\n",
    "\n",
    "\n",
    "L_func = []\n",
    "L_mean_field = []\n",
    "init_susceptibility = []\n",
    "\n",
    "for i in y:\n",
    "    L_func.append(L(i))\n",
    "    L_mean_field.append(L(alpha_mean_field(i, dip_lambda, phi)))\n",
    "    init_susceptibility.append(i*system.volume()*kT/(N*mu_0*dipm**2)*chi)\n",
    "\n",
    "# devide all entries in the magnetization list by N to get the dimensionless magnetization\n",
    "magnetization_star = []\n",
    "for i in range(len(magnetization)):\n",
    "    magnetization_star.append(magnetization[i] / N)\n",
    "\n",
    "print('magnetization_star = {}'.format(magnetization_star))\n",
    "    \n",
    "    \n",
    "plt.figure(figsize=(10,10))\n",
    "plt.ylim(0, 1.)\n",
    "plt.xlabel(r'$\\alpha$', fontsize=20)\n",
    "plt.ylabel(r'$M^*$', fontsize=20)\n",
    "plt.plot(y, L_func, label='Langevin function')\n",
    "plt.plot(y, L_mean_field, label='modified mean-field-theory')\n",
    "plt.plot(alphas, magnetization_star, 'o', label='simulation results')\n",
    "plt.plot(y, init_susceptibility, label=r'linear approximation at $\\alpha = 0$')\n",
    "plt.legend(fontsize=20)\n",
    "plt.show()"
   ]
  },
  {
   "cell_type": "markdown",
   "metadata": {},
   "source": [
    "We can see that the magnetization curve where we used the Langevin parameter of the modified mean-field-theory is closer to our simulation results. Also we can clearly see that the linear approximation holds only for very small values of $\\alpha$.\n",
    "\n",
    "At this point is should be mentioned, that the modified mean-field-model assumes a spatially homogeneous system which is not the case at higher volume fractions $\\phi$ and dipolar interaction parameters $\\lambda$ as the particles form clusters. We can already see this with our simulation results as they visibly deviate from the modified mean-field-model.\n",
    "\n",
    "At sufficiently high volume fractions $\\phi$ and dipolar interaction parameters $\\lambda$ these clusters can be thus rigid, that simulation with normal methods are impossible as the relaxation times exceeds normal simulation times by far resulting in strongly correlated configurations and thus measurements."
   ]
  },
  {
   "cell_type": "markdown",
   "metadata": {},
   "source": [
    "<a id='[1]'></a>[1] Zuowei Wang, Christian Holm, and Hanns Walter Müller. “Molecular dynamics\n",
    "study on the equilibrium magnetization properties and structure of ferrofluids”. In:\n",
    "Phys. Rev. E 66 (2 Aug. 2002), p. 021405. doi: 10.1103/PhysRevE.66.021405.\n",
    "url: https://link.aps.org/doi/10.1103/PhysRevE.66.021405.\n",
    "\n",
    "<a id='[2]'></a>[2] Alexey O. Ivanov and Olga B. Kuznetsova. “Magnetic properties of dense ferrofluids:\n",
    "An influence of interparticle correlations”. In: Phys. Rev. E 64 (4 Sept. 2001),\n",
    "p. 041405. doi: 10.1103/PhysRevE.64.041405. url: https://link.aps.org/doi/10.1103/PhysRevE.64.041405."
   ]
  }
 ],
 "metadata": {
  "kernelspec": {
   "display_name": "Python 3",
   "language": "python",
   "name": "python3"
  },
  "language_info": {
   "codemirror_mode": {
    "name": "ipython",
    "version": 3
   },
   "file_extension": ".py",
   "mimetype": "text/x-python",
   "name": "python",
   "nbconvert_exporter": "python",
<<<<<<< HEAD
   "pygments_lexer": "ipython2",
   "version": "2.7.15+"
=======
   "pygments_lexer": "ipython3",
   "version": "3.6.8"
>>>>>>> 958747c8
  }
 },
 "nbformat": 4,
 "nbformat_minor": 1
}<|MERGE_RESOLUTION|>--- conflicted
+++ resolved
@@ -692,13 +692,8 @@
    "mimetype": "text/x-python",
    "name": "python",
    "nbconvert_exporter": "python",
-<<<<<<< HEAD
-   "pygments_lexer": "ipython2",
-   "version": "2.7.15+"
-=======
    "pygments_lexer": "ipython3",
    "version": "3.6.8"
->>>>>>> 958747c8
   }
  },
  "nbformat": 4,

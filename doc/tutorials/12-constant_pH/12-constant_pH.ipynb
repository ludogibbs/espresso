{
 "cells": [
  {
   "cell_type": "markdown",
   "metadata": {},
   "source": [
    "## 1 Introduction\n",
    "\n",
    "This tutorial introduces the basic features for simulating titratable systems via the constant pH method.\n",
    "The constant pH method is a Monte-Carlo method which models reactions by randomly adding a charged particle\n",
    "in the system and adding a charge of opposite sign on a neutral particle, or removing a charged particle and\n",
    "neutralizing a particle of the opposite charge.\n",
    "\n",
    "We will consider a homogeneous aqueous solution of a titratable acidic species $\\mathrm{HA}$ that can dissociate as follows\n",
    "$\\mathrm{HA} \\Leftrightarrow \\mathrm{A}^- + \\mathrm{H}^+$\n",
    "\n",
    "If $N_0 = N_{\\mathrm{HA}} + N_{\\mathrm{A}^-}$ is the number of titratable groups in solution, then the degree of dissociation $\\alpha$ can be defined:\n",
    "$\\alpha = \\dfrac{N_{\\mathrm{A}^-}}{N_0}.$\n",
    "\n",
    "In the constant pH method, the acceptance probability for a reaction is [1]:\n",
    "\n",
    "$ P_{\\mathrm{acc}} = \\operatorname{min}\\left(1, \\exp(\\beta \\Delta E_\\mathrm{pot} \\pm \\ln_{10} (\\mathrm{pH - p}K_a) ) \\right)$\n",
    "\n",
    "and the proposal probability of a reaction is $P_\\text{acc}=\\frac{N_\\mathrm{HA}}{N_0}$ for a dissociation and $P_\\text{acc}=\\frac{N_\\mathrm{A}}{N_0}$ for an association reaction [1]. Here $\\Delta E_\\text{pot}$ is the potential energy change due to the reaction, while $\\text{pH - p}K_a$ is an input parameter composed by two terms, pH and $-\\mathrm{p}K_a$ (the logarithm of the acid dissociation constant $K_a$).\n",
    "The prefactor $\\pm 1$ defines the direction of the reaction ($+1$ dissociation, $-1$ association).\n",
    "When a dissociation move is attempted, a titratable molecule $\\mathrm{HA}$ is given a negative charge and a counterion $\\mathrm{H}^+$ is randomly placed into the simulation box, while when an association move is attempted, a $\\mathrm{A}^-$ is neutralized and a random counterion $\\mathrm{H}^+$ is removed from the cell.\n",
    "Be aware that in the constant pH method the system is coupled to an implicit pH bath. That especially means that the number of $\\mathrm{H}^+$ ions in the simulation box does not correspond to the chosen pH. This will lead to wrong screening effects when including electrostatic interactions in the system [1]. How to avoid these artifacts of the constant pH method, however, goes beyond the scope of this simple tutorial. We refer the reader to e.g. [1] for further details."
   ]
  },
  {
   "cell_type": "markdown",
   "metadata": {},
   "source": [
    "## 2 Setup\n",
    "We start by defining creating a system instance."
   ]
  },
  {
   "cell_type": "code",
   "execution_count": null,
   "metadata": {},
   "outputs": [],
   "source": [
    "import numpy as np\n",
    "import matplotlib.pyplot as plt\n",
    "plt.ion()\n",
    "\n",
    "import espressomd\n",
    "from espressomd import code_info\n",
    "from espressomd import analyze\n",
    "from espressomd import integrate\n",
    "from espressomd import reaction_ensemble\n",
    "\n",
    "# System parameters\n",
    "#############################################################\n",
    "box_l = 35\n",
    "\n",
    "# Integration parameters\n",
    "#############################################################\n",
    "system = espressomd.System(box_l=[box_l] * 3)\n",
    "system.set_random_state_PRNG()\n",
    "np.random.seed(seed=10)\n",
    "\n",
    "system.time_step = 0.02\n",
    "system.cell_system.skin = 0.4"
   ]
  },
  {
   "cell_type": "markdown",
   "metadata": {},
   "source": [
    "Next we define some important constants and add particles to the system:"
   ]
  },
  {
   "cell_type": "code",
   "execution_count": null,
   "metadata": {},
   "outputs": [],
   "source": [
    "type_HA = 0\n",
    "type_A = 1\n",
    "type_H = 2\n",
    "\n",
    "N0 = 50  # number of titratable units\n",
    "K = 1e-4\n",
    "pK=-np.log10(K)\n",
    "\n",
    "for i in range(N0):\n",
    "    system.part.add(id=i, pos=np.random.random(3) * system.box_l, type=type_A)\n",
    "for i in range(N0, 2 * N0):\n",
    "    system.part.add(id=i, pos=np.random.random(3) * system.box_l, type=type_H)"
   ]
  },
  {
   "cell_type": "markdown",
   "metadata": {},
   "source": [
    "The next step is to define the reaction system and the seed of the pseudo-random number generator which is used for the Monte-Carlo steps.\n",
    "Please note that the order in which species are written in the reactants and products lists is very important because, when a reaction is performed, the first species in the reactants list is replaced by the first species in the product lists, the second reactant species is replaced by the second product species, and so on. Moreover, if the reactant list has more species than the products list, reactant molecules in excess are deleted from the system, while if the products list has more species than the reactants list, product molecules in excess are created and randomly placed inside the simulation box. For example, reversing the order of products in our reaction (i.e. from  `product_types=[type_H, type_A]` to `product_types=[type_A, type_H]`), a neutral monomer would be positively charged and a negatively charged monovalent counterion would be randomly placed inside the cell. "
   ]
  },
  {
   "cell_type": "code",
   "execution_count": null,
   "metadata": {},
   "outputs": [],
   "source": [
    "RE = reaction_ensemble.ConstantpHEnsemble(\n",
    "        temperature=1, exclusion_radius=0, seed=77)\n",
    "\n",
    "RE.add_reaction(gamma=K, reactant_types=[type_HA], reactant_coefficients=[1],\n",
    "                product_types=[type_A, type_H], product_coefficients=[1, 1],\n",
    "                default_charges={type_HA: 0, type_A: -1, type_H: +1})\n",
    "print(RE.get_status())"
   ]
  },
  {
   "cell_type": "markdown",
   "metadata": {},
   "source": [
    "Next we perform simulations at different pH values. The system must be equilibrated at each pH before taking samples."
   ]
  },
  {
   "cell_type": "code",
   "execution_count": null,
   "metadata": {},
   "outputs": [],
   "source": [
    "num_samples=30\n",
    "\n",
    "pHs=np.linspace(1, 8, num=15)\n",
    "degrees_of_dissociation = []\n",
    "std_dev_degree_of_dissociation = []\n",
    "histograms=[]\n",
    "histogram_edges=range(0,N0+1)\n",
    "\n",
    "for pH in pHs:\n",
    "    print(\"pH is {:.1f}\".format(pH))\n",
    "    RE.constant_pH = pH\n",
    "    RE.reaction(4 * N0) # warmup\n",
    "    numAs = []\n",
    "    for i in range(num_samples):\n",
    "        RE.reaction(N0+1)\n",
    "        numAs.append(system.number_of_particles(type=type_A))\n",
    "    degrees_of_dissociation.append(np.mean(numAs) / N0)\n",
    "    std_dev_degree_of_dissociation.append(np.std(numAs, ddof=1) / N0)\n",
    "    print(\"occured particle numbers of type A \", sorted(set(numAs)))\n",
    "    histogram=np.bincount(np.array(numAs).astype(int), minlength=N0+1)\n",
    "    histograms.append(histogram/float(len(numAs)))"
   ]
  },
  {
   "cell_type": "markdown",
   "metadata": {},
   "source": [
    "## 3 Results\n",
<<<<<<< HEAD
=======
    "Finally we plot the average degree of dissociation and compare it to the well-known result for an ideal reacting system $\\alpha_\\mathrm{ideal}(pH,pK)=\\frac{1}{1+10^{pK-pH}}$. The errors in the simulation can be reduced by increasing `num_samples` taken at each pH.\n",
>>>>>>> ebcbe0ac
    "\n",
    "Finally we plot our results and compare it to the well-known result for an ideal reacting system. From the definition of the acid dissociation constant $K_a$:\n",
    "\n",
    "\\begin{equation}\n",
    "K_a = \\frac{[\\mathrm{H}^+][\\mathrm{A}^-]}{[\\mathrm{HA}]} \\frac{\\gamma_{\\mathrm{H}^+}\\gamma_{\\mathrm{A}^-}}{\\gamma_{\\mathrm{HA}}},\n",
    "\\end{equation}\n",
    "\n",
    "with $[\\mathrm{H}^+]$ and $\\gamma_{\\mathrm{H}^+}$ the concentration and activity coefficient of species $\\mathrm{H}^+$, respectively.\n",
    "For highly diluted system, the activity coefficients becomes unity and $[\\mathrm{H}^+] = 10^{-\\mathrm{pH}}$.\n",
    "\n",
    "Dividing both the numerator and denominator of alpha by the simulation box volume $V$ allows us to express $\\alpha$ as a ratio of concentrations:\n",
    "\n",
    "\\begin{equation}\n",
    "\\alpha = \\frac{N_{\\mathrm{A}^-}}{N_0} \\cdot \\frac{V}{V} = \\frac{N_{\\mathrm{A}^-}}{N_{\\mathrm{HA}} + N_{\\mathrm{A}^-}} \\cdot \\frac{V}{V} = \\frac{[\\mathrm{A}^-]}{[\\mathrm{HA}]+[\\mathrm{A}^-]}.\n",
    "\\end{equation}\n",
    "\n",
    "Multiplying both the numerator and denominator by $\\dfrac{[\\mathrm{H}^+]}{[\\mathrm{HA}]}$ leads to:\n",
    "\n",
    "\\begin{equation}\n",
    "\\alpha = \\frac{\\frac{[\\mathrm{H}^+][\\mathrm{A}^-]}{[\\mathrm{HA}]}}{\\frac{[\\mathrm{H}^+][\\mathrm{HA}]}{[\\mathrm{HA}]}+\\frac{[\\mathrm{H}^+][\\mathrm{A}^-]}{[\\mathrm{HA}]}} = \\frac{K_a}{[\\mathrm{H}^+] + K_a}.\n",
    "\\end{equation}\n",
    "\n",
    "Since $K_a = 10^{-\\mathrm{p}K_a}$ we can express $\\alpha$ as a simple function of the pH and $\\mathrm{p}K_a$:\n",
    "\n",
    "\\begin{equation}\n",
    "\\alpha = \\frac{1}{\\frac{[\\mathrm{H}^+]}{K_a} + 1} = \\frac{1}{\\frac{10^{-\\mathrm{pH}}}{10^{-\\mathrm{p}K_a}} + 1} = \\frac{1}{10^{\\mathrm{p}K_a-\\mathrm{pH}} + 1}.\n",
    "\\end{equation}\n",
    "\n",
    "We will plot the results of the simulation against the theoretical curve. The numerical errors in the simulation can be reduced by increasing `num_samples` taken at each pH. To quantify the simulation uncertainty, we will add error bars to the calculated data points. For simplicity, we will estimate the error of the degree of dissociation using the standard error of the mean (SE) for $N$ _uncorrelated_ samples:\n",
    "\n",
    "\\begin{equation}\n",
    "    \\mathrm{SE}      = \\frac{\\sigma_N}{\\sqrt{N}},\n",
    "\\end{equation}\n",
    "\n",
    "where $\\sigma_N$ is the sample standard deviation, defined as:\n",
    "\n",
    "\\begin{equation}\n",
    "    \\sigma_N^2 = \\left\\langle \\alpha^2 - \\langle \\alpha\\rangle_N^2 \\right\\rangle_N\n",
    "\\end{equation}\n",
    "\n",
    "where $\\langle\\alpha\\rangle_N$ is the sample mean. The probability of finding the true mean $\\mu$ (estimated by $\\langle\\alpha\\rangle_N$) within two bounds at 95% is given by:\n",
    "\n",
    "\\begin{equation}\n",
    "    \\operatorname{Pr}\\left( \\langle\\alpha\\rangle_N -z\\cdot\\mathrm{SE} \\leq \\mu \\leq \\langle\\alpha\\rangle_N -z\\cdot\\mathrm{SE}\\right) = 0.95,\n",
    "\\end{equation}\n",
    "\n",
    "where $z \\approx 1.96$ is the two-sided confidence level for the normal distribution at 95%.\n",
    "\n",
    "Because our sample size $n$ is small, we will use the Bessel-corrected sample standard deviation $s$:\n",
    "\n",
    "\\begin{equation}\n",
    "    s = \\sqrt{\\frac{n}{n-1}\\left\\langle \\alpha^2 - \\langle \\alpha\\rangle_n^2 \\right\\rangle_n}\n",
    "\\end{equation}\n",
    "\n",
    "The standard error of the mean (SE) is estimated by $s_{\\bar\\alpha}$:\n",
    "\n",
    "\\begin{equation}\n",
    "    s_{\\bar\\alpha} = \\frac{s}{\\sqrt{n}}\n",
    "\\end{equation}\n",
    "\n",
    "The confidence interval is defined as:\n",
    "\n",
    "\\begin{equation}\n",
    "    \\mathrm{CI}_{95\\%} = \\langle\\alpha\\rangle_n \\pm z \\cdot s_{\\bar\\alpha}\n",
    "\\end{equation}"
   ]
  },
  {
   "cell_type": "code",
   "execution_count": null,
   "metadata": {},
   "outputs": [],
   "source": [
    "import scipy.stats\n",
    "def ideal_degree_of_dissociation(pH, pK):\n",
    "    return 1. / (1 + 10**(pK - pH))\n",
    "\n",
    "z = scipy.stats.norm.interval(0.95, loc=0)[1]\n",
    "ci95 = z * np.array(std_dev_degree_of_dissociation) / np.sqrt(num_samples)\n",
    "pK = -np.log10(K)\n",
    "plt.figure(figsize=(10, 6), dpi=80)\n",
    "plt.errorbar(pHs - pK, degrees_of_dissociation, ci95, label=r\"simulation\")\n",
    "pHs2=np.linspace(0,8,num=50)\n",
    "plt.plot(pHs2 - pK, ideal_degree_of_dissociation(pHs2, pK), label=r\"ideal\")\n",
    "plt.xlabel('$pH-pK$', fontsize=20)\n",
    "plt.ylabel(r'$\\alpha$', fontsize=20)\n",
    "plt.legend(fontsize=20)\n",
    "plt.show()"
   ]
  },
  {
   "cell_type": "markdown",
   "metadata": {},
   "source": [
    "In addition we compare the relative frequencies which are observed for the number of particles of type A to the probabilities which are expected in the constant pH ensemble for a non interacting system [1]: $p(N_A)=\\frac{{N_0 \\choose N_A} 10^{(pH-pKa)N_A}}{\\sum_{N_A=0}^{N_0} {N_0 \\choose N_A} 10^{(pH-pKa)N_A}}$"
   ]
  },
  {
   "cell_type": "code",
   "execution_count": null,
   "metadata": {},
   "outputs": [],
   "source": [
    "import scipy.special\n",
    "def constant_pH_numA_pmf(numA,pH, pK, N0):\n",
    "        all_NAs=range(N0+1)\n",
    "        return scipy.special.binom(N0, numA)*10.0**((pH-pK)*numA)/sum(scipy.special.binom(N0, i)*10**((pH-pK)*i) for i in all_NAs)\n",
    "\n",
    "NAs=range(N0+1)\n",
    "\n",
    "from IPython import display\n",
    "import time\n",
    "\n",
    "for index_pH in range(pHs.shape[0]):\n",
    "    fig, ax = plt.subplots(1, 1)\n",
    "    pH=pHs[index_pH]\n",
    "    ax.plot(NAs, constant_pH_numA_pmf(NAs, pH, pK, N0), 'ro', ms=12, mec='r', label=\"Theory pH \"+str(pH))\n",
    "    ax.vlines(NAs, 0, constant_pH_numA_pmf(NAs, pH, pK, N0), colors='r', lw=4)\n",
    "    ax.plot(histogram_edges, histograms[index_pH], 'bo', ms=12, mec='b', label=\"Simulation pH \"+str(pH))\n",
    "    ax.vlines(histogram_edges, 0, histograms[index_pH], colors='blue', lw=1)\n",
    "    ax.legend()\n",
    "    display.clear_output(wait=True)\n",
    "    display.display(plt.gcf())\n",
    "    time.sleep(2.0)"
   ]
  },
  {
   "cell_type": "markdown",
   "metadata": {},
   "source": [
    "## References\n",
    "\n",
    "[1] Landsgesell, Jonas, Christian Holm, and Jens Smiatek. Simulation of weak polyelectrolytes: a comparison between the constant pH and the reaction ensemble method. The European Physical Journal Special Topics 226.4 (2017): 725-736."
   ]
  }
 ],
 "metadata": {
  "kernelspec": {
   "display_name": "Python 3",
   "language": "python",
   "name": "python3"
  },
  "language_info": {
   "codemirror_mode": {
    "name": "ipython",
    "version": 3
   },
   "file_extension": ".py",
   "mimetype": "text/x-python",
   "name": "python",
   "nbconvert_exporter": "python",
   "pygments_lexer": "ipython3",
   "version": "3.6.8"
  }
 },
 "nbformat": 4,
 "nbformat_minor": 2
}<|MERGE_RESOLUTION|>--- conflicted
+++ resolved
@@ -32,7 +32,7 @@
    "metadata": {},
    "source": [
     "## 2 Setup\n",
-    "We start by defining creating a system instance."
+    "We start by creating a system instance."
    ]
   },
   {
@@ -156,10 +156,6 @@
    "metadata": {},
    "source": [
     "## 3 Results\n",
-<<<<<<< HEAD
-=======
-    "Finally we plot the average degree of dissociation and compare it to the well-known result for an ideal reacting system $\\alpha_\\mathrm{ideal}(pH,pK)=\\frac{1}{1+10^{pK-pH}}$. The errors in the simulation can be reduced by increasing `num_samples` taken at each pH.\n",
->>>>>>> ebcbe0ac
     "\n",
     "Finally we plot our results and compare it to the well-known result for an ideal reacting system. From the definition of the acid dissociation constant $K_a$:\n",
     "\n",

% Copyright (C) 2010,2011,2012,2013,2014 The ESPResSo project
% Copyright (C) 2002,2003,2004,2005,2006,2007,2008,2009,2010 
%   Max-Planck-Institute for Polymer Research, Theory Group
%  
% This file is part of ESPResSo.
%   
% ESPResSo is free software: you can redistribute it and/or modify it
% under the terms of the GNU General Public License as published by the
% Free Software Foundation, either version 3 of the License, or (at your
% option) any later version.
%  
% ESPResSo is distributed in the hope that it will be useful, but
% WITHOUT ANY WARRANTY; without even the implied warranty of
% MERCHANTABILITY or FITNESS FOR A PARTICULAR PURPOSE.  See the GNU
% General Public License for more details.
%  
% You should have received a copy of the GNU General Public License
% along with this program.  If not, see <http://www.gnu.org/licenses/>.
%
\chapter{Setting up particles}
\label{chap:part}

\section{\keyword{part}: Creating single particles}
\newescommand{part}

\subsection{Defining particle properties}
\label{ssec:particleproperties}

\begin{essyntax}
  part
  \var{pid}
  \opt{pos \var{x} \var{y} \var{z}}
  \opt{type \var{typeid}}
  \opt{v \var{vx} \var{vy} \var{vz}}
  \opt{f \var{fx} \var{fy} \var{fz}}
  \opt{bond \var{bondid} \var{pid2} \dots}
  \require{1}{\opt{q \var{charge}}}
  \require{2}{\opt{quat \var{q1} \var{q2} \var{q3} \var{q4}}}
  \require{2}{\opt{omega_body/lab \var{x} \var{y} \var{z}}}
  \require{2}{\opt{torque_body/lab \var{x} \var{y} \var{z}}}
  \require{2}{\opt{rinertia \var{x} \var{y} \var{z}}}
  \require{3}{\opt{\opt{un}fix \var{x} \var{y} \var{z}}}
  \require{3}{\opt{ext_force \var{x} \var{y} \var{z}}}
  \require{2,3}{\opt{ext_torque \var{x} \var{y} \var{z}}}
  \require{4}{\opt{exclude \var{pid2}\dots}}
  \require{4}{\opt{exclude delete \var{pid2}\dots}}
  \require{5}{\opt{mass \var{mass}}}
  \require{6}{\opt{dipm \var{moment}}}
  \require{6}{\opt{dip \var{dx} \var{dy} \var{dz}}}
  \require{7,8}{\opt{virtual \var{v}}}
  \require{8}{\opt{vs\_relative \var{pid} \par{distance}}}
  \require{8}{\opt{vs\_auto\_relate\_to \var{pid}}}
  \require{9}{\opt{temp \var{T}}}
  \require{9}{\opt{gamma \var{g}}}
  \require{10}{\opt{rotation \var{rot}}}
  \require{11}{\opt{solvation \var{lA} \var{kA} \var{lB} \var{kB}}}
  \require{12}{\opt{swimming \alt{\alt{v_swim \var{v\_swim} \asep
          f_swim \var{f\_swim}} \asep off}}}
  \requirelong{12,13}{%
    \optlong{swimming
      \alt{%
        \alt{v_swim \var{v\_swim} \asep f_swim \var{f\_swim}}
        \alt{pusher \asep puller}
        dipole_length \var{dipole\_length}
        rotational_friction \var{rotational\_friction}
      \asep off}%
    }%
  }
  \begin{features}
    \required[1]{ELECTROSTATICS} 
    \required[2]{ROTATION}
    \required[3]{EXTERNAL_FORCES}
    \required[4]{EXCLUSION}
    \required[5]{MASS}
    \required[6]{DIPOLES}
    \required[7]{VIRTUAL\_SITES\_COM}
    \required[8]{VIRTUAL\_SITES\_RELATIVE}
    \required[9]{LANGEVIN\_PER\_PARTICLE}
    \required[10]{ROTATION\_PER\_PARTICLE}
    \required[11]{SHANCHEN}
    \required[12]{ENGINE}
    \required[13]{LB \MakeLowercase{\textrm{or}} LB_GPU}
  \end{features}
\end{essyntax}

This command modifies particle data, namely position, type (monomer,
ion, \dots), charge, velocity, force and bonds. Multiple properties can
be changed at once. If you add a new particle the position has to be
set first because of the spatial decomposition.

\begin{arguments}
\item[\var{pid}]
\item[\opt{pos \var{x} \var{y} \var{z}}] Sets the position of this
  particle to $(x,y,z)$.
\item[\opt{type \var{typeid}}] Restrictions:
  $\var{typeid} \geq 0$.\\ The
  \var{typeid} is used in the \keyword{inter} command
  (see section \vref{tcl:inter}) to define the parameters of the non
  bonded interactions between different kinds of particles.
\item[\opt{v \var{vx} \var{vy} \var{vz}}] Sets the velocity of
  this particle to $(vx,vy,vz)$. The velocity remains variable and will be changed
  during integration.
\item[\opt{f \var{fx} \var{fy} \var{fz}}] Set the force acting on this particle
  to $(fx,fy,fz)$. The force remains variable and will be changed during integration. 
  However, whereas the velocity is modified with respect to the velocity you set
  upon integration, the force it recomputed during the integration step and any 
  force set in this way is lost during the integration step.
\item[\opt{bond \var{bondid} \var{pid2}\dots}]
  Restrictions: \var{bondid} $\geq 0$; \var{pid2} must
  be an existing particle.  The \var{bondid} is used for
  the inter command to define bonded interactions.
\item[bond delete] Will delete all bonds attached to this particle.
\item[\opt{q \var{charge}}] Sets the charge of this particle to $q$.
\item[\opt{quat \var{q1} \var{q2} \var{q3} \var{q4}}] Sets the
  quaternion representation of the rotational position of this
  particle.
\item[\opt{omega_body} \var{x} \var{y} \var{z} \alt \opt{omega_body}
  \var{x} \var{y} \var{z}] The command \opt{omega_body} sets the
  angular momentum of this particle in the particle's co-rotating
  frame (or body frame) and the command \opt{omega_lab} sets it for
  the particle in the fixed frame (or laboratory frame). If you set
  the angular momentum of the particle in the lab frame, the
  orientation of the particle (\opt{quat}) must be set before invoking
  \opt{omega_lab}, otherwise the conversion from lab to body frame
  will not be handled properly.
\item[\opt{torque_body/lab \var{x} \var{y} \var{z}}] The command
  \opt{torque_body} sets the torque of this particle in the particle's
  co-rotating frame (or body frame) and the command \opt{torque_lab}
  sets it for the particle in the fixed frame (or laboratory
  frame). If you set the torque of the particle in the lab frame, the
  orientation of the particle (\opt{quat}) must be set before invoking
  \opt{torque_lab}, otherwise the conversion from lab to body frame
  will not be handled properly.
\item[\opt{rinertia \var{x} \var{y} \var{z}}] Sets the diagonal
  elements of this particles rotational inertia tensor. These
  correspond with the inertial moments along the coordinate axes in
  the particle's co-rotating coordinate system. When the particle's
  quaternions are set to 1 0 0 0, the co-rotating and the fixed (lab)
  frame are co-aligned.
\item[\opt{fix \var{x} \var{y} \var{z}}] Fixes the particle in space.
  By supplying a set of 3 integers as arguments it is possible to fix
  motion in \var{x}, \var{y}, or \var{z} coordinates independently. For
  example \var{fix} 0 0 1 will fix motion only in z. Note that
  \var{fix} without arguments is equivalent to \var{fix} 1 1 1.
\item[\opt{unfix}] Release any external influence from the particle.
\item[\opt{ext_force \var{x} \var{y} \var{z}}]
  An additional external force is applied to the particle.
\item[\opt{ext_torque \var{x} \var{y} \var{z}}]
  An additional external torque is applied to the particle. This torque is specified
  in the laboratory frame!
\item[\opt{exclude \var{pid2}\dots+}] Restrictions:
  \var{pid2} must be an existing particle.  Between the
  current particle an the exclusion partner(s), no nonbonded
  interactions are calculated. Note that unlike bonds, exclusions are
  stored with both partners. Therefore this command adds the defined
  exclusions to both partners.
\item[\opt{exclude delete \var{pid2}\dots}] Searches for the
  given exclusion and deletes it. Again deletes the exclusion with
  both partners.
\item[\opt{mass \var{mass}}] Sets the mass of this particle to $mass$. If not
  set, all particles have a mass of 1 in reduced units.
\item[\opt{dipm \var{moment}}] Sets the dipol moment of this particle to $moment$.
\item[\opt{dip \var{dx} \var{dy} \var{dz}}] Sets the orientation of the
  dipole axis to $(dx,dy,dz)$.
\item[\opt{virtual \var{v}}] Declares the particles as virtual (1) or
  non-virtual (0, default). Please read chapter \ref{sec:virtual}
  before using virtual sites.
\item[\opt{vs\_auto\_relate\_to \var{pid}}] Automatically relates a
  virtual site to a non-virtual particle for the ``relative''
  implementation of virtual sites. \var{pid} is the id of the particle
  to which the virtual site should be related.
\item[\opt{vs\_relative \var{pid} \var{distance}}] Allows for manual
  access to the attributes of virtual sites in the ``relative''
  implementation. \var{pid} denotes the id of the particle to which
  this virtual site is related and \var{distance} the distance between
  non-virtual and virtual particle.
\item[\opt{temp \var{T}}] If used in combination with the Langevin
  thermostat (as documented in section \ref{sec:thermostat}), sets the
  temperature \var{T} individually for the particle with id
  \var{pid}. This allows to simulate systems containing particles of
  different temperatures. Caution: this has no influence on any other
  thermostat then the Langevin thermostat.
\item[\opt{gamma \var{g}}] If used in combination with the Langevin
  thermostat (as documented in section \ref{sec:thermostat}), sets the
  frictional coefficient \var{T} individually for the particle with id
  \var{pid}. This allows to simulate systems containing particles with
  different diffusion constants. Caution: this has no influence on any
  other thermostat then the Langevin thermostat.
\item[\opt{rotation \var{rot}}] Specifies whether a particle's
  rotational degrees of freedom are integrated (value of 1) or not
  (0). If set to zero, the content of the torque and omega variables
  are meaningless. The default is 1.
\item[\opt{solvation \var{lA} \var{kA} \var{lB} \var{kB}}] Sets the
  four solvation coupling constants for the two components of a
  Shan-Chen fluid, as documented in Section \ref{sec:scmd-coupling}.
\item[\opt{swimming \alt{\alt{v_swim \var{v\_swim} \asep f_swim
        \var{f\_swim}} \asep off}}] Enables the particle to be
  self-propelled in the direction determined by its quaternion. For
  setting the quaternion of the particle see \keyword{quat}. The
  self-propulsion speed will relax to a constant velocity, that is
  specified by \keyword{v_swim}. Alternatively it is possible to
  achieve a constant velocity by imposing a constant force term
  \keyword{f_swim} that is balanced by friction of a (Langevin)
  thermostat. The way the velocity of the particle decays to the
  constant terminal velocity in either of these methods is completely
  determined by the friction coefficient. You may only set one of the
  possibilities \keyword{v_swim} \emph{or} \keyword{f_swim} as you
  cannot relax to constant force \emph{and} constant velocity at the
  same time. The option \keyword{off} (re)sets \var{v\_swim} and
  \var{f\_swim} both to $0.0$ and thus disables swimming. This option
  applies to all non-lattice-Boltzmann thermostats. Note that there is
  no real difference between \keyword{v_swim} and \keyword{f_swim},
  since the latter may aways be chosen such that the same terminal
  velocity is achieved for a given friction coefficient.
\item[{\parbox[t]{\linewidth}{\optlong{swimming \alt{%
          \alt{v_swim \var{v\_swim} \asep f_swim \var{f\_swim}}
          \alt{pusher \asep puller} dipole_length \var{dipole\_length}
          rotational_friction \var{rotational\_friction} \asep off}%
      }}}] For an explanation of the parameters \keyword{v_swim},
  \keyword{f_swim} and \keyword{off} see the previous item. In
  lattice-Boltzmann self-propulsion is less trivial than for normal
  MD, because the self-propulsion is achieved by a force-free
  mechanism, which has strong implications for the far-field
  hydrodynamic flow field induced by the self-propelled particle. In
  \es{} only the dipolar component of the flow field of an active
  particle is taken into account. This flow field can be generated by
  a \emph{pushing} or a \emph{pulling} mechanism, leading to change in
  the sign of the dipolar flow field with respect to the direction of
  motion. You can specify the nature of the particle's flow field by
  using the keywords \keyword{pusher} or \keyword{puller}. You will
  also need to specify a \var{dipole\_length} which determines the
  distance of the source of propulsion from the particle's
  center. Note that you should not put this distance to zero; \es{}
  (currently) does not support mathematical dipole flow fields. The
  key \keyword{rotational_friction} can be used to set the friction
  that causes the orientation of the particle to change in shear
  flow. The torque on the particle is determined by taking the cross
  product of the difference between the fluid velocity at the center
  of the particle and at the source point and the vector connecting
  the center and source.

  \noindent
  You may ask: ``Why are there two methods \var{v\_swim} and
  \var{f\_swim} for the self-propulsion using the lattice-Bolzmann
  algorithm?'' The answer is straightforward. When a particle is
  accelerating, it has a monopolar flow-field contribution which
  vanishes when it reaches its terminal velocity (for which there will
  only be a dipolar flow field). The major difference between the
  above two methods is that with \var{v\_swim} the flow field
  \emph{only} has a monopolar moment and \emph{only} while the
  particle is accelerating. As soon as the particle reaches a constant
  speed (given by \var{v\_swim}) this monopolar moment is gone and the
  flow field is zero! In contrast, \var{f\_swim} always, i.e., while
  accelerating \emph{and} while swimming at constant force possesses a
  dipolar flow field.

  \noindent
  \fbox{\parbox{\linewidth-2\fboxsep-2\fboxrule}{%
      Please note that even though swimming is interoperable with the
      CPU version of LB it is only supported on \emph{less than three}
      Open MPI nodes, i.e.\ $\text{\keyword{n_nodes}} \leq 1$.%
    }}
\end{arguments}

\warning{The options \opt{omega}, \opt{torque}, and \opt{tbf} are
  deprecated and will be removed in some future version.}

\subsection{Getting particle properties}
\index{Lees-Edwards Boundaries}
\begin{essyntax}
  \variant{1}
  part \var{pid} print
  \optlong{\alt{id \asep pos \asep type \asep folded_position \asep 
      type \asep q \asep v \asep f \asep torque_body \asep torque_lab 
      \asep body_frame_velocity \asep fix \asep ext_force 
      \asep ext_torque \asep bond \asep exclusions 
      \mbox{connections \opt{\var{range}}} \asep swimming}}\dots
  \variant{2} part
\end{essyntax}

Variant \variant{1} will return a list of the specified properties of
particle \var{pid}, or all properties, if no keyword is
specified.  Variant \variant{2} will return a list of all properties
of all particles.

Note that there is a difference between the \keyword{*_body} and
\keyword{*_lab}.  The first prints the variable in the co-rotating
frame, whereas the second gives the variable in the stationary frame,
the body and laboratory frames, respectively. One would typically want
to output the variable in the laboratory frame, since it is the frame
of interest. However for some tests involving reading and writing the
variable it may be desireable to know it in the body frame as well. Be
careful with reading and writing, if you write in the lab frame, then
read in the lab frame. If you are setting the variable in the lab
frame, the orientation of the particle's \keyword{quat} must be set
before, otherwise the conversion from lab to body frame will not be
handled properly.  Also be careful about the order in which you write
and read in data from a blockfile, for instance if you output the
variable in both frames!

The \keyword{body_frame_velocity} command is a print-only command that
gives the velocity in the body frame, which can be useful for 
determining the translational diffusion tensor of an anisotropic 
particle via the velocity auto-correlation (Green-Kubo) method.

\minisec{Example}
\begin{code}
part 40 print id pos q bonds
\end{code}
will return a list like
\begin{tclcode}
40 8.849 1.8172 1.4677 1.0 {}
\end{tclcode}
This routine is primarily intended for effective use in Tcl scripts.

When the keyword \keyword{connection} is specified, it returns the
connectivity of the particle up to \var{range} (defaults to 1). For
particle 5 in a linear chain the result up to \var{range} = 3 would
look like:
\begin{tclcode}
{ { 4 } { 6 } } { { 4 3 } { 6 7 } } { {4 3 2 } { 6 7 8 } } 
\end{tclcode}
The function is useful when you want to create bonded interactions to
all other particles a certain particle is connected to. Note that this
output can not be used as input to the part command. Check results if
you use them in ring structures.

If none of the options is specified, it returns all properties of the
particle, if it exists, in the form
\begin{tclcode}
  0 pos 2.1 6.4 3.1 type 0 q -1.0 v 0.0 0.0 0.0 f 0.0 0.0 0.0
  bonds { {0 480} {0 368} ... } 
\end{tclcode}
which may be used as an input to this function later on. The first
integer is the particle number.

Variant \variant{2} returns the properties of all stored particles in
a tcl-list with the same format as specified above:
\begin{tclcode}
{0 pos 2.1 6.4 3.1 type 0 q -1.0 v 0.0 0.0 0.0 f 0.0 0.0 0.0
 bonds{{0 480}{0 368}...}} 
{1 pos 1.0 2.0 3.0 type 0 q 1.0 v 0.0 0.0 0.0 f 0.0 0.0 0.0
 bonds{{0 340}{0 83}...}} 
{2...{{...}...}}
{3...{{...}...}}
...
\end{tclcode}

When using \texttt{pos}, the particle position returned is {\bf
  unfolded}, for convenience in diffusion calculations etc.  Note that
therefore blockfiles will contain imaged positions, but un-imaged
velocities, which should not be interpreted together. However, that is
fine for restoring the simulation, since the particled data is loaded
the same way.

\subsection{Deleting  particles}
\label{tcl:part:delete}

\begin{essyntax}
  \variant{1} part \var{pid} delete
  \variant{2} part deleteall
\end{essyntax}

In variant \variant{1}, the particle \var{pid} is deleted
and all bonds referencing it.  Variant \variant{2} will delete all
particles currently present in the simulation. Variant \variant{3}
will delete all currently defined exclusions.

\subsection{Exclusions}

\begin{essyntax}
  \variant{1} part auto\_exclusions \opt{\var{range}}
  \variant{2} part delete\_exclusions
  \begin{features}
    \required{EXCLUSIONS} 
  \end{features}
\end{essyntax}


Variant \variant{1} will create exclusions for all particles pairs
connected by not more than \var{range} bonds (\var{range} defaults to
2). This is typically used in atomistic simulations, where nearest and
next nearest neighbour interactions along the chain have to be omitted
since they are included in the bonding potentials. For example, if the
system contains particles $0$ \dots $100$, where particle $n$ is
bonded to particle $n-1$ for $1 \leq n \leq 100$, then it will result
in the exclusions:
\begin{itemize}
  \item particle 1 does not interact with particles 2 and 3
  \item particle 2 does not interact with particles 1, 3 and 4
  \item particle 3 does not interact with particles 1, 2, 4 and 5
  \item ...
\end{itemize}

Variant \variant{2} deletes all exclusions currently present in the
system.

\section{Creating groups of particle}

\subsection{\texttt{polymer}: Setting up polymer chains}

\newescommand{polymer}
\begin{essyntax}
  polymer 
  \var{num\_polymers} \var{monomers\_per\_chain}
  \var{bond\_length}\\
  \opt{start \var{pid}} 
  \opt{pos \var{x} \var{y} \var{z}}
  \opt{mode \alt{RW \asep SAW \asep PSAW} 
    \opt{\var{shield} \opt{\var{try_\mathrm{max}}}}} 
  \require{1}{\opt{charge \var{q}}} 
  \require{1}{\opt{distance \var{d_\mathrm{charged}}}}
  \opt{types \var{typeid_\mathrm{neutral}}
    \opt{\var{typeid_\mathrm{charged}}}} 
  \opt{bond \var{bondid}} 
  \opt{angle \var{\phi} \opt{\var{\theta} \opt{\var{x} \var{y}
        \var{z}}}}
  \require{2}{\opt{constraints}}
  \begin{features}
    \required[1]{ELECTROSTATICS}
    \required[2]{CONSTRAINTS}
  \end{features}
\end{essyntax}

This command will create \var{num\_polymers} polymer or
polyelectrolyte chains with \var{monomers\_per\_chain} monomers per
chain. The length of the bond between two adjacent monomers will be
set up to be \var{bond\_length}.

\begin{arguments}
\item[\var{num\_polymers}] Sets the number of polymer chains.
\item[\var{monomers\_per\_chain}] Sets the number of monomers per
  chain.
\item[\var{bond\_length}] Sets the initial distance between two
  adjacent monomers. The distance during the course of the simulation
  depends on the applied potentials. For fixed bond length please
  refer to the Rattle Shake algorithm\cite{andersen83a}.  The algorithm
  is based on Verlet algorithm and satisfy internal constraints for
  molecular models with internal constrains, using Lagrange
  multipliers.
\item[\opt{start \var{pid}}] Sets the particle number of the
  start monomer to be used with the \keyword{part} command. This
  defaults to 0.

\item[\opt{pos \var{x} \var{y} \var{z}}] Sets the position of the
  first monomer in the chain to \var{x}, \var{y}, \var{z} (defaults to
  a randomly chosen value)
  
\item[\opt{mode \alt{RW  \asep  PSAW  \asep  SAW} \opt{\var{shield}
      \opt{\var{try_\mathrm{max}}}}}]
  Selects the setup mode:
  \begin{description}
  \item[\keyword{RW} (Random walk)] The monomers are
    randomly placed by a random walk with a steps size of
    \var{bond_length}.
  \item[\keyword{PSAW} (Pruned self-avoiding walk)] The position of a
    monomer is randomly chosen in a distance of \var{bond\_length} to
    the previous monomer. If the position is closer to another
    particle than \var{shield}, the attempt is repeated up to
    \var{try_\mathrm{max}} times. Note, that this is not a real
    self-avoiding random walk, as the particle distribution is not the
    same. If you want a real self-avoiding walk, use the \keyword{SAW}
    mode.  However, \keyword{PSAW} is several orders of magnitude
    faster than \keyword{SAW}, especially for long chains.
  \item[\keyword{SAW} (Self-avoiding random walk)] The positions of
    the monomers are chosen as in the plain random walk. However, if
    this results in a chain that has a monomer that is closer to
    another particle than \var{shield}, a new attempt of setting up
    the whole chain is done, up to \var{try_\mathrm{max}} times.
  \end{description}
  The default for the mode is \keyword{RW}, the default for the
  \var{shield} is $1.0$, and the default for \var{try_\mathrm{max}} is
  $30000$, which is usually enough for \keyword{PSAW}. Depending on
  the length of the chain, for the \keyword{SAW} mode,
  \var{try_\mathrm{max}} has to be increased by several orders of
  magnitude.
\item[\opt{charge \var{valency}}] Sets the valency of the charged
  monomers.  If the valency of the charged polymers \var{valency} is
  smaller than $10^{-10}$, the charge is assumed to be zero, and the
  types are set to $\var{typeid_\mathrm{charged}} =
  \var{typeid_\mathrm{neutral}}$. If charge is not set, it defaults to
  0.0.
\item[\opt{distance \var{d_\mathrm{charged}}}] Sets the stride
  between the indices of two charged monomers. This defaults defaults
  to 1, meaning that all monomers in the chain are charged.
\item[\opt{types \var{typeid_\mathrm{neutral}}
    \var{typeid_\mathrm{charged}}}] Sets the type ids of the neutral
    and charged monomer types to be used with the \keyword{part}
    command. If only \var{typeid_\mathrm{neutral}} is defined,
    \var{typeid_\mathrm{charged}} defaults to $1$. If the option is
    omitted, both monomer types default to $0$.
  \item[\opt{bond \var{bondid}}] Sets the type number of the bonded
    interaction to be set up between the monomers. This defaults to
    $0$.  Any bonded interaction, no matter how many bonding-partners
    needed, is stored with the second particle in this bond. See
    chapter \ref{sec:inter-bonded}.
  \item[\opt{angle \var{\phi} [\var{\theta} [\var{x} \var{y}
      \var{z}]]}] Allows for setting up helices or planar polymers:
    \var{\phi} and \var{theta} are the angles between adjacent bonds.
    \var{x}, \var{y} and \var{z} set the position of the second
    monomer of the first chain.
  \item[\opt{constraints}] If this option is specified, the particle setup-up
  tries to obey previously defined constraints (see section \vref{sec:constraint}).
\end{arguments}

\subsection{\texttt{counterions}: Setting up counterions}
\newescommand{counterions}
\begin{essyntax}
  counterions
  \var{N} 
  \opt{start \var{pid}} 
  \opt{mode \alt{SAW \asep RW} \opt{\var{shield} \opt{\var{try_\mathrm{max}} }}} 
  \require{1}{\opt{charge \var{val}}}
  \opt{type \var{typeid}}
  \begin{features}
    \required[1]{ELECTROSTATICS}
  \end{features}
\end{essyntax}
This command will create \var{N} counterions in the simulation box.
\begin{arguments}
\item[\opt{start \var{pid}}] Sets the particle id of the first
  counterion.  It defaults to the current number of particles, \ie
  counterions are placed after all previously defined particles.
\item[\opt{mode \alt{SAW \asep RW} \opt{\var{shield}
      \opt{\var{try_\mathrm{max}} }}}] Specifies the setup method to
  place the counterions. It defaults to \keyword{SAW}. See the
  \keyword{polymer} command for a detailed description.
\item[\opt{charge \var{val}}] Specifies the charge of the counterions.
  If not set, it defaults to $-1.0$.
\item[\opt{type \var{typeid}}] Specifies the particle type of the
  counterions. It defaults to $2$.
\end{arguments}

\smallskip
\subsection{\texttt{salt}: Setting up salt ions}
\newescommand{salt}
\begin{essyntax}
  salt 
  \var{N_+} \var{N_-} 
  \opt{start \var{pid}} 
  \opt{mode \alt{SAW \asep RW} \opt{\var{shield} \opt{\var{try_\mathrm{max}}}}}
  \require{1}{\opt{charges \var{val_+} \opt{\var{val_-}}}} 
  \opt{types \var{typeid_+} \opt{\var{typeid_-}}}
  \opt{rad \var{r}}
  \begin{features}
    \required[1]{ELECTROSTATICS}
  \end{features}
\end{essyntax}

Create \var{N_+} positively and \var{N_-} negatively charged salt ions
of charge \var{val_+} and \var{val_-} within the simulation box.
\begin{arguments}
\item[\opt{start \var{pid}}] Sets the particle id of the first
  (positively charged) salt ion. It defaults to the current number of
  particles.
\item[\opt{mode \alt{SAW \asep RW} \opt{\var{shield}
      \opt{\var{try_\mathrm{max}} }}}] Specifies the setup method to
  place the counterions. It defaults to \keyword{SAW}. See the
  \keyword{polymer} command for a detailed description.
\item[\opt{charge \var{val_+} \opt{\var{val_-}}}] Sets the charge of
  the positive salt ions to \var{val_+} and the one of the negatively
  charged salt ions to \var{val_-}. If not set, the values default to
  $1.0$ and $-1.0$, respectively.
\item[\opt{type \var{typeid_+} \opt{\var{typeid_-}}}] Specifies the
  particle type of the salt ions. It defaults to $3$ respectively $4$.
\item[\opt{rad \var{r}}] The salt ions are only placed in a
  sphere with radius \var{r} around the origin.
\end{arguments}


\subsection{\texttt{diamond}: Setting up diamond polymer networks}
\newescommand{diamond}
\begin{essyntax}
  diamond 
  \var{a} \var{bond\_length} \var{monomers\_per\_chain} 
  \opt{counterions \var{N_\mathrm{CI}}}\\ 
  \require{1}{\opt{charges \var{val_\mathrm{node}}
      \var{val_\mathrm{monomer}} \var{val_\mathrm{CI}}}}
  \require{1}{\opt{distance \var{d_\mathrm{charged}}}}
  \opt{nonet}
  \begin{features}
    \required[1]{ELECTROSTATICS}
  \end{features}
\end{essyntax}

Creates a diamond-shaped polymer network with 8 tetra-functional nodes
connected by $2*8$ polymer chains of length \var{monomers\_per\_chain} in 
a unit cell of length \var{a}. Chain monomers are placed at a mutual distance \var{bond\_length}
along the vector connecting network nodes.
The polymer is created starting from particle ID 0. Nodes are assigned type 0,
monomers (both charged and uncharged) are type 1 and counterions type 2.
For inter-particle bonds interaction $0$ is taken which must be a two-particle bond.

\begin{figure}[ht]
  \label{fig:diamond}
  \begin{center}
  \includegraphics[height=6cm]{figures/diamond}
  \caption{Diamond-like polymer network with \var{monomers\_per\_chain}=15.}
  \end{center}
\end{figure}

\begin{arguments}
\item[\var{a}] Determines the size of the of the unit cell.
\item[\var{bond\_length}] Specifies the bond length of the polymer
  chains connecting the 8 tetra-functional nodes.
\item[\var{monomers\_per\_chain}] Sets the number of chain monomers
  between the functional nodes.
\item[\opt{counterions \var{N_\mathrm{CI}}}] Adds \var{N_\mathrm{CI}}
  counterions to the system.
\item[\opt{charges \var{val_\mathrm{node}} \var{val_\mathrm{monomer}}
    \var{val_\mathrm{CI}}}] Sets the charge of the nodes to
  \var{val_\mathrm{node}}, the charge of the connecting monomers to
  \var{val_\mathrm{monomer}}, and the charge of the counterions to
  \var{val_\mathrm{CI}}.
\item[\opt{distance \var{d_\mathrm{charged}}}] Specifies the distance
  between charged monomers along the interconnecting chains. If
  $\var{d_\mathrm{charged}} > 1$ the remaining chain monomers are
  uncharged.
  \item[\opt{nonet}] Do not create bonds between the chains.
\end{arguments}


\subsection{\texttt{icosaeder}: Setting up an icosaeder}
\newescommand{icosaeder}
\begin{essyntax}
  icosaeder 
  \var{a} \var{monomers\_per\_chain} 
  \opt{counterions \var{N_\mathrm{CI}}} 
  \require{1}{\opt{charges \var{val_\mathrm{monomers}} \var{val_\mathrm{CI}}}}
  \require{1}{\opt{distance \var{d_\mathrm{charged}}}}
  \begin{features}
    \required[1]{ELECTROSTATICS}
  \end{features}
\end{essyntax}

Creates a modified icosaeder to model a fullerene (or soccer ball).
The edges are modeled by polymer chains connected at the corners of
the icosaeder. For inter-particle bonds interaction $0$ is taken which
must be a two-particle bond. Two particle types are used for the
pentagons and the interconnecting links. For an example, see figure \ref{fig:fullerene}.

\begin{figure}[ht]
 \begin{center}
  \includegraphics[height=6cm]{figures/fullerene}
  \caption{Icosaeder with \var{monomers\_per\_chain}=15.}
  \label{fig:fullerene}
  \end{center}
\end{figure}

\begin{arguments}
\item[\var{a}] Length of the links. Defines the size of the icosaeder.
\item[\var{monomers\_per\_chain}] Specifies the number of chain monomers along one edge.
\item[\opt{counterions \var{N_\mathrm{CI}}}] Specifies the number of
  counterions to be placed into the system.
\item[\opt{charges \var{val_\mathrm{monomers}} \var{val_\mathrm{CI}}}]
  Set the charges of the monomers to \var{val_\mathrm{monomers}} and
  the charges of the counterions to \var{val_\mathrm{CI}}.
\item[\opt{distance \var{d_\mathrm{charged}}}] Specifies the distance
  between two charged monomer along the edge. If
  $\var{d_\mathrm{charged}} > 1$ the remaining monomers are uncharged.
\end{arguments}

\subsection{\texttt{crosslink}: Cross-linking polymers}
\newescommand{crosslink}
\begin{essyntax}
  crosslink 
  \var{num\_polymer} \var{monomers\_per\_chain} 
  \opt{start \var{pid}} 
  \opt{catch \var{r_\mathrm{catch}}}
  \opt{distLink \var{link\_dist}} 
  \opt{distChain \var{chain\_dist}} 
  \opt{FENE \var{bondid}} 
  \opt{trials \var{try_\mathrm{max}}} 
\end{essyntax}

Attempts to end-crosslink the current configuration of
\var{num\_polymer} equally long polymers with
\var{monomers\_per\_chain} monomers each, returning how many ends are
successfully connected.

\begin{arguments}
\item[\opt{start \var{pid}}] \var{pid} specifies the first monomer of
  the chains to be linked. It has to be specified if the polymers do
  not start at id 0.
\item[\opt{catch \var{r_catch}}] Set the radius around each monomer
  which is searched for possible new monomers to connect to.
  \var{r_\mathrm{catch}} defaults to $1.9$.
\item[\opt{distLink \var{link\_dist}}] The minimal distance of two
  interconnecting links. It defaults to $2$.
\item[\opt{distChain \var{chain\_dist}}] The minimal distance for an
  interconnection along the same chain. It defaults to $0$. If set to
  \var{monomers\_per\_chain}, no interchain connections are created.
\item[\opt{FENE \var{bondid}}] Sets the bond type for the connections
  to \var{bondid}.
\item[\opt{trials \var{try_\mathrm{max}}}] If not specified,
  \var{try_\mathrm{max}} defaults to $30000$.
\end{arguments}

\subsection{\texttt{copy\_particles}: copying a set of particles}
\newescommand[copy-particles]{copy\_particles}
\begin{essyntax}
  copy_particles
  \opt{set \var{id1} \var{id2} \dots \asep range \var{from} {to} \dots} 
  \opt{shift \var{s\_x} \var{s\_y} \var{s\_z}}
\end{essyntax}

Copy a group of particles including their bonds. Positions can be
\opt{shift}ed by an offset $(\var{s\_x}, \var{s\_y}, \var{s\_z})$,
otherwise the copied set is at exactly the same position as the
original set. The particles can be given as a combination of
\opt{list}s or \opt{range}s. The new particles obtain in any case
consecutive identities after the largest current identity. The mapping
of the particles is returned as a list of old-new pairs, which can be
conveniently read into an array:
\begin{tclcode}
array set newidentities [copy_particles ...]
puts "particle 42 is now at position $newidentities(42)"
\end{tclcode} %$

Bonds within the defined particle set are copied with translated identities,
but not bonds with particles outside the list. That is, if the
particle set corresponds to a molecule, intramolecular bonds are
preserved, but not intermolecular ones.

Examples of use:\\
\begin{tclcode}
  copy_particles set {1 2 3 4} shift 0.0 0.0 0.0
  copy_particles set {1 2} set {3 4}
  copy_particles range 1 4
\end{tclcode}
All these examples do the same - making exact copies of particles 1 through 4.

\section{\texttt{constraint}: Setting up constraints}\label{sec:constraint}
\newescommand{constraint}

\begin{essyntax}
  \variant{1} 
  constraint wall normal \var{n_x} \var{n_y} \var{n_z} 
  dist \var{d} type \var{id} \opt{penetrable \var{flag}} \opt{reflecting
  \var{flag}} \opt{only_positive \var{flag}} \opt{tunable_slip \var{flag}}
  
  \variant{2}
  constraint sphere center \var{c_x} \var{c_y} \var{c_z} 
  radius \var{rad} direction \var{direction} type \var{id} \opt{penetrable \var{flag}} \opt{reflecting \var{flag}}
  
  \variant{3}
  constraint cylinder center \var{c_x} \var{c_y} \var{c_z} 
  axis \var{n_x} \var{n_y} \var{n_z} 
  radius \var{rad} length \var{length} 
  direction \var{direction} 
  type \var{id}  \opt{penetrable \var{flag}} \opt{reflecting \var{flag}}
  
  \variant{4}
  constraint rhomboid corner \var{p_x} \var{p_y} \var{p_z} 
  a \var{a_x} \var{a_y} \var{a_z} 
  b \var{b_x} \var{b_y} \var{b_z} \\
  c \var{c_x} \var{c_y} \var{c_z} 
  direction \var{direction} 
  type \var{id}  \opt{penetrable \var{flag}} \opt{reflecting \var{flag}}
  
  \variant{5}
  constraint maze nsphere \var{n} 
  dim \var{d} sphrad \var{r_s} cylrad \var{r_c}
  type \var{id} \opt{penetrable \var{flag}}
  
  \variant{6}  
  constraint pore center \var{c_x} \var{c_y} \var{c_z} 
  axis \var{n_x} \var{n_y} \var{n_z} 
  radius \var{rad} length \var{length} 
  type \var{id} 

  \variant{7}
  constraint stomatocyte center \var{x} \var{y} \var{z} orientation \var{ox} \var{oy} \var{oz}
  outer_radius \var{Ro} inner_radius \var{Ri} layer_width \var{w} direction \var{direction} 
  type \var{id} \opt{penetrable \var{flag}} \opt{reflecting \var{flag}}
  
  \variant{8}
  constraint slitpore
  pore_mouth \var{z} \
             channel_width \var{c} \
             pore_width \var{w} \
             pore_length \var{l} \
             upper_smoothing_radius \var{us} \
             lower_smoothing_radius \var{ls} 
  
  
  \require{1}{%
    \variant{9}
    constraint rod center \var{c_x} \var{c_y} 
    lambda \var{lambda}
  } 
  
  \require{1}{%
    \variant{10}
    constraint plate height \var{h}
    sigma \var{sigma} 
  }
  
  \require{2,3}{%
    \variant{11}
    constraint ext_magn_field \var{f_x} \var{f_y} \var{f_z} 
  }
  
<<<<<<< HEAD
  \variant{12} 
  constraint plane cell \var{x} \var{y} \var{z} 
  type \var{id}

  \variant{13}
  constraint mindist_position \var{x} \var{y} \var{z}

  \variant{14}
  constraint hollow_cone center \var{x} \var{y} \var{z} orientation \var{ox} \var{oy} \var{oz}
  outer_radius \var{Ro} inner_radius \var{Ri} width \var{w} opening_angle \var{alpha} direction \var{direction} 
  type \var{id} \opt{penetrable \var{flag}} \opt{reflecting \var{flag}}

  \variant{15}
  constraint spherocylinder center \var{c_x} \var{c_y} \var{c_z} 
  axis \var{n_x} \var{n_y} \var{n_z} 
  radius \var{rad} length \var{length} 
  direction \var{direction} 
  type \var{id}  \opt{penetrable \var{flag}} \opt{reflecting \var{flag}}
=======
  \variant{12}
  constraint mindist_position \var{x} \var{y} \var{z} 
>>>>>>> 58b7feb0

  \begin{features}
    \required{CONSTRAINTS}
    \required[1]{ELECTROSTATICS}
    \required[2]{ROTATION}
    \required[3]{DIPOLES}
  \end{features}
\end{essyntax}

The \codebox{constraint} command offers a variety of surfaces that can
be defined to interact with desired particles. Variants \variant{1} to
\variant{7} create interactions via a non-bonded interaction
potential, where the distance between the two particles is replaced by
the distance of the center of the particle to the surface. The
constraints are identified like a particle via its type for the
non-bonded interaction.  After a type is defined for each constraint
one has to define the interaction of all different particle types with
the constraint using the \codebox{inter} command. In variants
\variant{1} to \variant{7}, constraints are able to be penetrated if
\var{flag} is set to 1. Otherwise, when the penetrable option is
ignored or \var{flag} is set to 0, the constraint cannot be violated,
i.e. no particle can go through the constraint surface.  In variants
\variant{1} to \variant{4} and \variant{7} it is also possible to
specify a flag indicating if the constraints should be reflecting. The
flags can equal 1 or 2.  The flag 1 corresponds to a reflection
process where the normal component of the velocity is reflected and
the tangential component remains unchanged. If the flag is 2, also the
tangential component is turned around, so that a bounce back motion is
performed. The second variant is useful for boundaries of DPD.  The
reflection property is only activated if an interaction is defined
between a particular particle and the constraint! This will usually be
a lennard-jones interaction with $\epsilon=0$, but finite interaction
range.

In variant \variant{1} if the \codebox{only_positive} flag is set to
1, interactions are only calculated if the particle is on the side of
the wall in which the normal vector is pointing. This has only an
effect for penetrable walls. If the \codebox{tunable_slip} flag is set
to 1, then slip boundary interactions apply that are essential for
microchannel flows like the Plane Poiseuille or Plane Couette
Flow. You also need to use the tunable_slip interaction (see
\ref{sec:tunableSlip}) for this too work.

Variants \variant{9} and \variant{10} create interactions based on electrostatic
interactions. The corresponding force acts in direction of the normal vector of the
surface and applies to all charged particles.

Variant \variant{11} does not define a surface but is based on magnetic
dipolar interaction with an external magnetic field. It applies to all particles
with a dipole moment.

Variant \variant{12} calculates the smallest distance to all non-penetrable
constraints, that can be repulsive (wall, cylinder, sphere, rhomboid, maze, pore, slitpore).
Negative distances mean that the position is ``within'' the area that
particles should not access. Helpful to find initial configurations.) 

The resulting surface in variant \variant{1} is a plane defined by the
normal vector \var{n_x} \var{n_y} \var{n_z} and the distance
\var{d} from the origin. The force acts in direction of the normal. 
Note that the \var{d} describes the distance from the origin in units
of the normal vector so that the product of $d$ and $n$ is a point on the
surface. Therefore negative distances are quite common!

The resulting surface in variant
\variant{2} is a sphere with center \var{c_x} \var{c_y} \var{c_z} and radius
\var{rad}. The \var{direction} determines the force direction, -1 or
\opt{inside} for inward and +1 or \opt{outside} for outward. 

The resulting surface
in variant \variant{3} is a cylinder with center \var{c_x} \var{c_y}
\var{c_z} and radius \var{rad}. The \var{length} parameter is \textbf{half} 
of the cylinder length. The \var{axis} is a
vector along the cylinder axis, which is normalized in the program.
The \var{direction} is defined the same way as for the spherical
constraint. 

The resulting surface in variant \variant{4} is a rhomboid, defined by one 
corner located at \var{p_x} \var{p_y} \var{p_z} and three adjacent edges, 
defined by the three vectors connecting the corner p with it's three neighboring
corners, a (\var{a_x} \var{a_y} \var{a_z}), b (\var{b_x} \var{b_y} \var{b_z}) 
and c (\var{c_x} \var{c_y} \var{c_z}).

The resulting surface in variant \variant{5} is \var{n}
spheres of radius \var{r_s} along each dimension, connected by
cylinders of radius \var{r_c}. The spheres have simple cubic
symmetry. The spheres are distributed evenly by dividing the
\var{box_l} by \var{n}.  Dimension of the maze can be controlled by
\var{d}: 0 for one dimensional, 1 for two dimensional and 2 for three
dimensional maze.

Variant \variant{6} sets up a cylindrical pore similar to variant
\variant{3} with a center \var{c_x} \var{c_y} \var{c_z} and radius
\var{rad}. The \var{length} parameter is \textbf{half} of the cylinder
length. The \var{axis} is a vector along the cylinder axis, which is
normalized in the program. The argument \codebox{radius \var{rad}} 
can be replaced by the argument \codebox{ radii \var{rad1} \var{rad2}}
to obtain a pore with a conical shape and corresponding opening radii.
The first radius is in the direction opposite to the axis vector.

Variant \variant{7} creates a stomatocyte shaped boundary. This command
should be used with care. The position can be any point in the simulation
box, and the orientation of the (cylindrically symmetric) stomatocyte is
given by a vector, which points in the direction of the symmetry axis, it
does not need to be normalized. The parameters: outer_radius \var{Ro},
inner_radius \var{Ri}, and layer_width \var{w}, specify the shape of the
stomatocyte. Here inappropriate choices of these parameters can yield 
undersired results. The width is used as a scaling parameter. That is,
a stomatocyte given by \var{Ro}:\var{Ri}:\var{w} = 7:3:1 is half the size
of the stomatocyte given by 7:3:2. Not all choices of the parameters give
reasonable values for the shape of the stomatocyte, but the combination
7:3:1 is a good point to start from when trying to modify the shape. 

In variant \variant{8}, a slit-shaped pore in a T-orientation to a flat channel
is created. 
The geometry is depicted in Fig.~\ref{fig:slitpore}.
It translationally invariant in y direction.
The pore (lower vertical part) extends in z-direction, and the channel (upper
horizontal part). The pore mouth is defined as the z-coordinate, where the lower
plane of the channel and the slit pore intersect. It is always centered in the
x-direction. A corresponding \codebox{dielectric} command decorates the surface
with surface charges that can be calculated with the ICC$\star$ algorithm.
\begin{figure}[ht]
  \label{fig:slitpore}
  \begin{center}
  \includegraphics[height=6cm]{figures/slitpore.pdf}
  \caption{The slitpore created by the \codebox{constraint slitpore.}}
  \end{center}
\end{figure}

Variant \variant{8} specifies an electrostatic interaction between the
charged particles in the system to an infinitely long rod with a line
charge of \var{lambda} which is alinge along the z-axis and centered
at \var{c_x} and \var{c_y}.

Variant \variant{9} specifies the electrostatic interactinos between
the charged particles in the system and an inifinitely large plate in
the x-y-plane at height \var{h}. The plate carries a charge density of
\var{sigma}.
  
Variant \variant{10} specifies the dipolar coupling of particles with a
dipolar moment to an external field \var{f_x} \var{f_y} \var{f_z}.

<<<<<<< HEAD
Variant \variant{11} creates an infinite plane at a fixed position. For
non-initializing a direction of the constraint values of the positions
have to be negative. For the tunable-slip boundary interactions you
have to set \emph{two} constraints.

Variant \variant{14} creates a hollow-cone shaped boundary. The position can be any point in the simulation
box, and the orientation of the (cylindrically symmetric) cone is
given by a vector, which points in the direction of the symmetry axis, it
does not need to be normalized. The parameters: outer_radius \var{Ro},
inner_radius \var{Ri}, width \var{w}, and opening_angle \var{alpha}, specify the shape of the object. The inner radius gives the narrow end opening size, the outer radius the length of the shaft, and the width the layer width, i.e., the thickness of the cone. The opening_angle (between 0 and $\pi/2$) specifies the angle of the cone. 

Variant \variant{15} creates a spherocylinder, that is, a cylinder capped by a hemisphere on either side. The parameter length \var{length} specifies the length of the shaft, excluding the two hemispherical caps. 

\minisec{Example}
To create an infinite plane in $z$-direction at $z=20.0$ of type id 1,
use:
\begin{code}
  constraint plane cell -10 -10 20 type 1
\end{code}

=======
>>>>>>> 58b7feb0
\subsection{Deleting a constraint}
\begin{essyntax}
  constraint delete \opt{\var{num}} 
\end{essyntax}

This command will delete constraints. If \var{num} is specified only this
constraint will deleted, otherwise all constraints will be removed from the
system. 

\subsection{Getting the force on a constraint}
\begin{essyntax}
constraint force \var{n} 
\end{essyntax}
Returns the force acting on the \var{n}th constraint. Note, however, that this
are only forces due to interactions with particles, not with other constraints.
Also, these forces still do not mean that the constraints move, they are just
the negative of the sum of forces acting on all particles due to this constraint.
Similarly, the total energy does not containt constraint-constraint contributions.


\subsection{Getting the currently defined constraints}
\begin{essyntax}
constraint  \opt{\var{num}} 
\end{essyntax}
Prints out all constraint information. If \var{num} is specified only this
constraint is displayed, otherwise all constraints will be printed.

\subsection{\texttt{harmonic_force}: Creating a harmonic trap}
 \newescommand{harmonic-force}
 \begin{essyntax}
   harmonic_force \{ \var{x} \var{y} \var{z} \} \var{k}
  \begin{features}
    \required{CUDA}
  \end{features}
 \end{essyntax}

 Calculates a spring force for all particles, where the equilibrium position
 of the spring is at \var{x y z} and it's force constant is \var{k}. A more
 flexible trap can be constructed with constraints, but this one runs on the GPU.

\section{Virtual sites}
\label{sec:virtual}
\index{virtual sites|mainindex}

Virtual sites are particles, the positions and velocities of which are
not obtained by integrating an equation of motion.  Rather, their
coordinates are obtained from the position (and orientation) of one or
more other particles. In this way, rigid arrangements of particles can
be constructed and a particle can be placed in the center of mass of a
set of other particles.  Virtual sites can interact with other
particles in the system by means of interactions. Forces are added to
them according to their respective particle type. Before the next
integration step, the forces accumulated on a virtual site are
distributed back to those particles, from which the virtual site was
derived.

There are two distinct types of virtual sites, described in the
following.

\subsection{Virtual sites in the center of mass of a molecule}

To activate this implementation, enable the feature
\feature{VIRTUAL_SITES_COM} (sec. \ref{sec:myconfig}).  Virtual sites
are then placed in the center of mass of a set of particles (as
defined below). Their velocity will also be that of the center of
mass. Forces accumulating on the virtual sites are distributed back to
the particles which form the molecule.  To place a virtual site at the
center of a molecule, perform the following steps in that order
\begin{enumerate}
\item Create a particle of the desired type for each molecule. It
  should be placed at least roughly in the center of the molecule to
  make sure, it's on the same node as the other particles forming the
  molecule, in a simulation with more than one cpu.
\item Make it a virtual site using 
  \begin{essyntaxbox}
    part \var{pid} virtual 1
  \end{essyntaxbox}
\item Declare the list of molecules and the particles they consist of:
  \begin{essyntaxbox}
    eval analyze set \{\var{molid} \{\var{list of particle ids ..}\} ...\}
  \end{essyntaxbox}
  The lists of particles in a molecule comprise the non-virtual
  particles and the virtual site.
\item Assign to all particles that belong to the same molecule a
  common molecule id
  \begin{essyntaxbox}
    part \var{pid} mol \var{molid}
  \end{essyntaxbox}
\item Update the position of all virtual particles (optional)
  \begin{essyntaxbox}
    integrate 0
  \end{essyntaxbox}
\end{enumerate}
Please note that the use of virtual sites requires that the particles are numbered consecutively. I.e., the particle ids should go from zero to $N-1$, where $N$ is the number of particles.


\subsection{Rigid arrangements of particles}

The ``relative'' implementation of virtual sites allows for the
simulation of rigid arrangements of particles. It can be used, \eg,
for extended dipoles and raspberry-particles, but also for more
complex configurations.  Position and velocity of a virtual site are
obtained from the position and orientation of exactly one non-virtual
particle, which has to be placed in the center of mass of the rigid
body. Several virtual sites can be related to one and the same
non-virtual particle.  The position of the virtual site is given by
\begin{equation}
\vec{x_v} =\vec{x_n} +O_n (O_v \vec{E_z}) d,
\end{equation}
where $\vec{x_n}$ is the position of the non-virtual particle, $O_n$
is the orientation of the non-virtual particle, $O_v$ denotes the
orientation of the vector $\vec{x_v}-\vec{x_n}$ with respect to the
non-virtual particle's body fixed frame and $d$ the distance between
virtual and non-virtual particle.  In words: The virtual site is
placed at a fixed distance from the non-virtual particle. When the
non-virtual particle rotates, the virtual sites rotates on an orbit
around the non-virtual particle's center.

To use this implementation of virtual sites, activate the feature
\feature{VIRTUAL_SITES_RELATIVE} (see sec. \ref{sec:myconfig}).  To
set up a virtual site,
\begin{enumerate}
\item Place the particle to which the virtual site should be
  related. It needs to be in the center of mass of the rigid
  arrangement of particles you create. Let its particle id be n.
\item Place a particle at the desired relative position, make it
  virtual and relate it to the first particle
  \begin{essyntaxbox}
    part \var{v} pos \var{pos} virtual 1 vs_auto_relate \var{n}
  \end{essyntaxbox}
\item Repeat the previous step with more virtual sites, if desired.
\item To update the positions of all virtual sites, call
  \begin{essyntaxbox}
    integrate 0
  \end{essyntaxbox}
\end{enumerate}

Please note:
\begin{itemize}
\item The relative position of the virtual site is defined by its
  distance from the non-virtual particle, the id of the non-virtual
  particle and a quaternion which defines the vector from non-virtual
  particle to virtual site in the non-virtual particle's body-fixed
  frame. The first two are saved in the virtual site's
  vs\_relative-attribute, while the latter is saved in the quaternion
  attribute. Take care, not to overwrite these after using
  vs\_auto\_relate.
\item Virtual sites can not be placed relative to other virtual sites,
  as the order in which the positions of virtual sites are updated is
  not guaranteed. Always relate a virtual site to a non-virtual
  particle placed in the center of mass of the rigid arrangement of
  particles.
\item Don't forget to declare the particle virtual in addition to
  calling vs\_auto\_relate
\item In case you know the correct quaternions, you can also setup a
  virtual site using
  \begin{essyntaxbox}
    part \var{v} virtual 1 quat \var{q} vs_relative \var{n} \var{d}
  \end{essyntaxbox}
  where n is the id of the non-virtual particle and d is its distance
  from the virtual site.
\item In a simulation on more than one CPU, the effective cell size
  needs to be larger than the largest distance between a non-virtual
  particle and its associated virtual sites. To this aim, you need to
  set the global variable \var{min\_global\_cut} to this largest
  distance. \es issues a warning when creating a virtual site with
  \lit{vs_auto_relate_to} and the cutoff is insufficient.
\item If the virtual sites represent actual particles carrying a mass,
  the inertia tensor of the non-virtual particle in the center of mass
  needs to be adapted.
\item The presence of rigid bodies constructed by means of virtual
  sites adds a contribution to the pressure and stress tensor.
\item The use of virtual sites requires that the particles are
  numbered consecutively, \ie, the particle ids should go from zero to
  $N-1$, where $N$ is the number of particles.
\end{itemize}

\subsection{Additional features}

The behaviour of virtual sites can be fine-tuned with the following
switches in \texttt{myconfig.hpp} (sec. \ref{sec:myconfig})
\begin{itemize}
\item \feature{VIRTUAL_SITES_NO_VELOCITY} specifies that the velocity
  of virtual sites is not computed
\item \feature{VIRTUAL_SITES_THERMOSTAT} specifies that the Langevin
  thermostat should also act on virtual sites
\item \feature{THERMOSTAT_IGNORE_NON_VIRTUAL} specifies that the
  thermostat does not act on non-virtual particles
\end{itemize}

\section{Grand canonical feature}
For using \es conveniently for simulations in the grand canonical ensemble, or
other purposes, when particles of certain types are created and deleted frequently.

\begin{essyntax}
part gc
\alt{\var{type} \asep \alt{\alt{find \asep delete \asep
status \asep number} \var{type}}}
\begin{features}
\required{GRANDCANONICAL}
\end{features}

\end{essyntax}
By giving only a particle type as an argument, \es will initialize
arrays on the c-level which will keep track of particles of the given
type. When using the keyword \texttt{find} and a particle type, the
command will return a randomly chosen particle id, for a particle of
the given type. Similarly using the \texttt{delete} variant will
delete a randomly chosen particle of the given type.  Notice however,
that changing the type of an existing particle will not change the
arrays. If the change is permanent, then re-initializing the arrays of
the involved types will remove this inconsistency.  The keyword
\texttt{status} will return a list with all particles with the given
type, similarly giving \texttt{number} as argument will return the
number of particles which sharing the given type.

%%% Local Variables: 
%%% mode: latex
%%% TeX-master: "ug"
%%% End: <|MERGE_RESOLUTION|>--- conflicted
+++ resolved
@@ -801,7 +801,6 @@
     constraint ext_magn_field \var{f_x} \var{f_y} \var{f_z} 
   }
   
-<<<<<<< HEAD
   \variant{12} 
   constraint plane cell \var{x} \var{y} \var{z} 
   type \var{id}
@@ -820,10 +819,9 @@
   radius \var{rad} length \var{length} 
   direction \var{direction} 
   type \var{id}  \opt{penetrable \var{flag}} \opt{reflecting \var{flag}}
-=======
-  \variant{12}
+
+  \variant{16}
   constraint mindist_position \var{x} \var{y} \var{z} 
->>>>>>> 58b7feb0
 
   \begin{features}
     \required{CONSTRAINTS}
@@ -875,11 +873,6 @@
 dipolar interaction with an external magnetic field. It applies to all particles
 with a dipole moment.
 
-Variant \variant{12} calculates the smallest distance to all non-penetrable
-constraints, that can be repulsive (wall, cylinder, sphere, rhomboid, maze, pore, slitpore).
-Negative distances mean that the position is ``within'' the area that
-particles should not access. Helpful to find initial configurations.) 
-
 The resulting surface in variant \variant{1} is a plane defined by the
 normal vector \var{n_x} \var{n_y} \var{n_z} and the distance
 \var{d} from the origin. The force acts in direction of the normal. 
@@ -966,7 +959,6 @@
 Variant \variant{10} specifies the dipolar coupling of particles with a
 dipolar moment to an external field \var{f_x} \var{f_y} \var{f_z}.
 
-<<<<<<< HEAD
 Variant \variant{11} creates an infinite plane at a fixed position. For
 non-initializing a direction of the constraint values of the positions
 have to be negative. For the tunable-slip boundary interactions you
@@ -979,6 +971,11 @@
 inner_radius \var{Ri}, width \var{w}, and opening_angle \var{alpha}, specify the shape of the object. The inner radius gives the narrow end opening size, the outer radius the length of the shaft, and the width the layer width, i.e., the thickness of the cone. The opening_angle (between 0 and $\pi/2$) specifies the angle of the cone. 
 
 Variant \variant{15} creates a spherocylinder, that is, a cylinder capped by a hemisphere on either side. The parameter length \var{length} specifies the length of the shaft, excluding the two hemispherical caps. 
+
+Variant \variant{16} calculates the smallest distance to all non-penetrable
+constraints, that can be repulsive (wall, cylinder, sphere, rhomboid, maze, pore, slitpore).
+Negative distances mean that the position is ``within'' the area that
+particles should not access. Helpful to find initial configurations.) 
 
 \minisec{Example}
 To create an infinite plane in $z$-direction at $z=20.0$ of type id 1,
@@ -987,8 +984,6 @@
   constraint plane cell -10 -10 20 type 1
 \end{code}
 
-=======
->>>>>>> 58b7feb0
 \subsection{Deleting a constraint}
 \begin{essyntax}
   constraint delete \opt{\var{num}} 

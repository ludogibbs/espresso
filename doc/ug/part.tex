--- conflicted
+++ resolved
@@ -34,8 +34,6 @@
   \opt{v \var{vx} \var{vy} \var{vz}}
   \opt{f \var{fx} \var{fy} \var{fz}}
   \opt{bond \var{bondid} \var{pid2} \dots}
-  \require{9}{\opt{temp \var{T}}}
-  \require{9}{\opt{gamma \var{g}}}
   \require{1}{\opt{q \var{charge}}}
   \require{2}{\opt{quat \var{q1} \var{q2} \var{q3} \var{q4}}}
   \require{2}{\opt{omega \var{x} \var{y} \var{z}}}
@@ -48,13 +46,12 @@
   \require{5}{\opt{mass \var{mass}}}
   \require{6}{\opt{dipm \var{moment}}}
   \require{6}{\opt{dip \var{dx} \var{dy} \var{dz}}}
-<<<<<<< HEAD
-  \require{7}{\opt{rotation \var{rot}}}
-=======
   \require{7,8}{\opt{virtual \var{v}}}
   \require{8}{\opt{vs\_relative \var{pid} \par{distance}}}
   \require{8}{\opt{vs\_auto\_relate\_to \var{pid}}}
->>>>>>> 12ac84cb
+  \require{9}{\opt{temp \var{T}}}
+  \require{9}{\opt{gamma \var{g}}}
+  \require{10}{\opt{rotation \var{rot}}}
   \begin{features}
     \required[1]{ELECTROSTATICS} 
     \required[2]{ROTATION}
@@ -62,13 +59,10 @@
     \required[4]{EXCLUSION}
     \required[5]{MASS}
     \required[6]{DIPOLES}
-<<<<<<< HEAD
-    \required[6]{SWITCHABLE_ROTATION}
-=======
     \required[7]{VIRTUAL\_SITES\_COM}
     \required[8]{VIRTUAL\_SITES\_RELATIVE}
     \required[9]{LANGEVIN\_PER\_PARTICLE}
->>>>>>> 12ac84cb
+    \required[10]{ROTATION\_PER\_PARTICLE}
   \end{features}
 \end{essyntax}
 
@@ -96,21 +90,29 @@
   be an existing particle.  The \var{bondid} is used for
   the inter command to define bonded interactions.
 \item[bond delete] Will delete all bonds attached to this particle.
-\item[\opt{temp \var{T}}] If used in combination with the Langevin thermostat (as documented in section \ref{sec:thermostat}), sets the temperature \var{T} individually for the particle with id \var{pid}. This allows to simulate systems containing particles of different temperatures. Caution: this has no influence on any other thermostat then the Langevin thermostat.
-\item[\opt{gamma \var{g}}] If used in combination with the Langevin thermostat (as documented in section \ref{sec:thermostat}), sets the frictional coefficient \var{T} individually for the particle with id \var{pid}. This allows to simulate systems containing particles with different diffusion constants. Caution: this has no influence on any other thermostat then the Langevin thermostat.
 \item[\opt{q \var{charge}}] Sets the charge of this particle to $q$.
 \item[\opt{quat \var{q1} \var{q2} \var{q3} \var{q4}}] Sets the
   quaternion representation of the rotational position of this
   particle.
-\item[\opt{omega \var{x} \var{y} \var{z}}] Sets the rotational velocity of this particle in the particle's co-rotating frame.
-\item[\opt{torque \var{x} \var{y} \var{z}}] Sets the rotational force of this particle, in global frame.
-  When printing the values using {\em part id_particle print}, there is an alternative named
-  \opt{tbf} which gives you the values of the torque in the body frame.  Be aware: the values obtained when printing using \opt{torque}
-  are computed in the frame laboratory and are the ones one should usually look at. Nonetheless,  in case you 
-  introduce torques using \opt{torque} option, espresso will assume they are given in the body-frame. Thus \opt{tbf} is useful
-  to know which should be the numerical values you should reintroduce in order to have exactly the same conformation.
+\item[\opt{omega \var{x} \var{y} \var{z}}] Sets the rotational
+  velocity of this particle in the particle's co-rotating frame.
+\item[\opt{torque \var{x} \var{y} \var{z}}] Sets the rotational force
+  of this particle, in global frame.  When printing the values using
+  {\em part id_particle print}, there is an alternative named
+  \opt{tbf} which gives you the values of the torque in the body
+  frame.  Be aware: the values obtained when printing using
+  \opt{torque} are computed in the frame laboratory and are the ones
+  one should usually look at. Nonetheless, in case you introduce
+  torques using \opt{torque} option, espresso will assume they are
+  given in the body-frame. Thus \opt{tbf} is useful to know which
+  should be the numerical values you should reintroduce in order to
+  have exactly the same conformation.
 \item[\opt{rinertia \var{x} \var{y} \var{z}}] Sets the diagonal
-    elements of this particles rotational inertia tensor. These correspond with the inertial moments along the coordinate axes in the particle's co-rotating coordinate system. When the particle's quaternions are set to 1 0 0 0, the co-rotating and the fixed (lab) frame are co-aligned.
+  elements of this particles rotational inertia tensor. These
+  correspond with the inertial moments along the coordinate axes in
+  the particle's co-rotating coordinate system. When the particle's
+  quaternions are set to 1 0 0 0, the co-rotating and the fixed (lab)
+  frame are co-aligned.
 \item[\opt{fix \var{x} \var{y} \var{z}}] Fixes the particle in space.
   By supplying a set of 3 integers as arguments it is possible to fix
   motion in \var{x}, \var{y}, or \var{z} coordinates independently. For
@@ -128,16 +130,11 @@
 \item[\opt{exclude delete \var{pid2}\dots}] Searches for the
   given exclusion and deletes it. Again deletes the exclusion with
   both partners.
-  \item[\opt{mass \var{mass}}] Sets the mass of this particle to $mass$. If not
+\item[\opt{mass \var{mass}}] Sets the mass of this particle to $mass$. If not
   set, all particles have a mass of 1 in reduced units.
-  \item[\opt{dipm \var{moment}}] Sets the dipol moment of this particle to $moment$.
-  \item[\opt{dip \var{dx} \var{dy} \var{dz}}] Sets the orientation of the
-  dipol axis to $(dx,dy,dz)$.
-<<<<<<< HEAD
-  \item \opt{rotation \var{rot}} specifies whether a particle's rotational degrees of freedom are integrated (value of 1) or not (0). If set to zero, the content of the torque and omega variables are meaningless.
- 
-  \end{arguments}
-=======
+\item[\opt{dipm \var{moment}}] Sets the dipol moment of this particle to $moment$.
+\item[\opt{dip \var{dx} \var{dy} \var{dz}}] Sets the orientation of the
+  dipole axis to $(dx,dy,dz)$.
 \item[\opt{virtual \var{v}}] Declares the particles as virtual (1) or
   non-virtual (0, default). Please read chapter \ref{sec:virtual}
   before using virtual sites.
@@ -150,9 +147,24 @@
   implementation. \var{pid} denotes the id of the particle to which
   this virtual site is related and \var{distance} the distance between
   non-virtual and virtual particle.
-   \end{arguments}
-
->>>>>>> 12ac84cb
+\item[\opt{temp \var{T}}] If used in combination with the Langevin
+  thermostat (as documented in section \ref{sec:thermostat}), sets the
+  temperature \var{T} individually for the particle with id
+  \var{pid}. This allows to simulate systems containing particles of
+  different temperatures. Caution: this has no influence on any other
+  thermostat then the Langevin thermostat.
+\item[\opt{gamma \var{g}}] If used in combination with the Langevin
+  thermostat (as documented in section \ref{sec:thermostat}), sets the
+  frictional coefficient \var{T} individually for the particle with id
+  \var{pid}. This allows to simulate systems containing particles with
+  different diffusion constants. Caution: this has no influence on any
+  other thermostat then the Langevin thermostat.
+\item[\opt{rotation \var{rot}}] Specifies whether a particle's
+  rotational degrees of freedom are integrated (value of 1) or not
+  (0). If set to zero, the content of the torque and omega variables
+  are meaningless.
+\end{arguments}
+
 \subsection{Getting particle properties}
 
 \begin{essyntax}

# Copyright (C) 2010-2018 The ESPResSo project
#
# This file is part of ESPResSo.
#
# ESPResSo is free software: you can redistribute it and/or modify
# it under the terms of the GNU General Public License as published by
# the Free Software Foundation, either version 3 of the License, or
# (at your option) any later version.
#
# ESPResSo is distributed in the hope that it will be useful,
# but WITHOUT ANY WARRANTY; without even the implied warranty of
# MERCHANTABILITY or FITNESS FOR A PARTICULAR PURPOSE.  See the
# GNU General Public License for more details.
#
# You should have received a copy of the GNU General Public License
# along with this program.  If not, see <http://www.gnu.org/licenses/>.
import sys
import unittest as ut
import numpy as np
import numpy.testing
import espressomd
from espressomd import lb


<<<<<<< HEAD
@ut.skipIf(not espressomd.has_features("LB_GPU"), "LB_GPU feature not available, skipping test!")
=======
@ut.skipIf(not espressomd.gpu_available() or not espressomd.has_features("LB_GPU"), "LB_GPU feature or gpu not available, skipping test!")
>>>>>>> 31292d64
class TestLBGetUAtPos(ut.TestCase):

    """
    Check velocities at particle positions are sorted by ``id`` and
    quantitatively correct (only LB GPU).

    """
    @classmethod
    def setUpClass(self):
        self.params = {
            'tau': 0.01,
            'agrid': 0.5,
            'box_l': [12.0, 12.0, 12.0],
            'dens': 0.85,
            'viscosity': 30.0,
            'friction': 2.0,
            'gamma': 1.5
        }
        self.system = espressomd.System(box_l=[1.0, 1.0, 1.0])
        self.system.box_l = self.params['box_l']
        self.system.cell_system.skin = 0.4
        self.system.time_step = 0.01
        self.n_nodes_per_dim = int(self.system.box_l[0] / self.params['agrid'])
        for p in range(self.n_nodes_per_dim):
            # Set particles exactly between two LB nodes in x direction.
            self.system.part.add(id=p,
                                 pos=[(p + 1) * self.params['agrid'],
                                      0.5 * self.params['agrid'],
                                      0.5 * self.params['agrid']])
        self.lb_fluid = lb.LBFluidGPU(
            visc=self.params['viscosity'],
            dens=self.params['dens'],
            agrid=self.params['agrid'],
            tau=self.params['tau'],
        )
        self.system.actors.add(self.lb_fluid)
        self.vels = np.zeros((self.n_nodes_per_dim, 3))
        self.vels[:, 0] = np.arange(self.n_nodes_per_dim, dtype=float)
        self.interpolated_vels = self.vels.copy()
        self.interpolated_vels[:, 0] += 0.5
        for n in range(self.n_nodes_per_dim):
            self.lb_fluid[n, 0, 0].velocity = self.vels[n, :]
        self.system.integrator.run(0)

    def test_get_u_at_pos(self):
        """
        Test if linear interpolated velocities are equal to the velocities at
        the particle positions. This test uses the two-point coupling under
        the hood.

        """
        numpy.testing.assert_allclose(
            self.interpolated_vels[:-1],
            self.lb_fluid.get_interpolated_fluid_velocity_at_positions(
                self.system.part[:].pos, False)[:-1],
            atol=1e-4)


if __name__ == "__main__":
    suite = ut.TestSuite()
    suite.addTests(ut.TestLoader().loadTestsFromTestCase(TestLBGetUAtPos))
    result = ut.TextTestRunner(verbosity=4).run(suite)
    sys.exit(not result.wasSuccessful())<|MERGE_RESOLUTION|>--- conflicted
+++ resolved
@@ -22,11 +22,7 @@
 from espressomd import lb
 
 
-<<<<<<< HEAD
-@ut.skipIf(not espressomd.has_features("LB_GPU"), "LB_GPU feature not available, skipping test!")
-=======
 @ut.skipIf(not espressomd.gpu_available() or not espressomd.has_features("LB_GPU"), "LB_GPU feature or gpu not available, skipping test!")
->>>>>>> 31292d64
 class TestLBGetUAtPos(ut.TestCase):
 
     """

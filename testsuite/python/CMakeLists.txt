--- conflicted
+++ resolved
@@ -15,10 +15,8 @@
               observables.py
               p3m_gpu.py
               particle.py
-<<<<<<< HEAD
               scafacos_dipoles_1d_2d.py
 	            tabulated.py
-=======
               particle_slice.py
               rotational_inertia.py
               script_interface_object_params.py
@@ -26,7 +24,6 @@
               tabulated.py
               writevtf.py
               lb_stokes_sphere_gpu.py
->>>>>>> a08b6817
 )
 if(PY_H5PY)
   set(py_tests ${py_tests} h5md.py)

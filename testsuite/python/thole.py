--- conflicted
+++ resolved
@@ -19,9 +19,10 @@
 import unittest_decorators as utx
 import espressomd
 import numpy as np
+import math
 import espressomd.interactions
 
-COULOMB_PREFACTOR = 1.3
+COULOMB_PREFACTOR = 4.0
 
 
 @utx.skipIfMissingFeatures(["THOLE", "EXTERNAL_FORCES", "P3M"])
@@ -33,10 +34,6 @@
     """
 
     box_l = 500.0
-    
-    thole_s = 1.0
-    q1 = 1.0
-    q2 = -1.0
 
     system = espressomd.System(box_l=[box_l] * 3)
 
@@ -46,6 +43,9 @@
         self.system.time_step = 0.01
         self.system.cell_system.skin = 0.4
 
+        q1 = 1.0
+        q2 = -1.0
+        thole_s = 2.0
 
         self.system.part.add(pos=[0, 0, 0], type=0, fix=[1, 1, 1], q=self.q1)
         self.system.part.add(pos=[2, 0, 0], type=0, fix=[1, 1, 1], q=self.q2)
@@ -63,38 +63,30 @@
         Es=[]
         ns = 100
         for i in range(1, ns):
-            x = 8.0 * i / ns
+            x = 20.0 * i / ns
             self.system.part[1].pos = [x, 0, 0]
             self.system.integrator.run(0)
-<<<<<<< HEAD
-            res_dForce.append(self.system.part[1].f[0] - (COULOMB_PREFACTOR * self.q1*self.q2 / x**2 * 0.5 *
-                                                   (2.0 - (np.exp(-x) * (x * (x + 2.0) + 2.0)))))
-            res_dEnergy.append(self.system.analysis.energy()["total"] - (COULOMB_PREFACTOR * self.q1*self.q2 / x *
-                                                   (1.0 - np.exp(-self.thole_s * x) * (1.0 + self.thole_s * x /2.0))))
 
-            Es.append([self.system.analysis.energy()["total"], COULOMB_PREFACTOR * self.q1*self.q2 / x *
-                                                   (1.0 - np.exp(-self.thole_s * x) * (1.0 + self.thole_s * x /2.0))])
-=======
-            res.append(self.system.part[1].f[0] + (
-                COULOMB_PREFACTOR / x**2 * 0.5 * (
-                    2.0 - (np.exp(-x) * (x * (x + 2.0) + 2.0)))))
->>>>>>> 5aa8643f
+            sd = x * self.thole_s
+            # Force is exact
+            F_calc = COULOMB_PREFACTOR * self.q1*self.q2 / x**2 * 0.5 * (2.0 - (np.exp(-sd) * (sd * (sd + 2.0) + 2.0)))
+            # Energy is slightly off due to self-energy.
+            # Error is approximated with ercf for given system parameters
+            E_calc = COULOMB_PREFACTOR * self.q1*self.q2 / x * (1.0 - np.exp(-sd) * (1.0 + sd / 2.0)) - 0.250088 * math.erfc(0.741426 * x) 
+            
+            E = self.system.analysis.energy()
+            E_tot = E["total"]
+            res_dForce.append(self.system.part[1].f[0] - F_calc)
+            res_dEnergy.append(E_tot - E_calc)
 
-        np.savetxt('thole.data',Es)
         for f in res_dForce:
             self.assertLess(
                 abs(f), 1e-3, msg="Deviation of thole interaction force (damped coulomb) from analytical result too large")
         
         for e in res_dEnergy:
             self.assertLess(
-<<<<<<< HEAD
-                abs(e), 1e-3, msg="Deviation of thole interaction energy (damped coulomb) from analytical result too large")
-=======
-                abs(f),
-                1e-3,
-                msg="Deviation of thole interaction (damped coulomb) from analytical result too large")
->>>>>>> 5aa8643f
+                abs(e), 0.012, msg="Deviation of thole interaction energy (damped coulomb) from analytical result too large")
 
 
 if __name__ == "__main__":
-    ut.main()+    ut.main()

# Copyright (C) 2010-2018 The ESPResSo project
#
# This file is part of ESPResSo.
#
# ESPResSo is free software: you can redistribute it and/or modify
# it under the terms of the GNU General Public License as published by
# the Free Software Foundation, either version 3 of the License, or
# (at your option) any later version.
#
# ESPResSo is distributed in the hope that it will be useful,
# but WITHOUT ANY WARRANTY; without even the implied warranty of
# MERCHANTABILITY or FITNESS FOR A PARTICULAR PURPOSE.  See the
# GNU General Public License for more details.
#
# You should have received a copy of the GNU General Public License
# along with this program.  If not, see <http://www.gnu.org/licenses/>.
from __future__ import print_function
import espressomd.lb
import espressomd.lbboundaries
import espressomd.shapes
import unittest as ut
import numpy as np


@ut.skipIf(not espressomd.has_features(["LB", "LB_BOUNDARIES"]),
           "Features not available, skipping test.")
class LBBoundaryVelocityTest(ut.TestCase):

    """Test slip velocity of boundaries.

       In this simple test add wall with a slip verlocity is
       added and checkeckt if the fluid obtains the same velocity.
    """

    system = espressomd.System(box_l=[10.0, 10.0, 10.0])
    system.time_step = .5
    system.cell_system.skin = 0.1

    def test(self):
        system = self.system

        lb_fluid = espressomd.lb.LBFluid(
<<<<<<< HEAD
            agrid=2.0, dens=1.0, visc=1.0, tau=0.03)
=======
            agrid=2.0, dens=.5, visc=3.0, tau=0.5)
>>>>>>> f9d50357
        system.actors.add(lb_fluid)

        v_boundary = [0.03, 0.02, 0.01]

        wall_shape = espressomd.shapes.Wall(normal=[1, 2, 3], dist=0.5)
        wall = espressomd.lbboundaries.LBBoundary(
            shape=wall_shape, velocity=v_boundary)
        system.lbboundaries.add(wall)

        system.integrator.run(2000)

        v_fluid = lb_fluid[1, 0, 0].velocity
        self.assertAlmostEqual(v_fluid[0], v_boundary[0], places=3)
        self.assertAlmostEqual(v_fluid[1], v_boundary[1], places=3)
        self.assertAlmostEqual(v_fluid[2], v_boundary[2], places=3)

if __name__ == "__main__":
    ut.main()<|MERGE_RESOLUTION|>--- conflicted
+++ resolved
@@ -40,11 +40,7 @@
         system = self.system
 
         lb_fluid = espressomd.lb.LBFluid(
-<<<<<<< HEAD
-            agrid=2.0, dens=1.0, visc=1.0, tau=0.03)
-=======
             agrid=2.0, dens=.5, visc=3.0, tau=0.5)
->>>>>>> f9d50357
         system.actors.add(lb_fluid)
 
         v_boundary = [0.03, 0.02, 0.01]

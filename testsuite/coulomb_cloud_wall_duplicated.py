--- conflicted
+++ resolved
@@ -30,13 +30,10 @@
     if "ELECTROSTATICS" in espressomd.features():
         """This compares p3m, p3m_gpu, scafacos_p3m and scafacos_p2nfft 
            electrostatic forces and energy against stored data."""
-<<<<<<< HEAD
         S = espressomd.System(box_l=[1.0, 1.0, 1.0])
-=======
-        S = espressomd.System()
-        S.seed = S.cell_system.get_state()['n_nodes'] * [1234]
+        S.seed  = S.cell_system.get_state()['n_nodes'] * [1234]
+        np.random.seed(S.seed)
 
->>>>>>> 866f0307
         forces = {}
         tolerance = 1E-3
 

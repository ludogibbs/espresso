#
# Copyright (C) 2013,2014,2015,2016 The ESPResSo project
#
# This file is part of ESPResSo.
#
# ESPResSo is free software: you can redistribute it and/or modify
# it under the terms of the GNU General Public License as published by
# the Free Software Foundation, either version 3 of the License, or
# (at your option) any later version.
#
# ESPResSo is distributed in the hope that it will be useful,
# but WITHOUT ANY WARRANTY; without even the implied warranty of
# MERCHANTABILITY or FITNESS FOR A PARTICULAR PURPOSE.  See the
# GNU General Public License for more details.
#
# You should have received a copy of the GNU General Public License
# along with this program.  If not, see <http://www.gnu.org/licenses/>.
#
# Tests particle property setters/getters
from __future__ import print_function
import unittest as ut
import espressomd
import numpy as np
from numpy.random import random
from espressomd.interactions import FeneBond
import espressomd.observables

def calc_com_x(system, x):
    if espressomd.has_features(["MASS"]):
        com_x = np.average(getattr(system.part[:], x), weights=system.part[:].mass, axis=0)
    else:
        com_x = np.average(getattr(system.part[:], x), axis=0)
    return com_x

class Observables(ut.TestCase):
    N_PART = 1000
    # Error tolerance when comparing arrays/tuples...
    TOL = 1E-9
    # Handle for espresso system
<<<<<<< HEAD
    es = espressomd.System(box_l=[1.0, 1.0, 1.0])
    es.seed = es.cell_system.get_state()['n_nodes'] * [1234]
=======
    system = espressomd.System(box_l=[10.0, 10.0, 10.0])
>>>>>>> 3e8ab5d8

    def setUp(self):
        if not len(self.system.part):
            for i in range(self.N_PART):
                self.system.part.add(pos=random(3)*10, v=random(3), id=i)
                if espressomd.has_features(["MASS"]):
                    self.system.part[i].mass = random()
                if espressomd.has_features(["DIPOLES"]):
                    self.system.part[i].dip = random(3)
                if espressomd.has_features(["ROTATION"]):
                    self.system.part[i].omega_lab = random(3)
                if espressomd.has_features("ELECTROSTATICS"):
                    self.system.part[i].q = (1 if i % 2 == 0 else -1)

    def generate_test_for_pid_observable(
            _obs_name, _pprop_name, _agg_type=None):
        """Generates test cases for observables working on particle id lists.

        """
        pprop_name = _pprop_name
        obs_name = _obs_name
        agg_type = _agg_type

        def func(self):
            # This code is run at the execution of the generated function.
            # It will use the state of the variables in the outer function,
            # which was there, when the outer function was called
            # Get data from particles
            id_list = range(self.N_PART)
            part_data = getattr(self.system.part[id_list], pprop_name)
            # Reshape and aggregate to linear array
            if len(part_data.shape) > 1:
                if (agg_type == "average"):
                    part_data = average(part_data, 0)
                if (agg_type == "sum"):
                    part_data = sum(part_data, 0)
                if (agg_type == 'com'):
                    part_data = calc_com_x(self.system, pprop_name)
                part_data = part_data.flatten()

            # Data from observable
            observable = obs_name(ids=id_list)
            obs_data = observable.calculate()
            self.assertEqual(observable.n_values(), len(part_data))
            np.testing.assert_array_almost_equal(
                obs_data,
                part_data, err_msg="Data did not agree for observable " +
                str(obs_name) +
                " and particle property " +
                pprop_name, decimal=9)

        return func

    test_pos = generate_test_for_pid_observable(espressomd.observables.ParticlePositions, "pos")
    test_v = generate_test_for_pid_observable(espressomd.observables.ParticleVelocities, "v")
    test_f = generate_test_for_pid_observable(espressomd.observables.ParticleForces, "f")
    test_com_position = generate_test_for_pid_observable(espressomd.observables.ComPosition, 'pos', 'com')
    test_com_velocity = generate_test_for_pid_observable(espressomd.observables.ComVelocity, 'v', 'com')
    test_com_force = generate_test_for_pid_observable(espressomd.observables.ComForce, 'f', 'com')

    if espressomd.has_features(["DIPOLES"]):
        test_mag_dip = generate_test_for_pid_observable(
            espressomd.observables.MagneticDipoleMoment, "dip", "sum")

    # This is disabled as it does not currently work
    # if espressomd.has_features(["ROTATION"]):
    #    test_omega_body = generate_test_for_pid_observable(ParticleBodyVelocities,"omega_body")

    def test_stress_tensor(self):
        s = self.system.analysis.stress_tensor()["total"].reshape(9)
        obs_data = np.array(espressomd.observables.StressTensor().calculate())
        self.assertEqual(espressomd.observables.StressTensor().n_values(), len(s))
        np.testing.assert_array_almost_equal(
            s,
            obs_data,
            err_msg="Stress tensor from analysis and observable did not agree",
            decimal=9)

    @ut.skipIf(not espressomd.has_features('ELECTROSTATICS'), "Skipping test for Current observable due to missing features.")
    def test_current(self):
        obs_data = espressomd.observables.Current(ids=range(self.N_PART)).calculate()
        part_data = self.system.part[:].q.dot(self.system.part[:].v)
        self.assertEqual(espressomd.observables.Current(ids=range(self.N_PART)).n_values(), len(part_data.flatten()))
        np.testing.assert_array_almost_equal(obs_data, part_data, err_msg="Data did not agree for observable 'Current'", decimal=9)


if __name__ == "__main__":
    ut.main()<|MERGE_RESOLUTION|>--- conflicted
+++ resolved
@@ -37,13 +37,9 @@
     # Error tolerance when comparing arrays/tuples...
     TOL = 1E-9
     # Handle for espresso system
-<<<<<<< HEAD
-    es = espressomd.System(box_l=[1.0, 1.0, 1.0])
+    es = espressomd.System(box_l=[10.0, 10.0, 10.0])
     es.seed = es.cell_system.get_state()['n_nodes'] * [1234]
-=======
-    system = espressomd.System(box_l=[10.0, 10.0, 10.0])
->>>>>>> 3e8ab5d8
-
+    
     def setUp(self):
         if not len(self.system.part):
             for i in range(self.N_PART):

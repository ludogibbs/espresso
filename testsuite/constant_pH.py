#
# Copyright (C) 2013,2014,2015,2016 The ESPResSo project
#
# This file is part of ESPResSo.
#
# ESPResSo is free software: you can redistribute it and/or modify
# it under the terms of the GNU General Public License as published by
# the Free Software Foundation, either version 3 of the License, or
# (at your option) any later version.
#
# ESPResSo is distributed in the hope that it will be useful,
# but WITHOUT ANY WARRANTY; without even the implied warranty of
# MERCHANTABILITY or FITNESS FOR A PARTICULAR PURPOSE.  See the
# GNU General Public License for more details.
#
# You should have received a copy of the GNU General Public License
# along with this program.  If not, see <http://www.gnu.org/licenses/>.
#

"""Testmodule for the Reaction Ensemble.
"""
import sys
import os
import unittest as ut
import numpy as np
import espressomd  # pylint: disable=import-error
from espressomd import reaction_ensemble


class ReactionEnsembleTest(ut.TestCase):
    """Test the core implementation of the reaction ensemble."""

    N0 = 40
    c0 = 0.00028
    type_HA = 0
    type_A = 1
    type_H = 5
    temperature = 1.0
    standard_pressure_in_simulation_units = 0.00108
    # avoid extreme regions in the titration curve e.g. via the choice
    # (np.random.random()-0.5)
    pKa_minus_pH = 1
    pH = 2  # or randomly via: 4*np.random.random()
    pKa = pKa_minus_pH + pH
    # could be in this test for example anywhere in the range 0.000001 ... 9
    K_HA_diss_apparent = 10**(-pKa)
    box_l = (N0 / c0)**(1.0 / 3.0)
<<<<<<< HEAD
    system = espressomd.System(box_l=[1.0, 1.0, 1.0])
    system.seed = system.cell_system.get_state()['n_nodes'] * [1234]
=======
    system = espressomd.System()
    system.seed = system.cell_system.get_state()['n_nodes'] * [2]
    np.random.seed(69) #make reaction code fully deterministic
>>>>>>> eddd80f8
    system.box_l = [box_l, box_l, box_l]
    system.cell_system.skin = 0.4
    system.time_step = 0.01
    RE = reaction_ensemble.ConstantpHEnsemble(
        standard_pressure=standard_pressure_in_simulation_units,
        temperature=1.0,
        exclusion_radius=1)

    @classmethod
    def setUpClass(cls):
        """Prepare a testsystem."""
        for i in range(0, 2 * cls.N0, 2):
            cls.system.part.add(id=i, pos=np.random.random(
                3) * cls.system.box_l, type=cls.type_A)
            cls.system.part.add(id=i + 1, pos=np.random.random(3) *
                                cls.system.box_l, type=cls.type_H)

        cls.RE.add(
            equilibrium_constant=cls.K_HA_diss_apparent, reactant_types=[
                cls.type_HA], reactant_coefficients=[1], product_types=[
                cls.type_A, cls.type_H], product_coefficients=[
                1, 1])
        cls.RE.set_default_charges(dictionary={cls.type_HA: 0, cls.type_A: -1, cls.type_H: +1})
        cls.RE.constant_pH = cls.pH

    @classmethod
    def ideal_degree_of_association(cls, pH):
        return 1 - 1.0 / (1 + 10**(cls.pKa - pH))

    def test_ideal_titration_curve(self):
        N0 = ReactionEnsembleTest.N0
        temperature = ReactionEnsembleTest.temperature
        type_A = ReactionEnsembleTest.type_A
        type_H = ReactionEnsembleTest.type_H
        type_HA = ReactionEnsembleTest.type_HA
        box_l = ReactionEnsembleTest.system.box_l
        system = ReactionEnsembleTest.system
        RE = ReactionEnsembleTest.RE
        """ chemical warmup in order to get to chemical equilibrium before starting to calculate the observable "degree of association" """
        for i in range(40 * N0):
            r = RE.reaction()

        volume = np.prod(self.system.box_l)  # cuboid box
        average_NH = 0.0
        average_degree_of_association = 0.0
        num_samples = 1000
        for i in range(num_samples):
            RE.reaction()
            average_NH += system.number_of_particles(
                type=type_H)
            average_degree_of_association += system.number_of_particles(
                type=type_HA) / float(N0)
        average_NH /= num_samples
        average_degree_of_association /= num_samples
        # note you cannot calculate the pH via -log10(<NH>/volume) in the
        # constant pH ensemble, since the volume is totally arbitrary and does
        # not influence the average number of protons
        pH = ReactionEnsembleTest.pH
        real_error_in_degree_of_association = abs(
            average_degree_of_association - ReactionEnsembleTest.ideal_degree_of_association(
                ReactionEnsembleTest.pH)) / ReactionEnsembleTest.ideal_degree_of_association(
            ReactionEnsembleTest.pH)
        print(average_degree_of_association)
        self.assertLess(
            real_error_in_degree_of_association,
            0.07,
            msg="Deviation to ideal titration curve for the given input parameters too large.")


if __name__ == "__main__":
    print("Features: ", espressomd.features())
    ut.main()<|MERGE_RESOLUTION|>--- conflicted
+++ resolved
@@ -45,15 +45,9 @@
     # could be in this test for example anywhere in the range 0.000001 ... 9
     K_HA_diss_apparent = 10**(-pKa)
     box_l = (N0 / c0)**(1.0 / 3.0)
-<<<<<<< HEAD
-    system = espressomd.System(box_l=[1.0, 1.0, 1.0])
-    system.seed = system.cell_system.get_state()['n_nodes'] * [1234]
-=======
-    system = espressomd.System()
+    system = espressomd.System(box_l=[box_l, box_l, box_l])
     system.seed = system.cell_system.get_state()['n_nodes'] * [2]
     np.random.seed(69) #make reaction code fully deterministic
->>>>>>> eddd80f8
-    system.box_l = [box_l, box_l, box_l]
     system.cell_system.skin = 0.4
     system.time_step = 0.01
     RE = reaction_ensemble.ConstantpHEnsemble(

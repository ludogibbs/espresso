#
# Copyright (C) 2013,2014,2015,2016 The ESPResSo project
#
# This file is part of ESPResSo.
#
# ESPResSo is free software: you can redistribute it and/or modify
# it under the terms of the GNU General Public License as published by
# the Free Software Foundation, either version 3 of the License, or
# (at your option) any later version.
#
# ESPResSo is distributed in the hope that it will be useful,
# but WITHOUT ANY WARRANTY; without even the implied warranty of
# MERCHANTABILITY or FITNESS FOR A PARTICULAR PURPOSE.  See the
# GNU General Public License for more details.
#
# You should have received a copy of the GNU General Public License
# along with this program.  If not, see <http://www.gnu.org/licenses/>.
#

"""Testmodule for the Reaction Ensemble.
"""
import sys
import os
import unittest as ut
import numpy as np
import espressomd  # pylint: disable=import-error
from espressomd import reaction_ensemble


class ReactionEnsembleTest(ut.TestCase):
    """Test the core implementation of the reaction ensemble."""

    N0 = 40
    c0 = 0.00028
    type_HA = 0
    type_A = 1
    type_H = 5
    temperature = 1.0
    # avoid extreme regions in the titration curve e.g. via the choice
    # choose target alpha not too far from 0.5 to get good statistics in a small number of steps
    pKa_minus_pH = -0.2
    pH = 2  
    pKa = pKa_minus_pH + pH
    Ka = 10**(-pKa)
    box_l = (N0 / c0)**(1.0 / 3.0)
    system = espressomd.System(box_l=[box_l, box_l, box_l])
    system.seed = system.cell_system.get_state()['n_nodes'] * [2]
<<<<<<< HEAD
    np.random.seed(69) #make reaction code deterministic
    system.box_l = [box_l, box_l, box_l]
=======
    np.random.seed(69) #make reaction code fully deterministic
>>>>>>> f74064d6
    system.cell_system.skin = 0.4
    system.time_step = 0.01
    RE = reaction_ensemble.ConstantpHEnsemble(
        temperature=1.0,
        exclusion_radius=1)

    @classmethod
    def setUpClass(cls):
        """Prepare a testsystem."""
        for i in range(0, 2 * cls.N0, 2):
            cls.system.part.add(id=i, pos=np.random.random(
                3) * cls.system.box_l, type=cls.type_A)
            cls.system.part.add(id=i + 1, pos=np.random.random(3) *
                                cls.system.box_l, type=cls.type_H)

        cls.RE.add_reaction(
            Gamma=cls.Ka, reactant_types=[
                cls.type_HA], reactant_coefficients=[1], product_types=[
                cls.type_A, cls.type_H], product_coefficients=[
                1, 1], default_charges={cls.type_HA: 0, cls.type_A: -1, cls.type_H: +1})
        cls.RE.constant_pH = cls.pH

    @classmethod
    def ideal_alpha(cls, pH):
        return 1.0 / (1 + 10**(cls.pKa - pH))

    def test_ideal_titration_curve(self):
        N0 = ReactionEnsembleTest.N0
        temperature = ReactionEnsembleTest.temperature
        type_A = ReactionEnsembleTest.type_A
        type_H = ReactionEnsembleTest.type_H
        type_HA = ReactionEnsembleTest.type_HA
        box_l = ReactionEnsembleTest.system.box_l
        system = ReactionEnsembleTest.system
        RE = ReactionEnsembleTest.RE
        #chemical warmup - get close to chemical equilibrium before we start sampling
        RE.reaction(5*N0)

        volume = np.prod(self.system.box_l)  # cuboid box
        average_NH = 0.0
        average_NHA = 0.0
        average_NA = 0.0
        num_samples = 1000
        for i in range(num_samples):
            RE.reaction(5)
            average_NH += system.number_of_particles( type=type_H)
            average_NHA += system.number_of_particles( type=type_HA)
            average_NA += system.number_of_particles( type=type_A)
        average_NH /= num_samples
        average_NA /= num_samples
        average_NHA /= num_samples
        average_alpha = average_NA / float(N0)
        # note you cannot calculate the pH via -log10(<NH>/volume) in the
        # constant pH ensemble, since the volume is totally arbitrary and does
        # not influence the average number of protons
        pH = ReactionEnsembleTest.pH
        pKa = ReactionEnsembleTest.pKa
        target_alpha=ReactionEnsembleTest.ideal_alpha(pH);
        rel_error_alpha = abs(
            average_alpha - target_alpha )/target_alpha; # relative error
        self.assertLess(
            rel_error_alpha,
            0.07,
            msg="\nDeviation from ideal titration curve is too big for the given input parameters.\n"
            +"  pH: {0:.3e}, ".format(pH)
            +"  pKa: {0:.3e}, ".format(pKa)
            +"  average_NH: {0:.4e}".format(average_NH)
            +"  average_NA: {0:.4e}".format(average_NA) 
            +"  average_NHA:{0:.4e}".format(average_NHA) 
            +"  average alpha: {0:.4e}".format(average_alpha)
            +"  target_alpha: {0:.4e}".format(target_alpha)
            +"  rel_error: {0:.4e}".format(rel_error_alpha)
            )


if __name__ == "__main__":
    print("Features: ", espressomd.features())
    ut.main()<|MERGE_RESOLUTION|>--- conflicted
+++ resolved
@@ -45,12 +45,7 @@
     box_l = (N0 / c0)**(1.0 / 3.0)
     system = espressomd.System(box_l=[box_l, box_l, box_l])
     system.seed = system.cell_system.get_state()['n_nodes'] * [2]
-<<<<<<< HEAD
-    np.random.seed(69) #make reaction code deterministic
-    system.box_l = [box_l, box_l, box_l]
-=======
     np.random.seed(69) #make reaction code fully deterministic
->>>>>>> f74064d6
     system.cell_system.skin = 0.4
     system.time_step = 0.01
     RE = reaction_ensemble.ConstantpHEnsemble(

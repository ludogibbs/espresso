--- conflicted
+++ resolved
@@ -35,18 +35,11 @@
     p_ext = 2.0
 
     def setUp(self):
-<<<<<<< HEAD
-        box_l = 5.78072780098
-        self.S.box_l = [box_l]*3
-        self.S.time_step = 0.01
-        self.S.cell_system.skin = 0.0
-=======
 
         box_l = 5.78072780098
         self.S.box_l = [box_l] * 3
         self.S.time_step = 0.02
         self.S.cell_system.skin = 0.4
->>>>>>> 5f19027e
 
         data = np.genfromtxt(tests_common.abspath(
             "data/npt_lj_system.data"))
@@ -54,35 +47,13 @@
         # Input format: id pos f
         for particle in data:
             pos = particle[:3]
-            self.S.part.add(pos=pos)
+            f = particle[3:]
+            self.S.part.add(pos=pos, f=f)
 
         self.S.non_bonded_inter[0, 0].lennard_jones.set_params(
             epsilon=1, sigma=1,
             cutoff=1.12246, shift=0.25)
 
-<<<<<<< HEAD
-        self.S.thermostat.set_npt(kT = 1.0, gamma0 = 0.5, gammav = 0.001)
-        self.S.integrator.set_isotropic_npt(ext_pressure = self.p_ext, piston = 0.0001)
-
-    def test_npt(self):
-        self.S.integrator.run(500)
-
-        n=1500
-        ls=np.zeros((n,))
-        ps=np.zeros((n,))
-        steps=10
-        for t in range(n):
-            self.S.integrator.run(steps)
-            p_inst = self.S.analysis.pressure()['total']
-            ps[t] = p_inst
-            ls[t] = self.S.box_l[0]
-
-        avp = np.average(ps)
-
-        Vs = np.power(ls, 3)
-
-        compressibility = np.power(np.std(Vs),2)/np.average(Vs)
-=======
         self.S.thermostat.set_npt(kT=1.0, gamma0=1, gammav=0.002)
         self.S.integrator.set_isotropic_npt(
             ext_pressure=self.p_ext, piston=0.001)
@@ -103,7 +74,6 @@
         avp /= n
         compressibility = pow(np.std(Vs), 2) / np.average(Vs)
         print(avp, compressibility)
->>>>>>> 5f19027e
 
         self.assertAlmostEqual(2.0, avp, delta=0.02)
         self.assertAlmostEqual(0.2, compressibility, delta=0.013)

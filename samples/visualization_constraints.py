# Copyright (C) 2010-2019 The ESPResSo project
#
# This file is part of ESPResSo.
#
# ESPResSo is free software: you can redistribute it and/or modify
# it under the terms of the GNU General Public License as published by
# the Free Software Foundation, either version 3 of the License, or
# (at your option) any later version.
#
# ESPResSo is distributed in the hope that it will be useful,
# but WITHOUT ANY WARRANTY; without even the implied warranty of
# MERCHANTABILITY or FITNESS FOR A PARTICULAR PURPOSE.  See the
# GNU General Public License for more details.
#
# You should have received a copy of the GNU General Public License
# along with this program.  If not, see <http://www.gnu.org/licenses/>.
"""
Visualize shape-based constraints interacting with a Lennard-Jones gas.
"""

import numpy as np
import argparse

import espressomd
import espressomd.shapes
import espressomd.visualization_opengl

parser = argparse.ArgumentParser(epilog=__doc__)
group = parser.add_mutually_exclusive_group()
group.add_argument("--wall", action="store_const", dest="shape", const="Wall",
                   default="Wall")
<<<<<<< HEAD
for shape in ("Sphere", "Ellipsoid", "Cylinder", "SpheroCylinder",
              "Stomatocyte", "SimplePore", "SlitPore", "HollowCone"):
=======
for shape in ("Sphere", "Ellipsoid", "Cylinder", "SpheroCylinder", "Torus",
              "SimplePore", "Slitpore", "HollowConicalFrustum"):
>>>>>>> 850ae922
    group.add_argument("--" + shape.lower(), action="store_const",
                       dest="shape", const=shape)
args = parser.parse_args()


required_features = ["LENNARD_JONES"]
espressomd.assert_features(required_features)

box_l = 50.0
system = espressomd.System(box_l=[box_l] * 3)
system.set_random_state_PRNG()
np.random.seed(seed=system.seed)

system.time_step = 0.0001
system.cell_system.skin = 0.3

visualizer = espressomd.visualization_opengl.openGLLive(
    system,
    background_color=[1, 1, 1],
    drag_enabled=True,
    rasterize_resolution=50.0,
    rasterize_pointsize=5,
    camera_position=[150, 25, 25],
    camera_right=[0, 0, -1])

if args.shape == "Wall":
    system.constraints.add(shape=espressomd.shapes.Wall(
        dist=20, normal=[0, 0, 1]),
        particle_type=0, penetrable=True)

if args.shape == "Sphere":
    system.constraints.add(shape=espressomd.shapes.Sphere(
        center=[25, 25, 25], radius=15, direction=1),
        particle_type=0, penetrable=True)

if args.shape == "Ellipsoid":
    system.constraints.add(shape=espressomd.shapes.Ellipsoid(
        center=[25, 25, 25], a=25, b=15, direction=1),
        particle_type=0, penetrable=True)

if args.shape == "Cylinder":
    system.constraints.add(shape=espressomd.shapes.Cylinder(
        center=[25] * 3, axis=[1, 0, 0], direction=1, radius=10, length=30),
        particle_type=0,
        penetrable=True)

if args.shape == "SpheroCylinder":
    system.constraints.add(
        shape=espressomd.shapes.SpheroCylinder(center=[25] * 3, axis=[1, 0, 0],
                                               direction=1, radius=10, length=30),
        particle_type=0,
        penetrable=True)

<<<<<<< HEAD
if args.shape == "Stomatocyte":
    system.constraints.add(shape=espressomd.shapes.Stomatocyte(
        inner_radius=3, outer_radius=7, axis=[1.0, 0.0, 0.0], center=[25] * 3,
        layer_width=3, direction=1), particle_type=0, penetrable=True)

if args.shape == "SimplePore":
=======
elif args.shape == "SimplePore":
>>>>>>> 850ae922
    system.constraints.add(shape=espressomd.shapes.SimplePore(
        center=[25, 25, 25], axis=[1, 0, 0], length=15, radius=12.5,
        smoothing_radius=2), particle_type=0, penetrable=True)

if args.shape == "Slitpore":
    system.constraints.add(shape=espressomd.shapes.Slitpore(
        channel_width=15, lower_smoothing_radius=2, upper_smoothing_radius=3,
        pore_length=20, pore_mouth=30, pore_width=10, dividing_plane=25),
        particle_type=0, penetrable=True)

if args.shape == "HollowCone":
    system.constraints.add(shape=espressomd.shapes.HollowCone(
        inner_radius=5, outer_radius=20, opening_angle=np.pi / 4.0,
        axis=[1.0, 0.0, 0.0], center=[25, 25, 25], width=2, direction=1),
        particle_type=0, penetrable=True)

<<<<<<< HEAD
=======
elif args.shape == "Torus":
    system.constraints.add(
        shape=espressomd.shapes.Torus(center=[25] * 3, normal=[1, 1, 1],
                                      direction=1, radius=15, tube_radius=6),
        particle_type=0, penetrable=True)

else:
    raise ValueError("Unknown shape '{}'".format(args.shape))
>>>>>>> 850ae922

for i in range(100):
    # place particles outside the shape
    while True:
        rpos = np.random.random(3) * box_l
        dist = system.constraints[0].shape.calc_distance(position=rpos)
        if dist[0] > 2.5:
            break
    system.part.add(pos=rpos, type=1)

system.non_bonded_inter[1, 1].lennard_jones.set_params(
    epsilon=1.0, sigma=5.0, cutoff=15.0, shift="auto")

system.non_bonded_inter[0, 1].lennard_jones.set_params(
    epsilon=20.0, sigma=5.0, cutoff=20.0, shift="auto")


system.integrator.set_steepest_descent(f_max=10, gamma=1e-3,
                                       max_displacement=0.05)
system.integrator.run(500)
system.integrator.set_vv()
system.thermostat.set_langevin(kT=10.0, gamma=0.1, seed=42)

system.force_cap = 1000.0

visualizer.run(1)<|MERGE_RESOLUTION|>--- conflicted
+++ resolved
@@ -29,13 +29,8 @@
 group = parser.add_mutually_exclusive_group()
 group.add_argument("--wall", action="store_const", dest="shape", const="Wall",
                    default="Wall")
-<<<<<<< HEAD
-for shape in ("Sphere", "Ellipsoid", "Cylinder", "SpheroCylinder",
-              "Stomatocyte", "SimplePore", "SlitPore", "HollowCone"):
-=======
 for shape in ("Sphere", "Ellipsoid", "Cylinder", "SpheroCylinder", "Torus",
               "SimplePore", "Slitpore", "HollowConicalFrustum"):
->>>>>>> 850ae922
     group.add_argument("--" + shape.lower(), action="store_const",
                        dest="shape", const=shape)
 args = parser.parse_args()
@@ -46,8 +41,7 @@
 
 box_l = 50.0
 system = espressomd.System(box_l=[box_l] * 3)
-system.set_random_state_PRNG()
-np.random.seed(seed=system.seed)
+np.random.seed(seed=42)
 
 system.time_step = 0.0001
 system.cell_system.skin = 0.3
@@ -56,6 +50,7 @@
     system,
     background_color=[1, 1, 1],
     drag_enabled=True,
+    quality_constraints=200,
     rasterize_resolution=50.0,
     rasterize_pointsize=5,
     camera_position=[150, 25, 25],
@@ -66,57 +61,46 @@
         dist=20, normal=[0, 0, 1]),
         particle_type=0, penetrable=True)
 
-if args.shape == "Sphere":
+elif args.shape == "Sphere":
     system.constraints.add(shape=espressomd.shapes.Sphere(
         center=[25, 25, 25], radius=15, direction=1),
         particle_type=0, penetrable=True)
 
-if args.shape == "Ellipsoid":
+elif args.shape == "Ellipsoid":
     system.constraints.add(shape=espressomd.shapes.Ellipsoid(
         center=[25, 25, 25], a=25, b=15, direction=1),
         particle_type=0, penetrable=True)
 
-if args.shape == "Cylinder":
+elif args.shape == "Cylinder":
     system.constraints.add(shape=espressomd.shapes.Cylinder(
         center=[25] * 3, axis=[1, 0, 0], direction=1, radius=10, length=30),
         particle_type=0,
         penetrable=True)
 
-if args.shape == "SpheroCylinder":
+elif args.shape == "SpheroCylinder":
     system.constraints.add(
         shape=espressomd.shapes.SpheroCylinder(center=[25] * 3, axis=[1, 0, 0],
                                                direction=1, radius=10, length=30),
         particle_type=0,
         penetrable=True)
 
-<<<<<<< HEAD
-if args.shape == "Stomatocyte":
-    system.constraints.add(shape=espressomd.shapes.Stomatocyte(
-        inner_radius=3, outer_radius=7, axis=[1.0, 0.0, 0.0], center=[25] * 3,
-        layer_width=3, direction=1), particle_type=0, penetrable=True)
-
-if args.shape == "SimplePore":
-=======
 elif args.shape == "SimplePore":
->>>>>>> 850ae922
     system.constraints.add(shape=espressomd.shapes.SimplePore(
         center=[25, 25, 25], axis=[1, 0, 0], length=15, radius=12.5,
         smoothing_radius=2), particle_type=0, penetrable=True)
 
-if args.shape == "Slitpore":
+elif args.shape == "Slitpore":
     system.constraints.add(shape=espressomd.shapes.Slitpore(
         channel_width=15, lower_smoothing_radius=2, upper_smoothing_radius=3,
         pore_length=20, pore_mouth=30, pore_width=10, dividing_plane=25),
         particle_type=0, penetrable=True)
 
-if args.shape == "HollowCone":
-    system.constraints.add(shape=espressomd.shapes.HollowCone(
-        inner_radius=5, outer_radius=20, opening_angle=np.pi / 4.0,
-        axis=[1.0, 0.0, 0.0], center=[25, 25, 25], width=2, direction=1),
+elif args.shape == "HollowConicalFrustum":
+    system.constraints.add(shape=espressomd.shapes.HollowConicalFrustum(
+        r1=12, r2=8, length=15.0, thickness=3,
+        axis=[0.0, 1.0, 1.0], center=[25, 25, 25], direction=1),
         particle_type=0, penetrable=True)
 
-<<<<<<< HEAD
-=======
 elif args.shape == "Torus":
     system.constraints.add(
         shape=espressomd.shapes.Torus(center=[25] * 3, normal=[1, 1, 1],
@@ -125,7 +109,6 @@
 
 else:
     raise ValueError("Unknown shape '{}'".format(args.shape))
->>>>>>> 850ae922
 
 for i in range(100):
     # place particles outside the shape

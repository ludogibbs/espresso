--- conflicted
+++ resolved
@@ -40,11 +40,7 @@
 
 system.thermostat.set_langevin(kT=0.1, gamma=1.0)
 
-<<<<<<< HEAD
-mmm2d = electrostatics.MMM2D(prefactor = 10.0, maxPWerror = 1e-3, capacitor = 1, pot_diff = 50.0)
-=======
-mmm2d = electrostatics.MMM2D(bjerrum_length = 100.0, maxPWerror = 1e-3, const_pot_on = 1, pot_diff = 50.0)
->>>>>>> ca5bfab0
+mmm2d = electrostatics.MMM2D(prefactor = 10.0, maxPWerror = 1e-3, const_pot_on = 1, pot_diff = 50.0)
 system.actors.add(mmm2d)
 
 def main():
